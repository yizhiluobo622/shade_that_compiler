use std::{mem, rc, thread::scope};
use std::{any::Any,};
use ahash::{HashMap, HashSet};
use bimap::BiMap;
use petgraph::graph::Edge;

use crate::{add_edge, add_node, add_node_with_edge, debug_info_blue, debug_info_red, direct_child_node, direct_child_nodes, direct_parent_node, direct_parent_nodes, get_ast_from_symidx, instr_mut, node, node_mut, passes::symtab_debug_pass, toolkit::{et_node::DeclOrDefOrUse, field::{Type, Value}, gen_nhwc_cfg::IS_LITERAL, gvn::cor_instr_et_node_bimap, nhwc_instr::NhwcInstrType, symbol, symtab::WithBorrow}};
use anyhow::{anyhow, Ok, Result};
use anyhow::*;
use super::cfg_node::InstrList;
use super::{et_node::{EtEdgeType, EtNode, EtNodeType, EtTree}, nhwc_instr::{ArithOp, InstrSlab, NhwcInstr}, scope_node::ScopeTree, symtab::{self, RcSymIdx, SymIdx, SymTab}};

macro_rules! direct_et_parent_node {
    (at $et_node:ident in $et_tree:ident ) => {
        direct_parent_node!(at $et_node in $et_tree with_predicate {|e|e.weight().et_edge_type.is_direct()})       
    };
    (at $et_node:ident in $et_tree:ident ret_option) => {
        direct_parent_node!(at $et_node in $et_tree with_predicate {|e|e.weight().et_edge_type.is_direct()} ret_option)       
    };
}
macro_rules! direct_et_chi_parent_node {
    (at $et_node:ident in $et_tree:ident ) => {
        direct_parent_node!(at $et_node in $et_tree with_predicate {|e|e.weight().et_edge_type.is_chi()})       
    };
    (at $et_node:ident in $et_tree:ident ret_option) => {
        direct_parent_node!(at $et_node in $et_tree with_predicate {|e|e.weight().et_edge_type.is_chi()} ret_option)       
    };
}
macro_rules! direct_et_chi_parent_nodes {
    (at $et_node:ident in $et_tree:ident ) => {
        direct_parent_nodes!(at $et_node in $et_tree with_predicate {|e|e.weight().et_edge_type.is_chi()})       
    };
}
macro_rules! direct_et_child_nodes {
    (at $et_node:ident in $et_tree:ident $(with_priority $f:block)?) => {
        direct_child_nodes!(at $et_node in $et_tree with_predicate {|e|e.weight().et_edge_type.is_direct()} ) 
    };
}
macro_rules! direct_et_mu_child_nodes {
    (at $et_node:ident in $et_tree:ident $(with_priority $f:block)?) => {
        direct_child_nodes!(at $et_node in $et_tree with_predicate {|e|e.weight().et_edge_type.is_mu()} ) 
    };
}
macro_rules! direct_et_child_node {
    (at $et_node:ident in $et_tree:ident $(with_priority $f:block)?) => {
        direct_child_node!(at $et_node in $et_tree with_predicate {|e|e.weight().et_edge_type.is_direct()} ) 
    };
}
macro_rules! direct_et_mu_child_node {
    (at $et_node:ident in $et_tree:ident $(with_priority $f:block)?) => {
        direct_child_node!(at $et_node in $et_tree with_predicate {|e|e.weight().et_edge_type.is_mu()} ) 
    };
}
pub fn process_arith_et(rc_lhs:&RcSymIdx,rc_a:&RcSymIdx, rc_b:&RcSymIdx,instr:usize, mut arith_et_struct:EtNode, instr_et:&mut EtTree,rc_symidx_et_node_map:&mut HashMap<RcSymIdx,u32>,scope_tree:&ScopeTree, instr_et_node_bimap:&mut BiMap<usize,u32>) -> u32{
    arith_et_struct.equivalent_symidx_vec.push(rc_lhs.clone());
    let arith_et_node = add_node!({arith_et_struct} to instr_et);
    rc_symidx_et_node_map.insert(rc_lhs.clone(), arith_et_node);
    instr_et_node_bimap.insert(instr,arith_et_node);
    let lhs = rc_lhs.as_ref_borrow();
    let a = rc_a.as_ref_borrow();
    let b = rc_b.as_ref_borrow();
    debug_info_blue!("lhs:{:?} a:{:?} b:{:?}",rc_lhs,a,b,);
    //查找操作数，有的话连边，没有 panic
    if let Some(&a_node) = rc_symidx_et_node_map.get(&rc_a){
        add_edge!({EtEdgeType::Direct.into()} from arith_et_node to a_node in instr_et);
    }else{
        if a.is_literal(){
            let literal_et_struct:EtNode = EtNodeType::new_literal(0, rc_a.clone()).into();
            // literal_et_struct.equivalent_symidx_vec.push(rc_a.clone());
            let literal_et_node = add_node!({literal_et_struct} to instr_et);
            add_edge!({EtEdgeType::Direct.into()} from arith_et_node to literal_et_node in instr_et);
            rc_symidx_et_node_map.insert(rc_a.clone(), literal_et_node);
        }else {
            panic!();
        }
    }
    if let Some(&b_node) = rc_symidx_et_node_map.get(&rc_b){
        add_edge!({EtEdgeType::Direct.into()} from arith_et_node to b_node in instr_et);
    }else{
        if b.is_literal(){
            let literal_et_struct:EtNode = EtNodeType::new_literal(0, rc_b.clone()).into();
            // literal_et_struct.equivalent_symidx_vec.push(rc_b.clone());
            let literal_et_node = add_node!({literal_et_struct} to instr_et);
            add_edge!({EtEdgeType::Direct.into()} from arith_et_node to literal_et_node in instr_et);
            rc_symidx_et_node_map.insert(rc_b.clone(), literal_et_node);
        }else {
            panic!();
        }
    }
    arith_et_node
}

pub fn process_trans_et(rc_lhs:&RcSymIdx,rc_rhs:&RcSymIdx,symtab:&SymTab,instr:usize,rc_symidx_et_node_map:&mut HashMap<RcSymIdx,u32>,instr_et_node_map:&mut BiMap<usize,u32>,scope_tree:&ScopeTree,to_trans_ast:u32,instr_et:&mut EtTree)-> Result<u32>{
    let lhs = rc_lhs.as_ref_borrow();
    let rhs_symidx = rc_rhs.as_ref_borrow();
    let mut lhs_et_struct:EtNode = EtNodeType::new_trans_to(0, symtab.get(&lhs.to_src_symidx())?.get_type()?).into();
    lhs_et_struct.equivalent_symidx_vec.push(rc_lhs.clone());
    let lhs_et_node = add_node!({lhs_et_struct} to instr_et);
    instr_et_node_map.insert(instr, lhs_et_node);

    if let Some(&rhs_et_node) = rc_symidx_et_node_map.get(&rc_rhs){
        add_edge!({EtEdgeType::Direct.into()} from lhs_et_node to rhs_et_node in instr_et);
    }else{
        if rhs_symidx.is_literal(){
            let rhs_et_node = add_node_with_edge!({EtNodeType::new_literal(0, rc_rhs.clone()).into()} with_edge {EtEdgeType::Direct.into()} from lhs_et_node in instr_et);
            rc_symidx_et_node_map.insert(rc_rhs.clone(), rhs_et_node);
        }else{
            let rhs_et_node = add_node_with_edge!({EtNodeType::new_symbol(0, rc_rhs.clone(), super::et_node::DeclOrDefOrUse::Use).into()} with_edge {EtEdgeType::Direct.into()} from lhs_et_node in instr_et);
            node_mut!(at rhs_et_node in instr_et).equivalent_symidx_vec.push(rc_lhs.clone());
            rc_symidx_et_node_map.insert(rc_rhs.clone(), rhs_et_node);
        }
    }
    rc_symidx_et_node_map.insert(rc_lhs.clone(), lhs_et_node);
    Ok(lhs_et_node)
}

reg_field_for_struct!(NhwcInstr
    {
        COR_INSTR_ET_NODE:u32,
    }
    with_fields info
);

use crate::{instr, reg_field_for_struct};
pub fn parse_instr_list_to_et(instrs:impl Iterator<Item = usize>, instr_et:&mut EtTree, symtab:&SymTab, rc_symidx_et_node_map:&mut HashMap<RcSymIdx,u32>, instr_et_node_bimap:&mut BiMap<usize,u32>, scope_tree:&ScopeTree, instr_slab:&mut InstrSlab<NhwcInstr>) -> Result<()>{
    let instrs:Vec<_>= instrs.collect();
    for instr in instrs{
        let instr_struct = instr!(at instr in instr_slab)?;
        debug_info_blue!("instr_et {:?}",instr_struct);
        match &instr_struct.instr_type{
            // super::nhwc_instr::NhwcInstrType::Label { label_symidx } => todo!(),
            super::nhwc_instr::NhwcInstrType::DefineFunc { func_symidx, ret_symidx, args } => {
                let func_et_node = if let Some(et_node) = rc_symidx_et_node_map.get(func_symidx){
                    // do nothing
                    *et_node
                }else {
                    let mut func_et_node_struct:EtNode = EtNodeType::new_symbol(0, func_symidx.clone(), DeclOrDefOrUse::Use).into();
                    func_et_node_struct.equivalent_symidx_vec.push(func_symidx.clone());
                    let func_et_ndoe = add_node!({func_et_node_struct} to instr_et);
                    rc_symidx_et_node_map.insert(func_symidx.clone(), func_et_ndoe);
                    func_et_ndoe
                };
                for rc_arg in args{
                    if let Some(et_node) = rc_symidx_et_node_map.get(rc_arg){
                        panic!()
                    }else {
                        let mut arg_et_node_struct:EtNode = EtNodeType::new_symbol(0, rc_arg.clone(), DeclOrDefOrUse::Use).into();
                        arg_et_node_struct.equivalent_symidx_vec.push(rc_arg.clone());
                        let arg_et_node = add_node!({arg_et_node_struct} to instr_et);
                        rc_symidx_et_node_map.insert(rc_arg.clone(), arg_et_node);
                    }
                }
                instr_et_node_bimap.insert(instr, func_et_node);
                instr_mut!(at instr in instr_slab)?.add_cor_instr_et_node(func_et_node);
            },
            super::nhwc_instr::NhwcInstrType::DefineVar { var_symidx, vartype, op_value } => { 
                let mut sym_struct:EtNode = EtNodeType::new_symbol(0, var_symidx.clone(), crate::toolkit::et_node::DeclOrDefOrUse::Use).into();
                sym_struct.equivalent_symidx_vec.push(var_symidx.clone());
                let sym_et_node = add_node!({sym_struct} to instr_et);
                rc_symidx_et_node_map.insert(var_symidx.clone(), sym_et_node);
                instr_et_node_bimap.insert(instr,sym_et_node);
                instr_mut!(at instr in instr_slab)?.add_cor_instr_et_node(sym_et_node);
            },
            super::nhwc_instr::NhwcInstrType::Alloc { var_symidx, vartype } => {},
            super::nhwc_instr::NhwcInstrType::Globl { var_symidx, vartype } => todo!(),
            super::nhwc_instr::NhwcInstrType::Load { lhs: rc_lhs, ptr_symidx: rc_ptr_symidx, ptr_ty } => {
                let ptr_symidx = rc_ptr_symidx.as_ref_borrow();
                let ptr_et_node = if let Some(&ptr_et_node) = rc_symidx_et_node_map.get(&rc_ptr_symidx){
                    ptr_et_node
                }else{
                    if ptr_symidx.is_global_ptr() {
                        let mut ptr_et_struct:EtNode = EtNodeType::new_symbol(0, rc_ptr_symidx.clone(), crate::toolkit::et_node::DeclOrDefOrUse::Use).into();
                        ptr_et_struct.equivalent_symidx_vec.push(rc_ptr_symidx.clone());
                        let ptr_et_node = add_node!({ptr_et_struct} to instr_et);
                        rc_symidx_et_node_map.insert(rc_ptr_symidx.clone(), ptr_et_node);
                        ptr_et_node
                    }else {panic!()}
                };
                let mut load_et_struct:EtNode = EtNodeType::new_load(0).into();
                load_et_struct.equivalent_symidx_vec.push(rc_lhs.clone());
                let load_et_node = add_node!({load_et_struct} to instr_et);
                add_edge!({EtEdgeType::Direct.into()} from load_et_node to ptr_et_node in instr_et);
                rc_symidx_et_node_map.insert(rc_lhs.clone(), load_et_node);
                instr_et_node_bimap.insert(instr,load_et_node);
                ptr_symidx;
                instr_mut!(at instr in instr_slab)?.add_cor_instr_et_node(load_et_node);
            },
            super::nhwc_instr::NhwcInstrType::Store { val_symidx: rc_val_symidx, value_ty, ptr_symidx: rc_ptr_symidx, ptr_ty } => {
                let ptr_symidx = rc_ptr_symidx.as_ref_borrow();
                debug_info_blue!("val:{:?},val_ty:{:?}, ptr:{:?},ptr_ty:{:?}",rc_val_symidx,value_ty,rc_ptr_symidx,ptr_ty);
                let ptr_et_node = if let Some(&ptr_et_node) = rc_symidx_et_node_map.get(&rc_ptr_symidx){
                    ptr_et_node
                }else{
                    if ptr_symidx.is_global_ptr() {
                        let mut arr_name_et_struct:EtNode = EtNodeType::new_symbol(0, rc_ptr_symidx.clone(), crate::toolkit::et_node::DeclOrDefOrUse::Use).into();
                        arr_name_et_struct.equivalent_symidx_vec.push(rc_ptr_symidx.clone());
                        let ptr_et_node = add_node!({arr_name_et_struct} to instr_et);
                        rc_symidx_et_node_map.insert(rc_ptr_symidx.clone(), ptr_et_node);
                        ptr_et_node
                    }else {panic!()}
                };
                let store_et_struct:EtNode = EtNodeType::new_store(0).into();
                // store_et_struct.equivalent_symidx_vec.push(rc_val_symidx.clone());
                let store_et_node = add_node!({store_et_struct} to instr_et);
                let val_et_node = if let Some(&val_et_node) = rc_symidx_et_node_map.get(&rc_val_symidx){
                    // debug_info_blue!("{:?},{}",rhs,rhs_et_node);
                    val_et_node
                }else{
                    if rc_val_symidx.as_ref_borrow().is_literal(){
                        let literal_et_struct:EtNode = EtNodeType::new_literal(0, rc_val_symidx.clone()).into();
                        let literal_et_node = add_node!({literal_et_struct} to instr_et);
                        literal_et_node
                    }else {
                        panic!();
                    }
                };
                add_edge!({EtEdgeType::Direct.into()} from store_et_node to val_et_node in instr_et);
                add_edge!({EtEdgeType::Direct.into()} from store_et_node to ptr_et_node in instr_et);
                rc_symidx_et_node_map.insert(rc_val_symidx.clone(), val_et_node);
                instr_et_node_bimap.insert(instr,store_et_node);
                ptr_symidx;
                instr_mut!(at instr in instr_slab)?.add_cor_instr_et_node(store_et_node);
            },
            super::nhwc_instr::NhwcInstrType::GetElementPtr { lhs, ptr_symidx: rc_array_or_ptr, array_ty, idx_vec } => {
                //获取索引
                //构建数组名称节点
                let rc_array_or_ptr = if *symtab.get(&rc_array_or_ptr.as_ref_borrow().to_src_symidx())?.get_is_global()? 
                || symtab.get(&rc_array_or_ptr.as_ref_borrow().to_src_symidx())?.get_type()?.is_array(){
                    // if it is global array
                    // if it is a local array
                    rc_array_or_ptr.as_ref_borrow().to_src_symidx().as_rc()
                } else {
                    // if it is a ptr generated 
                    rc_array_or_ptr.clone()
                };
                let array_dims = idx_vec;
                let array_or_ptr_symidx = rc_array_or_ptr.as_ref_borrow();
                
                // we choose to put the lhs symidx to the last et_node generated by getelementptr
                let mut last_et_node = if let Some(&ptr_et_node ) = rc_symidx_et_node_map.get(&rc_array_or_ptr){
                    ptr_et_node
                }else {
                    let mut ptr_et_struct:EtNode = EtNodeType::new_symbol(0, rc_array_or_ptr.clone(), crate::toolkit::et_node::DeclOrDefOrUse::Use).into();
                    ptr_et_struct.equivalent_symidx_vec.push(rc_array_or_ptr.clone());
                    let ptr_et_node = add_node!({ptr_et_struct} to instr_et);
                    rc_symidx_et_node_map.insert(rc_array_or_ptr.clone(), ptr_et_node);
                    ptr_et_node
                };

                for dim in array_dims{
                    let rc_dim_literal = <Option<RcSymIdx> as Clone>::clone(&dim).unwrap();
                    let dim_literal = rc_dim_literal.as_ref_borrow();
                    let dim_ast = get_ast_from_symidx!(find dim_literal with scope_tree);
                    //创建数组的[]节点
                    let array_idx_et_node_struct:EtNode = EtNodeType::new_op_array_idx(dim_ast).into();
                    let array_idx_et_node = add_node!({array_idx_et_node_struct} to instr_et);
                    add_edge!({EtEdgeType::Direct.into()} from array_idx_et_node to last_et_node in instr_et);
                    //创建具体dim内容节点
                    if let Some(&dim_et_node) = rc_symidx_et_node_map.get(&rc_dim_literal){
                        add_edge!({EtEdgeType::Direct.into()} from array_idx_et_node to dim_et_node in instr_et);
                    }else{
                        let dim_et_node = add_node_with_edge!({EtNodeType::new_literal(dim_ast, rc_dim_literal.clone()).into()} with_edge {EtEdgeType::Direct.into()} from array_idx_et_node in instr_et);
                        rc_symidx_et_node_map.insert(rc_dim_literal.clone(), dim_et_node);
                    }
                    //更换下一次递归的连接对象
                    last_et_node = array_idx_et_node;
                }
                //warning:这里想要对自下而上递归建立的dim的子树的跟加入lhs的symidx，但不太会用
                // let a = node_mut!(at child_arr_etnode in instr);
                // todo!();
                // maybe here
                node_mut!(at last_et_node in instr_et).equivalent_symidx_vec.push(lhs.clone());
                rc_symidx_et_node_map.insert(lhs.clone(), last_et_node);
                instr_et_node_bimap.insert(instr,last_et_node);
                instr_mut!(at instr in instr_slab)?.add_cor_instr_et_node(last_et_node);
            },
            super::nhwc_instr::NhwcInstrType::Arith { lhs: rc_lhs, rhs } => {
                let instr_et_node = match rhs{
                    super::nhwc_instr::ArithOp::Add { a, b, vartype:_ } => {
                        let arith_et_struct:EtNode = EtNodeType::new_op_add(0).into();
                        //添加操作符和操作数节点
                        process_arith_et(rc_lhs,a, b,instr,arith_et_struct,instr_et,rc_symidx_et_node_map,scope_tree,instr_et_node_bimap )
                    },
                    super::nhwc_instr::ArithOp::Mul { a, b, vartype:_ } => {
                        let arith_et_struct:EtNode = EtNodeType::new_op_mul(0).into();
                        process_arith_et(rc_lhs,a, b,instr,arith_et_struct,instr_et,rc_symidx_et_node_map,scope_tree,instr_et_node_bimap )
                    },
                    super::nhwc_instr::ArithOp::Div { a, b, vartype:_et_node } => {
                        let arith_et_struct:EtNode = EtNodeType::new_op_div(0).into();
                        process_arith_et(rc_lhs,a, b,instr,arith_et_struct,instr_et,rc_symidx_et_node_map,scope_tree,instr_et_node_bimap )
                    },
                    super::nhwc_instr::ArithOp::Sub { a, b, vartype:_ } =>{
                        let arith_et_struct:EtNode = EtNodeType::new_op_sub(0).into();
                        process_arith_et(rc_lhs,a, b,instr,arith_et_struct,instr_et,rc_symidx_et_node_map,scope_tree,instr_et_node_bimap )
                    },
                    super::nhwc_instr::ArithOp::Mod { a, b, vartype:_ } => {
                        let arith_et_struct:EtNode = EtNodeType::new_op_mod(0).into();
                        process_arith_et(rc_lhs,a, b,instr,arith_et_struct,instr_et,rc_symidx_et_node_map,scope_tree,instr_et_node_bimap )
                    },
                    super::nhwc_instr::ArithOp::Icmp { plan, a, b, vartype } => {
                        match plan{
                            super::nhwc_instr::IcmpPlan::Eq => {
                                let arith_et_struct:EtNode = EtNodeType::new_op_equal(0).into();
                                process_arith_et(rc_lhs,a, b,instr,arith_et_struct,instr_et,rc_symidx_et_node_map,scope_tree,instr_et_node_bimap )
                            },
                            super::nhwc_instr::IcmpPlan::Ne => {
                                let arith_et_struct:EtNode = EtNodeType::new_op_not_equal(0).into();
                                process_arith_et(rc_lhs,a, b,instr,arith_et_struct,instr_et,rc_symidx_et_node_map,scope_tree,instr_et_node_bimap )
                            },
                            super::nhwc_instr::IcmpPlan::Ugt => {
                                let arith_et_struct:EtNode = EtNodeType::new_op_greater_than(0).into();
                                process_arith_et(rc_lhs,a, b,instr,arith_et_struct,instr_et,rc_symidx_et_node_map,scope_tree,instr_et_node_bimap )
                            },
                            super::nhwc_instr::IcmpPlan::Uge => {
                                let arith_et_struct:EtNode = EtNodeType::new_op_greater_than_or_equal(0).into();
                                process_arith_et(rc_lhs,a, b,instr,arith_et_struct,instr_et,rc_symidx_et_node_map,scope_tree,instr_et_node_bimap )
                            },
                            super::nhwc_instr::IcmpPlan::Ult => {
                                let arith_et_struct:EtNode = EtNodeType::new_op_less_than(0).into();
                                process_arith_et(rc_lhs,a, b,instr,arith_et_struct,instr_et,rc_symidx_et_node_map,scope_tree,instr_et_node_bimap )
                            },
                            super::nhwc_instr::IcmpPlan::Ule => {
                                let arith_et_struct:EtNode = EtNodeType::new_op_less_than_or_equal(0).into();
                                process_arith_et(rc_lhs,a, b,instr,arith_et_struct,instr_et,rc_symidx_et_node_map,scope_tree,instr_et_node_bimap )
                            },
                            super::nhwc_instr::IcmpPlan::Sgt => {
                                let arith_et_struct:EtNode = EtNodeType::new_op_greater_than(0).into();
                                process_arith_et(rc_lhs,a, b,instr,arith_et_struct,instr_et,rc_symidx_et_node_map,scope_tree,instr_et_node_bimap )
                            },
                            super::nhwc_instr::IcmpPlan::Sge => {
                                let arith_et_struct:EtNode = EtNodeType::new_op_greater_than_or_equal(0).into();
                                process_arith_et(rc_lhs,a, b,instr,arith_et_struct,instr_et,rc_symidx_et_node_map,scope_tree,instr_et_node_bimap )
                            },
                            super::nhwc_instr::IcmpPlan::Slt => {
                                let arith_et_struct:EtNode = EtNodeType::new_op_less_than(0).into();
                                process_arith_et(rc_lhs,a, b,instr,arith_et_struct,instr_et,rc_symidx_et_node_map,scope_tree,instr_et_node_bimap )
                            },
                            super::nhwc_instr::IcmpPlan::Sle => {
                                let arith_et_struct:EtNode = EtNodeType::new_op_less_than_or_equal(0).into();
                                process_arith_et(rc_lhs,a, b,instr,arith_et_struct,instr_et,rc_symidx_et_node_map,scope_tree,instr_et_node_bimap )
                            },
                        }
                    },
                    super::nhwc_instr::ArithOp::Fcmp { plan, a, b, vartype:_ } => {
                        match plan{
                            super::nhwc_instr::FcmpPlan::Oeq => {
                                let arith_et_struct:EtNode = EtNodeType::new_op_equal(0).into();
                                process_arith_et(rc_lhs,a, b,instr,arith_et_struct,instr_et,rc_symidx_et_node_map,scope_tree,instr_et_node_bimap )
                            },
                            super::nhwc_instr::FcmpPlan::One => {
                                let arith_et_struct:EtNode = EtNodeType::new_op_not_equal(0).into();
                                process_arith_et(rc_lhs,a, b,instr,arith_et_struct,instr_et,rc_symidx_et_node_map,scope_tree,instr_et_node_bimap )
                            },
                            super::nhwc_instr::FcmpPlan::Ogt => {
                                let arith_et_struct:EtNode = EtNodeType::new_op_greater_than(0).into();
                                process_arith_et(rc_lhs,a, b,instr,arith_et_struct,instr_et,rc_symidx_et_node_map,scope_tree,instr_et_node_bimap )
                            },
                            super::nhwc_instr::FcmpPlan::Oge => {
                                let arith_et_struct:EtNode = EtNodeType::new_op_greater_than_or_equal(0).into();
                                process_arith_et(rc_lhs,a, b,instr,arith_et_struct,instr_et,rc_symidx_et_node_map,scope_tree,instr_et_node_bimap )
                            },
                            super::nhwc_instr::FcmpPlan::Olt => {
                                let arith_et_struct:EtNode = EtNodeType::new_op_less_than(0).into();
                                process_arith_et(rc_lhs,a, b,instr,arith_et_struct,instr_et,rc_symidx_et_node_map,scope_tree,instr_et_node_bimap )
                            },
                            super::nhwc_instr::FcmpPlan::Ole => {
                                let arith_et_struct:EtNode = EtNodeType::new_op_less_than_or_equal(0).into();
                                process_arith_et(rc_lhs,a, b,instr,arith_et_struct,instr_et,rc_symidx_et_node_map,scope_tree,instr_et_node_bimap )
                            },
                        }
                    },
                    super::nhwc_instr::ArithOp::LogicAnd { a, b, vartype } => {
                        let arith_et_struct:EtNode = EtNodeType::new_op_logical_and(0).into();
                        process_arith_et(rc_lhs,a, b,instr,arith_et_struct,instr_et,rc_symidx_et_node_map,scope_tree,instr_et_node_bimap )
                    },
                    super::nhwc_instr::ArithOp::LogicOr { a, b, vartype } => {
                        let arith_et_struct:EtNode = EtNodeType::new_op_logical_or(0).into();
                        process_arith_et(rc_lhs,a, b,instr,arith_et_struct,instr_et,rc_symidx_et_node_map,scope_tree,instr_et_node_bimap)
                    },
                    super::nhwc_instr::ArithOp::LogicNot { a: rc_a, vartype } => {
                        let mut arith_et_struct:EtNode = EtNodeType::new_op_logical_not(0).into();
                        arith_et_struct.equivalent_symidx_vec.push(rc_lhs.clone());
                        let arith_et_node = add_node!({arith_et_struct} to instr_et);
                        let a = rc_a.as_ref_borrow();
                        //查找操作数，有的话连边，没有添加节点连边
                        if let Some(&a_node) = rc_symidx_et_node_map.get(&rc_a){
                            add_edge!({EtEdgeType::Direct.into()} from arith_et_node to a_node in instr_et);
                        }else{
                            let mut et_node_struct:EtNode = EtNodeType::new_symbol(0,rc_a.clone(),super::et_node::DeclOrDefOrUse::Use).into();
                            et_node_struct.equivalent_symidx_vec.push(rc_a.clone());
                            let a_et = add_node_with_edge!({ et_node_struct } with_edge {EtEdgeType::Direct.into()} from arith_et_node in instr_et);
                            rc_symidx_et_node_map.insert(rc_a.clone(), a_et);
                        }
                        rc_symidx_et_node_map.insert(rc_lhs.clone(), arith_et_node);
                        instr_et_node_bimap.insert(instr,arith_et_node);
                        arith_et_node
                    },
                };
                instr_mut!(at instr in instr_slab)?.add_cor_instr_et_node(instr_et_node);
            },
            super::nhwc_instr::NhwcInstrType::SimpleAssign { lhs: rc_lhs, rhs: rc_rhs, vartype:_ } => {
                let lhs = rc_lhs.as_ref_borrow();
                let rhs = rc_rhs.as_ref_borrow();
                let et_node = if let Some(&rhs_et_node) = rc_symidx_et_node_map.get(&rc_rhs){
                    debug_info_blue!("anan{:?},{}",rhs,rhs_et_node);
                    let assign_et_struct = node_mut!(at rhs_et_node in instr_et);
                    assign_et_struct.equivalent_symidx_vec.push(rc_lhs.clone());
                    rc_symidx_et_node_map.insert(rc_lhs.clone(), rhs_et_node);
                    instr_et_node_bimap.insert(instr,rhs_et_node);
                    rhs_et_node
                }else{
                    if rhs.is_literal(){
                        let mut literal_et_struct:EtNode = EtNodeType::new_literal(0, rc_rhs.clone()).into();
                        literal_et_struct.equivalent_symidx_vec.push(rc_lhs.clone());
                        let literal_et_node = add_node!({literal_et_struct} to instr_et);
                        rc_symidx_et_node_map.insert(rc_lhs.clone(), literal_et_node);
                        instr_et_node_bimap.insert(instr,literal_et_node);
                        literal_et_node
                    }else {
                        panic!();
                    }
                };
                rhs;
                lhs;
                instr_mut!(at instr in instr_slab)?.add_cor_instr_et_node(et_node);
            },
            super::nhwc_instr::NhwcInstrType::Call { op_lhs, func_op } => {
                let call_et_node_struct:EtNode = EtNodeType::new_op_call(0).into();
                let call_et_node = add_node!({call_et_node_struct} to instr_et);
                match op_lhs{
                    Some(lhs) => {
                        node_mut!(at call_et_node in instr_et).equivalent_symidx_vec.push(lhs.clone());
                        rc_symidx_et_node_map.insert(lhs.clone(), call_et_node);
                    }, None => {
                        // do nothing because no lhs 
                    }, 
                }
                instr_et_node_bimap.insert(instr, call_et_node);
                
                if let Some(&func_et_node) = rc_symidx_et_node_map.get(&func_op.rc_func_symidx){
                    add_edge!({EtEdgeType::Direct.into()} from call_et_node to func_et_node in instr_et);
                }else{
                    let mut func_et_node_struct:EtNode = EtNodeType::new_symbol(0, func_op.rc_func_symidx.clone(), DeclOrDefOrUse::Use).into();
                    func_et_node_struct.equivalent_symidx_vec.push(func_op.rc_func_symidx.clone());
                    let func_et_node = add_node_with_edge!({func_et_node_struct} with_edge {EtEdgeType::Direct.into()} from call_et_node in instr_et);
                    rc_symidx_et_node_map.insert(func_op.rc_func_symidx.clone(), func_et_node);
                }
                for arg in &func_op.actual_arg_symidx_vec{
                    if let Some(&arg_et_node) = rc_symidx_et_node_map.get(&arg){
                        debug_info_blue!("find arg et_node {:?},{}",arg,arg_et_node);
                        add_edge!({EtEdgeType::Direct.into()} from call_et_node to arg_et_node in instr_et);
                    }else{
                        if arg.as_ref_borrow().is_literal(){
                            let literal_et_struct:EtNode = EtNodeType::new_literal(0, arg.clone()).into();
                            let literal_et_node = add_node_with_edge!({literal_et_struct} with_edge {EtEdgeType::Direct.into()} from call_et_node in instr_et);
                            rc_symidx_et_node_map.insert(arg.clone(), literal_et_node);
                        }else {
                            let arg_ty = symtab.get(&arg.as_ref_borrow().to_src_symidx())?.get_type()?;
                            if arg_ty.is_array()||arg_ty.is_ptr_64() {
                                let mut ptr_et_struct:EtNode = EtNodeType::new_symbol(0, arg.clone(), crate::toolkit::et_node::DeclOrDefOrUse::Use).into();
                                ptr_et_struct.equivalent_symidx_vec.push(arg.clone());
                                let ptr_et_node = add_node_with_edge!({ptr_et_struct} with_edge {EtEdgeType::Direct.into()} from call_et_node in instr_et);
                                rc_symidx_et_node_map.insert(arg.clone(), ptr_et_node);
                            }else {
                                panic!();
                            }
                        }
                    }
                }
                instr_et_node_bimap.insert(instr,call_et_node);
                instr_mut!(at instr in instr_slab)?.add_cor_instr_et_node(call_et_node);
                //warning:还没写，忘了
                // todo!();
            },
            super::nhwc_instr::NhwcInstrType::Jump { jump_op } => {
            },
            super::nhwc_instr::NhwcInstrType::Phi { lhs: rc_lhs, rhs } => {
                if let Some(&lhs_et_node) = rc_symidx_et_node_map.get(&rc_lhs){
                    panic!();
                }else {
                    let mut flag = true;
                    let mut last_et_node = None;
                    for phi_pair in &rhs.phi_pairs{
                        if let Some(&et_node) = rc_symidx_et_node_map.get(&phi_pair.symidx){
                            if node!(at et_node in instr_et).et_node_type.is_literal(){
                                if last_et_node.is_some(){
                                    if last_et_node.unwrap() == et_node{
                                        flag = false;
                                        break;
                                    }
                                }else {
                                    last_et_node = Some(et_node)
                                }
                            }else {
                                flag = false;
                                break;
                            }
                        }else {
                            flag = false;
                            break;
                        }
                    }
                    if !flag {

                        let mut symbol_et_node_struct:EtNode = EtNodeType::new_symbol(0, rc_lhs.clone(), DeclOrDefOrUse::Use).into();
                        symbol_et_node_struct.equivalent_symidx_vec.push(rc_lhs.clone());
                        let symbol_et_node = add_node!({symbol_et_node_struct} to instr_et);

                        rc_symidx_et_node_map.insert(rc_lhs.clone(), symbol_et_node);
                        instr_et_node_bimap.insert(instr,symbol_et_node);
                    }else {
                        let literal_et_node = last_et_node.unwrap();
                        node_mut!(at literal_et_node in instr_et).equivalent_symidx_vec.push(rc_lhs.clone());
                    }
                }
            },
            super::nhwc_instr::NhwcInstrType::Mu { may_use_symidx, may_use_instr} => {
                let may_use_instr = *may_use_instr;
                match &instr!(at may_use_instr in instr_slab)?.instr_type{
                    NhwcInstrType::Load { lhs, ptr_symidx, ptr_ty } => {
                        if let Some(&et_node) = instr_et_node_bimap.get_by_left(&may_use_instr){
                            let may_use_node = if let Some(&may_use_node) = rc_symidx_et_node_map.get(may_use_symidx){
                                may_use_node
                            }else {
                                let mut ssa_global_version_et_node_struct:EtNode = EtNodeType::new_symbol(0, may_use_symidx.clone(), DeclOrDefOrUse::Use).into();
                                ssa_global_version_et_node_struct.equivalent_symidx_vec.push(may_use_symidx.clone());
                                let may_use_node = add_node!({ssa_global_version_et_node_struct} to instr_et);
                                rc_symidx_et_node_map.insert(may_use_symidx.clone(), may_use_node);
                                instr_et_node_bimap.insert(instr, may_use_node);
                                may_use_node
                            };
                            add_edge!({EtEdgeType::Mu.into()} from et_node to may_use_node in instr_et);
                            instr_mut!(at instr in instr_slab)?.add_cor_instr_et_node(may_use_node);
                        }else {
                            panic!();
                        }
                    }
                    NhwcInstrType::Call { op_lhs, func_op } => {
                        if let Some(&et_node) = instr_et_node_bimap.get_by_left(&may_use_instr){
                            let may_use_node = if let Some(&may_use_node) = rc_symidx_et_node_map.get(may_use_symidx){
                                may_use_node
                            }else {
                                let mut ssa_global_version_et_node_struct:EtNode = EtNodeType::new_symbol(0, may_use_symidx.clone(), DeclOrDefOrUse::Use).into();
                                ssa_global_version_et_node_struct.equivalent_symidx_vec.push(may_use_symidx.clone());
                                let may_use_node = add_node!({ssa_global_version_et_node_struct} to instr_et);
                                rc_symidx_et_node_map.insert(may_use_symidx.clone(), may_use_node);
                                instr_et_node_bimap.insert(instr, may_use_node);
                                may_use_node
                            };
                            add_edge!({EtEdgeType::Mu.into()} from et_node to may_use_node in instr_et);
                            instr_mut!(at instr in instr_slab)?.add_cor_instr_et_node(may_use_node);
                        }else {
                            panic!();
                        }
                    }
                    // NhwcInstrType::D
                    _ => {
                        // panic!("{:?} is not a store or call or define_func", instr!(at may_use_instr in instr_slab)?)
                    }
                }
            },
            super::nhwc_instr::NhwcInstrType::Chi { lhs, rhs, may_def_instr } => {
                let may_def_instr = *may_def_instr;
                match &instr!(at may_def_instr in instr_slab)?.instr_type{
                    NhwcInstrType::Store { val_symidx, value_ty, ptr_symidx, ptr_ty } => {
                        if let Some(&store_et_node) = instr_et_node_bimap.get_by_left(&may_def_instr){
                            let lhs_et_node = if let Some(&lhs_et_node) = rc_symidx_et_node_map.get(lhs){
                                lhs_et_node
                            }else {
                                let mut ssa_version_et_node_struct:EtNode = EtNodeType::new_symbol(0, lhs.clone(), DeclOrDefOrUse::Use).into();
                                ssa_version_et_node_struct.equivalent_symidx_vec.push(lhs.clone());
                                let ssa_version_et_node = add_node!({ssa_version_et_node_struct} to instr_et);
                                rc_symidx_et_node_map.insert(lhs.clone(), ssa_version_et_node);
                                instr_et_node_bimap.insert(instr, ssa_version_et_node);
                                ssa_version_et_node
                            };
                            add_edge!({EtEdgeType::Chi.into()} from lhs_et_node to store_et_node in instr_et);

                            let rhs_et_node = if let Some(&rhs_et_node) = rc_symidx_et_node_map.get(rhs){
                                rhs_et_node
                            }else {
                                let mut ssa_version_et_node_struct:EtNode = EtNodeType::new_symbol(0, rhs.clone(), DeclOrDefOrUse::Use).into();
                                ssa_version_et_node_struct.equivalent_symidx_vec.push(rhs.clone());
                                let ssa_last_version_et_node = add_node!({ssa_version_et_node_struct} to instr_et);
                                rc_symidx_et_node_map.insert(rhs.clone(), ssa_last_version_et_node);
                                instr_et_node_bimap.insert(instr, ssa_last_version_et_node);
                                ssa_last_version_et_node
                            };
                            add_edge!({EtEdgeType::Direct.into()} from store_et_node to rhs_et_node in instr_et);
                            instr_mut!(at instr in instr_slab)?.add_cor_instr_et_node(lhs_et_node);
                        }else {
                            panic!()
                        }
                    }
                    NhwcInstrType::Call { op_lhs, func_op } => {
                        if let Some(&store_et_node) = instr_et_node_bimap.get_by_left(&may_def_instr){
                            let lhs_global_et_node = if let Some(&lhs_et_node) = rc_symidx_et_node_map.get(lhs){
                                lhs_et_node
                            }else {
                                let mut ssa_version_et_node_struct:EtNode = EtNodeType::new_symbol(0, lhs.clone(), DeclOrDefOrUse::Use).into();
                                ssa_version_et_node_struct.equivalent_symidx_vec.push(lhs.clone());
                                let ssa_version_et_node = add_node!({ssa_version_et_node_struct} to instr_et);
                                rc_symidx_et_node_map.insert(lhs.clone(), ssa_version_et_node);
                                instr_et_node_bimap.insert(instr, ssa_version_et_node);
                                ssa_version_et_node
                            };
                            add_edge!({EtEdgeType::Chi.into()} from lhs_global_et_node to store_et_node in instr_et);
                            instr_mut!(at instr in instr_slab)?.add_cor_instr_et_node(lhs_global_et_node);
                        }else {
                            panic!()
                        }
                    }
                    NhwcInstrType::DefineFunc { func_symidx, ret_symidx, args } => {
                        if let Some(&func_et_node) = instr_et_node_bimap.get_by_left(&may_def_instr){
                            let lhs_global_et_node = if let Some(&lhs_et_node) = rc_symidx_et_node_map.get(lhs){
                                lhs_et_node
                            }else {
                                let mut ssa_version_et_node_struct:EtNode = EtNodeType::new_symbol(0, lhs.clone(), DeclOrDefOrUse::Use).into();
                                ssa_version_et_node_struct.equivalent_symidx_vec.push(lhs.clone());
                                let ssa_version_et_node = add_node!({ssa_version_et_node_struct} to instr_et);
                                rc_symidx_et_node_map.insert(lhs.clone(), ssa_version_et_node);
                                instr_et_node_bimap.insert(instr, ssa_version_et_node);
                                ssa_version_et_node
                            };
                            add_edge!({EtEdgeType::Chi.into()} from lhs_global_et_node to func_et_node in instr_et);
                            instr_mut!(at instr in instr_slab)?.add_cor_instr_et_node(lhs_global_et_node);
                        }else {
                            panic!()
                        }

                    }
                    _ => {
                        panic!("{:?} is not a store or call or define_func", instr!(at may_def_instr in instr_slab)?)
                    }
                }

            },
            super::nhwc_instr::NhwcInstrType::TranType { lhs: rc_lhs, op } => {
                match op{
                    super::nhwc_instr::Trans::Fptosi { float_symidx } => {
                        let et_node =process_trans_et(rc_lhs,float_symidx,symtab, instr, rc_symidx_et_node_map,instr_et_node_bimap,scope_tree, 0,  instr_et)?;
                        instr_mut!(at instr in instr_slab)?.add_cor_instr_et_node(et_node);
                    },
                    super::nhwc_instr::Trans::Sitofp { int_symidx } => {
                        let et_node =process_trans_et(rc_lhs,int_symidx,symtab, instr, rc_symidx_et_node_map,instr_et_node_bimap,scope_tree, 0,  instr_et)?;
                        instr_mut!(at instr in instr_slab)?.add_cor_instr_et_node(et_node);
                    },
                    super::nhwc_instr::Trans::Zext { bool_symidx } => {
                        let et_node =process_trans_et(rc_lhs,bool_symidx,symtab, instr, rc_symidx_et_node_map,instr_et_node_bimap,scope_tree, 0,  instr_et)?;
                        instr_mut!(at instr in instr_slab)?.add_cor_instr_et_node(et_node);
                    },
                    super::nhwc_instr::Trans::Bitcast { rptr_symidx, rptr_type:_, lptr_type:_ } => {
                        let et_node =process_trans_et(rc_lhs,rptr_symidx,symtab, instr, rc_symidx_et_node_map,instr_et_node_bimap,scope_tree, 0,  instr_et)?;
                        instr_mut!(at instr in instr_slab)?.add_cor_instr_et_node(et_node);
                    },
                }
            },
            // super::nhwc_instr::NhwcInstrType::BreakPoint { symidx, breakpoint_args } => todo!(),
            // super::nhwc_instr::NhwcInstrType::Nope {  } => todo!(),
            _ => {},
        }
    };
    Ok(())
}

pub fn process_child_instr_et<'a,'b:'a>(instr_et_node:u32,instr_et:&'b EtTree, symtab:&'a SymTab)->Result<(&'b RcSymIdx,&'b RcSymIdx,Type)>{
    let instr_etnode_children = direct_et_child_nodes!(at instr_et_node in instr_et);
    let a_etnode = instr_etnode_children[0];
    let b_etnode = instr_etnode_children[1];
    let rc_a = first_rc_symidx_in_et_node_may_literal(a_etnode, instr_et)?;
    let rc_b = first_rc_symidx_in_et_node_may_literal(b_etnode, instr_et)?;
    let symidx_type = rc_a.as_ref_borrow().get_ty(&symtab)?;

    Ok((rc_a,rc_b,symidx_type))
}

<<<<<<< HEAD
pub fn process_instr_et(instr_et_node:u32,instr_et:&mut EtTree) -> Result<()>{
    match &node!(at instr_et_node in instr_et).et_node_type{
        EtNodeType::Operator { op, ast_node, text, op_rc_symidx } => {
            let lhs_rcsymidx = &node!(at instr_et_node in instr_et).equivalent_symidx_vec[0].clone();
            match op{
                super::et_node::ExprOp::Mul =>{
                    let (a_rcsymidx,b_rcsymidx,symidx_type) = process_child_instr_et(instr_et_node, instr_et)?;
                    let new_instr:NhwcInstr = NhwcInstrType::new_mul(lhs_rcsymidx.clone(), a_rcsymidx.clone(), b_rcsymidx.clone(),symidx_type.clone()).into();
                    println!("{:?}",new_instr);
                },
                super::et_node::ExprOp::Add => {
                    let (a_rcsymidx,b_rcsymidx,symidx_type) = process_child_instr_et(instr_et_node, instr_et)?;
                    let new_instr:NhwcInstr = NhwcInstrType::new_add(lhs_rcsymidx.clone(), a_rcsymidx.clone(), b_rcsymidx.clone(),symidx_type.clone()).into();
                    println!("{:?}",new_instr);
                },
                super::et_node::ExprOp::Sub => {
                    let (a_rcsymidx,b_rcsymidx,symidx_type) = process_child_instr_et(instr_et_node, instr_et)?;
                    let new_instr:NhwcInstr = NhwcInstrType::new_sub(lhs_rcsymidx.clone(), a_rcsymidx.clone(), b_rcsymidx.clone(),symidx_type.clone()).into();
                    println!("{:?}",new_instr);
                },
                super::et_node::ExprOp::Div => {
                    let (a_rcsymidx,b_rcsymidx,symidx_type) = process_child_instr_et(instr_et_node, instr_et)?;
                    let new_instr:NhwcInstr = NhwcInstrType::new_div(lhs_rcsymidx.clone(), a_rcsymidx.clone(), b_rcsymidx.clone(),symidx_type.clone()).into();
                    println!("{:?}",new_instr);
                },
                super::et_node::ExprOp::Assign => todo!(),
                super::et_node::ExprOp::LogicalOr => {
                    let (a_rcsymidx,b_rcsymidx,symidx_type) = process_child_instr_et(instr_et_node, instr_et)?;
                    let new_instr:NhwcInstr = NhwcInstrType::new_logic_or(lhs_rcsymidx.clone(), a_rcsymidx.clone(), b_rcsymidx.clone(),symidx_type.clone()).into();
                    println!("{:?}",new_instr);
                },
                super::et_node::ExprOp::LogicalAnd => {
                    let (a_rcsymidx,b_rcsymidx,symidx_type) = process_child_instr_et(instr_et_node, instr_et)?;
                    let new_instr:NhwcInstr = NhwcInstrType::new_logic_and(lhs_rcsymidx.clone(), a_rcsymidx.clone(), b_rcsymidx.clone(),symidx_type.clone()).into();
                    println!("{:?}",new_instr);
                },
                super::et_node::ExprOp::LogicalNot => {
                    let child_etnode = direct_child_node!(at instr_et_node in instr_et);
                    let var_type = node!(at child_etnode in instr_et).get_type()?;
                    let a_rcsymidx = if let EtNodeType::Symbol { rc_symidx, ast_node, text, decldef_def_or_use } = &node!(at child_etnode in instr_et).et_node_type{
                        rc_symidx
                    }else{
                        return Err(anyhow!("?"));
                    };
                    let new_instr = NhwcInstrType::new_logic_not(lhs_rcsymidx.clone(), a_rcsymidx.clone(), var_type.clone());
                    println!("{:?}",new_instr);
                },
                // super::et_node::ExprOp::BitwiseOr => todo!(),
                // super::et_node::ExprOp::BitwiseAnd => todo!(),
                // super::et_node::ExprOp::BitwiseXor => todo!(),
                // super::et_node::ExprOp::BitwiseNot => todo!(),
                super::et_node::ExprOp::Eq => {
                    let (a_rcsymidx,b_rcsymidx,symidx_type) = process_child_instr_et(instr_et_node, instr_et)?;
                    match symidx_type{
                        Type::I32 => {
                            let new_instr:NhwcInstr = NhwcInstrType::new_icmp(lhs_rcsymidx.clone(), crate::toolkit::nhwc_instr::IcmpPlan::Eq,a_rcsymidx.clone(), b_rcsymidx.clone(),symidx_type.clone()).into();
                            println!("{:?}",new_instr);
                        },
                        Type::F32 =>{
                            let new_instr:NhwcInstr = NhwcInstrType::new_fcmp(lhs_rcsymidx.clone(), crate::toolkit::nhwc_instr::FcmpPlan::Oeq,a_rcsymidx.clone(), b_rcsymidx.clone(),symidx_type.clone()).into();
                            println!("{:?}",new_instr);
                        },
                        _ => todo!(),
                    }
                },
                super::et_node::ExprOp::NEq =>{
                    let (a_rcsymidx,b_rcsymidx,symidx_type) = process_child_instr_et(instr_et_node, instr_et)?;
                    match symidx_type{
                        Type::I32 => {
                            let new_instr:NhwcInstr = NhwcInstrType::new_icmp(lhs_rcsymidx.clone(), crate::toolkit::nhwc_instr::IcmpPlan::Ne,a_rcsymidx.clone(), b_rcsymidx.clone(),symidx_type.clone()).into();
                            println!("{:?}",new_instr);
                        },
                        Type::F32 =>{
                            let new_instr:NhwcInstr = NhwcInstrType::new_fcmp(lhs_rcsymidx.clone(), crate::toolkit::nhwc_instr::FcmpPlan::One,a_rcsymidx.clone(), b_rcsymidx.clone(),symidx_type.clone()).into();
                            println!("{:?}",new_instr);
                        },
                        _ => todo!(),
                    }
                },
                super::et_node::ExprOp::Less => {
                    let (a_rcsymidx,b_rcsymidx,symidx_type) = process_child_instr_et(instr_et_node, instr_et)?;
                    match symidx_type{
                        Type::I32 => {
                            let new_instr:NhwcInstr = NhwcInstrType::new_icmp(lhs_rcsymidx.clone(), crate::toolkit::nhwc_instr::IcmpPlan::Slt,a_rcsymidx.clone(), b_rcsymidx.clone(),symidx_type.clone()).into();
                            println!("{:?}",new_instr);
                        },
                        Type::F32 =>{
                            let new_instr:NhwcInstr = NhwcInstrType::new_fcmp(lhs_rcsymidx.clone(), crate::toolkit::nhwc_instr::FcmpPlan::Olt,a_rcsymidx.clone(), b_rcsymidx.clone(),symidx_type.clone()).into();
                            println!("{:?}",new_instr);
                        },
                        _ => todo!(),
                    }
                },
                super::et_node::ExprOp::Greater => {
                    let (a_rcsymidx,b_rcsymidx,symidx_type) = process_child_instr_et(instr_et_node, instr_et)?;
                    match symidx_type{
                        Type::I32 => {
                            let new_instr:NhwcInstr = NhwcInstrType::new_icmp(lhs_rcsymidx.clone(), crate::toolkit::nhwc_instr::IcmpPlan::Sgt,a_rcsymidx.clone(), b_rcsymidx.clone(),symidx_type.clone()).into();
                            println!("{:?}",new_instr);
                        },
                        Type::F32 =>{
                            let new_instr:NhwcInstr = NhwcInstrType::new_fcmp(lhs_rcsymidx.clone(), crate::toolkit::nhwc_instr::FcmpPlan::Ogt,a_rcsymidx.clone(), b_rcsymidx.clone(),symidx_type.clone()).into();
                            println!("{:?}",new_instr);
                        },
                        _ => todo!(),
                    }
                },
                super::et_node::ExprOp::LEq => {
                    let (a_rcsymidx,b_rcsymidx,symidx_type) = process_child_instr_et(instr_et_node, instr_et)?;
                    match symidx_type{
                        Type::I32 => {
                            let new_instr:NhwcInstr = NhwcInstrType::new_icmp(lhs_rcsymidx.clone(), crate::toolkit::nhwc_instr::IcmpPlan::Sle,a_rcsymidx.clone(), b_rcsymidx.clone(),symidx_type.clone()).into();
                            println!("{:?}",new_instr);
                        },
                        Type::F32 =>{
                            let new_instr:NhwcInstr = NhwcInstrType::new_fcmp(lhs_rcsymidx.clone(), crate::toolkit::nhwc_instr::FcmpPlan::Ole,a_rcsymidx.clone(), b_rcsymidx.clone(),symidx_type.clone()).into();
                            println!("{:?}",new_instr);
                        },
                        _ => todo!(),
                    }
                },
                super::et_node::ExprOp::GEq => {
                    let (a_rcsymidx,b_rcsymidx,symidx_type) = process_child_instr_et(instr_et_node, instr_et)?;
                    match symidx_type{
                        Type::I32 => {
                            let new_instr:NhwcInstr = NhwcInstrType::new_icmp(lhs_rcsymidx.clone(), crate::toolkit::nhwc_instr::IcmpPlan::Sgt,a_rcsymidx.clone(), b_rcsymidx.clone(),symidx_type.clone()).into();
                            println!("{:?}",new_instr);
                        },
                        Type::F32 =>{
                            let new_instr:NhwcInstr = NhwcInstrType::new_fcmp(lhs_rcsymidx.clone(), crate::toolkit::nhwc_instr::FcmpPlan::Ogt,a_rcsymidx.clone(), b_rcsymidx.clone(),symidx_type.clone()).into();
                            println!("{:?}",new_instr);
                        },
                        _ => todo!(),
                    }
                },
                // super::et_node::ExprOp::LShift => todo!(),
                // super::et_node::ExprOp::RShift => todo!(),
                super::et_node::ExprOp::Mod => {
                    let (a_rcsymidx,b_rcsymidx,symidx_type) = process_child_instr_et(instr_et_node, instr_et)?;
                    let new_instr:NhwcInstr = NhwcInstrType::new_mod(lhs_rcsymidx.clone(), a_rcsymidx.clone(), b_rcsymidx.clone(),symidx_type.clone()).into();
                    println!("{:?}",new_instr);
                },
                // super::et_node::ExprOp::Cast => todo!(),
                super::et_node::ExprOp::Call => {
                    // let return_rcsymidxs = &node!(at instr_et_node in instr_et).equivalent_symidx_vec;
                    // let assigned_rcsymidx:Option<RcSymIdx>;
                    // let ret_type :Type;
                    // if return_rcsymidxs.is_empty(){
                    //     assigned_rcsymidx = None;
                    //     ret_type = Value::new_void().to_type();
                    // }else{
                    //     assigned_rcsymidx = Some(return_rcsymidxs[0]);
                    //     ret_type = node!(at instr_et_node in instr_et).get_type()?.clone();
                    // }
                    // let func_name_and_args = direct_child_nodes!(at instr_et_node in instr_et);
                    // let func_name_node = func_name_and_args[0];
                    // let func_name_rcsymidx = if let EtNodeType::Literal { rc_literal_symidx, ast_node, text } = &node!(at func_name_node in instr_et).et_node_type{
                    //     rc_literal_symidx
                    // }else if let EtNodeType::Symbol { rc_symidx, ast_node, text, decldef_def_or_use } = &node!(at func_name_node in instr_et).et_node_type{
                    //     rc_symidx
                    // }else{
                    //     todo!()
                    // };
                    // let mut args = vec![];
                    // for arg_etnode in &func_name_and_args[1..]{
                    //     let arg_etnode = *arg_etnode;
                    //     let arg_rcsymidx = if let EtNodeType::Literal { rc_literal_symidx, ast_node, text } = &node!(at arg_etnode in instr_et).et_node_type{
                    //         rc_literal_symidx
                    //     }else if let EtNodeType::Symbol { rc_symidx, ast_node, text, decldef_def_or_use } = &node!(at arg_etnode in instr_et).et_node_type{
                    //         rc_symidx
                    //     }else{
                    //         todo!()
                    //     };
                    //     args.push(arg_rcsymidx.clone());
                    // }
                    // let new_instr:NhwcInstr = NhwcInstrType::new_func_call(assigned_rcsymidx, func_name_rcsymidx.clone(), args, ret_type).into();
                },
                // super::et_node::ExprOp::Negative => todo!(),
                // super::et_node::ExprOp::Positive => todo!(),
                // super::et_node::ExprOp::AddrOf => todo!(),
                // super::et_node::ExprOp::Deref => todo!(),
                // super::et_node::ExprOp::DotMember => todo!(),
                // super::et_node::ExprOp::ArrowMember => todo!(),
                // super::et_node::ExprOp::LPlusPlus => todo!(),
                // super::et_node::ExprOp::RPlusPlus => todo!(),
                // super::et_node::ExprOp::LMinusMinus => todo!(),
                // super::et_node::ExprOp::RMinusMinus => todo!(),
                // super::et_node::ExprOp::MulAssign => todo!(),
                // super::et_node::ExprOp::DivAssign => todo!(),
                // super::et_node::ExprOp::PlusAssign => todo!(),
                // super::et_node::ExprOp::MinusAssign => todo!(),
                super::et_node::ExprOp::ArrayIndex => todo!(),
                super::et_node::ExprOp::ArrayWrapper => todo!(),
                super::et_node::ExprOp::Store => {
=======
/// this function may create temp symbol so you need to specify a closure
// pub fn process_instr_et(instr_et_node:u32,instr_et:&mut EtTree, instr_list:&mut InstrList,symtab:&mut SymTab, instr_et_node_bimap:&BiMap<usize,u32>,instr_slab:&mut InstrSlab<NhwcInstr> ,reg_temp_f:&mut impl FnMut(&str,&Type,&mut SymTab, &mut EtTree, &mut InstrSlab<NhwcInstr>)-> Result<RcSymIdx>) -> Result<()>{
//     Ok(match &node!(at instr_et_node in instr_et).et_node_type{
//         EtNodeType::Operator { op, ast_node, text, op_rc_symidx } => {
//             // println!("{:?}",&node!(at instr_et_node in instr_et));
//             match op{
//                 super::et_node::ExprOp::Mul =>{
//                     let lhs_rcsymidx = first_rc_symidx_in_et_node(instr_et_node , instr_et)?.clone();
//                     let (a_rcsymidx,b_rcsymidx,ty) = process_child_instr_et(instr_et_node, instr_et, symtab)?;
//                     // instr_list.push(instr_slab.insert_instr(NhwcInstrType::new_def_var(ty.clone(), lhs_rcsymidx.clone(), None).into()));
//                     instr_list.push(instr_slab.insert_instr(NhwcInstrType::new_mul(lhs_rcsymidx.clone(), a_rcsymidx.clone(), b_rcsymidx.clone(),ty.clone()).into()));
//                 },
//                 super::et_node::ExprOp::Add => {
//                     let lhs_rcsymidx = first_rc_symidx_in_et_node(instr_et_node , instr_et)?.clone();
//                     // println!("get lhs_rc_symidx in Add {:?}",lhs_rcsymidx);
//                     let (a_rcsymidx,b_rcsymidx,ty) = process_child_instr_et(instr_et_node, instr_et, symtab)?;
//                     // instr_list.push(instr_slab.insert_instr(NhwcInstrType::new_def_var(ty.clone(), lhs_rcsymidx.clone(), None).into()));
//                     instr_list.push(instr_slab.insert_instr(NhwcInstrType::new_add(lhs_rcsymidx.clone(), a_rcsymidx.clone(), b_rcsymidx.clone(),ty.clone()).into()));
//                 },
//                 super::et_node::ExprOp::Sub => {
//                     let lhs_rcsymidx = first_rc_symidx_in_et_node(instr_et_node , instr_et)?.clone();
//                     let (a_rcsymidx,b_rcsymidx,ty) = process_child_instr_et(instr_et_node, instr_et, symtab)?;
//                     // instr_list.push(instr_slab.insert_instr(NhwcInstrType::new_def_var(ty.clone(), lhs_rcsymidx.clone(), None).into()));
//                     instr_list.push(instr_slab.insert_instr(NhwcInstrType::new_sub(lhs_rcsymidx.clone(), a_rcsymidx.clone(), b_rcsymidx.clone(),ty.clone()).into()));
//                 },
//                 super::et_node::ExprOp::Div => {
//                     let lhs_rcsymidx = first_rc_symidx_in_et_node(instr_et_node , instr_et)?.clone();
//                     let (a_rcsymidx,b_rcsymidx,ty) = process_child_instr_et(instr_et_node, instr_et, symtab)?;
//                     // instr_list.push(instr_slab.insert_instr(NhwcInstrType::new_def_var(ty.clone(), lhs_rcsymidx.clone(), None).into()));
//                     instr_list.push(instr_slab.insert_instr(NhwcInstrType::new_div(lhs_rcsymidx.clone(), a_rcsymidx.clone(), b_rcsymidx.clone(),ty.clone()).into()));
//                 },
//                 super::et_node::ExprOp::Assign => todo!(),
//                 super::et_node::ExprOp::LogicalOr => {
//                     let lhs_rcsymidx = first_rc_symidx_in_et_node(instr_et_node , instr_et)?.clone();
//                     let (a_rcsymidx,b_rcsymidx,ty) = process_child_instr_et(instr_et_node, instr_et, symtab)?;
//                     // instr_list.push(instr_slab.insert_instr(NhwcInstrType::new_def_var(ty.clone(), lhs_rcsymidx.clone(), None).into()));
//                     instr_list.push(instr_slab.insert_instr(NhwcInstrType::new_logic_or(lhs_rcsymidx.clone(), a_rcsymidx.clone(), b_rcsymidx.clone(),ty.clone()).into()));
//                 },
//                 super::et_node::ExprOp::LogicalAnd => {
//                     let lhs_rcsymidx = first_rc_symidx_in_et_node(instr_et_node , instr_et)?.clone();
//                     let (a_rcsymidx,b_rcsymidx,ty) = process_child_instr_et(instr_et_node, instr_et, symtab)?;
//                     // instr_list.push(instr_slab.insert_instr(NhwcInstrType::new_def_var(ty.clone(), lhs_rcsymidx.clone(), None).into()));
//                     instr_list.push(instr_slab.insert_instr(NhwcInstrType::new_logic_and(lhs_rcsymidx.clone(), a_rcsymidx.clone(), b_rcsymidx.clone(),ty.clone()).into()));
//                 },
//                 super::et_node::ExprOp::LogicalNot => {
//                     let lhs_rcsymidx = first_rc_symidx_in_et_node(instr_et_node , instr_et)?.clone();
//                     let child_et_node = direct_et_child_node!(at instr_et_node in instr_et);
//                     // instr_list.push(instr_slab.insert_instr(NhwcInstrType::new_def_var(Type::I1, lhs_rcsymidx.clone(), None).into()));
//                     let rc_symidx = first_rc_symidx_in_et_node_may_literal(child_et_node, instr_et)?;
//                     let var_type = symtab.get(&rc_symidx.as_ref_borrow().to_src_symidx())?.get_type()?;
//                     instr_list.push(instr_slab.insert_instr(NhwcInstrType::new_logic_not(lhs_rcsymidx.clone(), rc_symidx.clone(), var_type.clone()).into()));
//                 },
//                 // super::et_node::ExprOp::BitwiseOr => todo!(),
//                 // super::et_node::ExprOp::BitwiseAnd => todo!(),
//                 // super::et_node::ExprOp::BitwiseXor => todo!(),
//                 // super::et_node::ExprOp::BitwiseNot => todo!(),
//                 super::et_node::ExprOp::Eq => {
//                     let lhs_rcsymidx = first_rc_symidx_in_et_node(instr_et_node , instr_et)?.clone();
//                     let (a_rcsymidx,b_rcsymidx,ty) = process_child_instr_et(instr_et_node, instr_et, symtab)?;
//                     // instr_list.push(instr_slab.insert_instr(NhwcInstrType::new_def_var(ty.clone(), lhs_rcsymidx.clone(), None).into()));
//                     match ty{
//                         Type::I32 => {
//                             instr_list.push(instr_slab.insert_instr(NhwcInstrType::new_icmp(lhs_rcsymidx.clone(), crate::toolkit::nhwc_instr::IcmpPlan::Eq,a_rcsymidx.clone(), b_rcsymidx.clone(),ty.clone()).into()));
//                         },
//                         Type::F32 =>{
//                             instr_list.push(instr_slab.insert_instr(NhwcInstrType::new_fcmp(lhs_rcsymidx.clone(), crate::toolkit::nhwc_instr::FcmpPlan::Oeq,a_rcsymidx.clone(), b_rcsymidx.clone(),ty.clone()).into()));
//                         },
//                         _ => todo!(),
//                     }
//                 },
//                 super::et_node::ExprOp::NEq =>{
//                     let lhs_rcsymidx = first_rc_symidx_in_et_node(instr_et_node , instr_et)?.clone();
//                     let (a_rcsymidx,b_rcsymidx,ty) = process_child_instr_et(instr_et_node, instr_et, symtab)?;
//                     // instr_list.push(instr_slab.insert_instr(NhwcInstrType::new_def_var(ty.clone(), lhs_rcsymidx.clone(), None).into()));
//                     match ty{
//                         Type::I32 => {
//                             instr_list.push(instr_slab.insert_instr(NhwcInstrType::new_icmp(lhs_rcsymidx.clone(), crate::toolkit::nhwc_instr::IcmpPlan::Ne,a_rcsymidx.clone(), b_rcsymidx.clone(),ty.clone()).into()));
//                         },
//                         Type::F32 =>{
//                             instr_list.push(instr_slab.insert_instr(NhwcInstrType::new_fcmp(lhs_rcsymidx.clone(), crate::toolkit::nhwc_instr::FcmpPlan::One,a_rcsymidx.clone(), b_rcsymidx.clone(),ty.clone()).into()));
//                         },
//                         Type::I1 =>{
//                             instr_list.push(instr_slab.insert_instr(NhwcInstrType::new_icmp(lhs_rcsymidx.clone(), crate::toolkit::nhwc_instr::IcmpPlan::Ne,a_rcsymidx.clone(), b_rcsymidx.clone(),ty.clone()).into()));
//                         },
//                         _ => {panic!()}
//                     }
//                 },
//                 super::et_node::ExprOp::Less => {
//                     let lhs_rcsymidx = first_rc_symidx_in_et_node(instr_et_node , instr_et)?.clone();
//                     let (a_rcsymidx,b_rcsymidx,ty) = process_child_instr_et(instr_et_node, instr_et, symtab)?;
//                     // instr_list.push(instr_slab.insert_instr(NhwcInstrType::new_def_var(ty.clone(), lhs_rcsymidx.clone(), None).into()));
//                     match ty{
//                         Type::I32 => {
//                             instr_list.push(instr_slab.insert_instr(NhwcInstrType::new_icmp(lhs_rcsymidx.clone(), crate::toolkit::nhwc_instr::IcmpPlan::Slt,a_rcsymidx.clone(), b_rcsymidx.clone(),ty.clone()).into()));
//                         },
//                         Type::F32 =>{
//                             instr_list.push(instr_slab.insert_instr(NhwcInstrType::new_fcmp(lhs_rcsymidx.clone(), crate::toolkit::nhwc_instr::FcmpPlan::Olt,a_rcsymidx.clone(), b_rcsymidx.clone(),ty.clone()).into()));
//                         },
//                         _ => todo!(),
//                     }
//                 },
//                 super::et_node::ExprOp::Greater => {
//                     let lhs_rcsymidx = first_rc_symidx_in_et_node(instr_et_node , instr_et)?.clone();
//                     let (a_rcsymidx,b_rcsymidx,ty) = process_child_instr_et(instr_et_node, instr_et, symtab)?;
//                     // instr_list.push(instr_slab.insert_instr(NhwcInstrType::new_def_var(ty.clone(), lhs_rcsymidx.clone(), None).into()));
//                     match ty{
//                         Type::I32 => {
//                             instr_list.push(instr_slab.insert_instr(NhwcInstrType::new_icmp(lhs_rcsymidx.clone(), crate::toolkit::nhwc_instr::IcmpPlan::Sgt,a_rcsymidx.clone(), b_rcsymidx.clone(),ty.clone()).into()));
//                         },
//                         Type::F32 =>{
//                             instr_list.push(instr_slab.insert_instr(NhwcInstrType::new_fcmp(lhs_rcsymidx.clone(), crate::toolkit::nhwc_instr::FcmpPlan::Ogt,a_rcsymidx.clone(), b_rcsymidx.clone(),ty.clone()).into()));
//                         },
//                         _ => todo!(),
//                     }
//                 },
//                 super::et_node::ExprOp::LEq => {
//                     let lhs_rcsymidx = first_rc_symidx_in_et_node(instr_et_node , instr_et)?.clone();
//                     let (a_rcsymidx,b_rcsymidx,ty) = process_child_instr_et(instr_et_node, instr_et, symtab)?;
//                     // instr_list.push(instr_slab.insert_instr(NhwcInstrType::new_def_var(ty.clone(), lhs_rcsymidx.clone(), None).into()));
//                     match ty{
//                         Type::I32 => {
//                             instr_list.push(instr_slab.insert_instr(NhwcInstrType::new_icmp(lhs_rcsymidx.clone(), crate::toolkit::nhwc_instr::IcmpPlan::Sle,a_rcsymidx.clone(), b_rcsymidx.clone(),ty.clone()).into()));
//                         },
//                         Type::F32 =>{
//                             instr_list.push(instr_slab.insert_instr(NhwcInstrType::new_fcmp(lhs_rcsymidx.clone(), crate::toolkit::nhwc_instr::FcmpPlan::Ole,a_rcsymidx.clone(), b_rcsymidx.clone(),ty.clone()).into()));
//                         },
//                         _ => todo!(),
//                     }
//                 },
//                 super::et_node::ExprOp::GEq => {
//                     let lhs_rcsymidx = first_rc_symidx_in_et_node(instr_et_node , instr_et)?.clone();
//                     let (rc_a,rc_b,ty) = process_child_instr_et(instr_et_node, instr_et, symtab)?;
//                     // instr_list.push(instr_slab.insert_instr(NhwcInstrType::new_def_var(ty.clone(), lhs_rcsymidx.clone(), None).into()));
//                     match ty{
//                         Type::I32 => {
//                             instr_list.push(instr_slab.insert_instr(NhwcInstrType::new_icmp(lhs_rcsymidx.clone(), crate::toolkit::nhwc_instr::IcmpPlan::Sge,rc_a.clone(), rc_b.clone(),ty.clone()).into()));
//                         },
//                         Type::F32 =>{
//                             instr_list.push(instr_slab.insert_instr(NhwcInstrType::new_fcmp(lhs_rcsymidx.clone(), crate::toolkit::nhwc_instr::FcmpPlan::Oge,rc_a.clone(), rc_b.clone(),ty.clone()).into()));
//                         },
//                         _ => todo!(),
//                     }
//                 },
//                 // super::et_node::ExprOp::LShift => todo!(),
//                 // super::et_node::ExprOp::RShift => todo!(),
//                 super::et_node::ExprOp::Mod => {
//                     let lhs_rcsymidx = first_rc_symidx_in_et_node(instr_et_node , instr_et)?.clone();
//                     let (a_rcsymidx,b_rcsymidx,ty) = process_child_instr_et(instr_et_node, instr_et, symtab)?;
//                     // instr_list.push(instr_slab.insert_instr(NhwcInstrType::new_def_var(ty.clone(), lhs_rcsymidx.clone(), None).into()));
//                     instr_list.push(instr_slab.insert_instr(NhwcInstrType::new_mod(lhs_rcsymidx.clone(), a_rcsymidx.clone(), b_rcsymidx.clone(),ty.clone()).into()));
//                 },
//                 // super::et_node::ExprOp::Cast => todo!(),
//                 super::et_node::ExprOp::Call => {
//                     let op_rc_assigned_symidx = if node!(at instr_et_node in instr_et).equivalent_symidx_vec.len() ==0 { None
//                     }else { Some(first_rc_symidx_in_et_node(instr_et_node, instr_et)?.clone()) };
//                     let ret_type = if let Some(rc_assigned) = &op_rc_assigned_symidx{
//                         let ty = symtab.get(&rc_assigned.as_ref_borrow().to_src_symidx())?.get_type()?.clone();
//                         // instr_list.push(instr_slab.insert_instr(NhwcInstrType::new_def_var(ty.clone(), rc_assigned.clone(), None).into()));
//                         ty
//                     }
//                     else { Type::Void };
//                     let func_name_and_args = direct_et_child_nodes!(at instr_et_node in instr_et);
//                     let func_name_node = func_name_and_args[0];
//                     let func_name_rcsymidx = if let EtNodeType::Symbol { rc_symidx, ast_node, text, decldef_def_or_use } = &node!(at func_name_node in instr_et).et_node_type{
//                         rc_symidx.clone()
//                     }else{ panic!() };
//                     let mut args = vec![];
//                     for &arg_et_node in &func_name_and_args[1..]{
//                         let rc_arg = match &node!(at arg_et_node in instr_et).et_node_type {
//                             EtNodeType::Literal { rc_literal_symidx, ast_node, text } => {
//                                 rc_literal_symidx.clone() },
//                             _ => { first_rc_symidx_in_et_node(arg_et_node, instr_et)?.clone() }
//                         };
//                         args.push(rc_arg.clone());
//                     }
//                     let call_instr = instr_slab.insert_instr(NhwcInstrType::new_func_call(op_rc_assigned_symidx, func_name_rcsymidx.clone(), args, ret_type).into());
//                     instr_list.push(call_instr);
//                     for mu_node in direct_et_mu_child_nodes!(at instr_et_node in instr_et){
//                         instr_list.push(instr_slab.insert_instr(NhwcInstrType::new_mu(first_rc_symidx_in_et_node(mu_node, instr_et)?.clone(), call_instr).into()));
//                     }
//                     for chi_node in direct_et_chi_parent_nodes!(at instr_et_node in instr_et){
//                         let rhs_last_ssa_version = match instr_et_node_bimap.get_by_right(&chi_node){
//                             Some(&chi_instr) => {
//                                 match &instr!(at chi_instr in instr_slab)?.instr_type{
//                                     NhwcInstrType::Chi { lhs, rhs, may_def_instr } => {
//                                         rhs.clone()
//                                     },
//                                     _ => { panic!() } } },
//                             None => panic!(),
//                         };
>>>>>>> 6f2a8733

//                         instr_list.push(instr_slab.insert_instr(NhwcInstrType::new_chi(first_rc_symidx_in_et_node(chi_node, instr_et)?.clone(),rhs_last_ssa_version, call_instr).into()));
//                     }
//                 },
//                 super::et_node::ExprOp::Negative => {
//                     todo!()
//                 },
//                 super::et_node::ExprOp::Positive => todo!(),
//                 // super::et_node::ExprOp::AddrOf => todo!(),
//                 // super::et_node::ExprOp::Deref => todo!(),
//                 // super::et_node::ExprOp::DotMember => todo!(),
//                 // super::et_node::ExprOp::ArrowMember => todo!(),
//                 // super::et_node::ExprOp::LPlusPlus => todo!(),
//                 // super::et_node::ExprOp::RPlusPlus => todo!(),
//                 // super::et_node::ExprOp::LMinusMinus => todo!(),
//                 // super::et_node::ExprOp::RMinusMinus => todo!(),
//                 // super::et_node::ExprOp::MulAssign => todo!(),
//                 // super::et_node::ExprOp::DivAssign => todo!(),
//                 // super::et_node::ExprOp::PlusAssign => todo!(),
//                 // super::et_node::ExprOp::MinusAssign => todo!(),
//                 super::et_node::ExprOp::ArrayIndex => {
//                     let child_et_nodes = direct_et_child_nodes!(at instr_et_node in instr_et);
//                     // only when we have equivalent_symidx_vec we generate the instruction 
//                     if (direct_parent_nodes!(at instr_et_node in instr_et).len()>1 || {let parent = direct_parent_node!(at instr_et_node in instr_et);
//                         match &node!(at parent in instr_et).et_node_type{
//                             EtNodeType::Operator { op, ast_node, text, op_rc_symidx } => { !op.is_array_index() },
//                             _ => {true}
//                         }
//                     }){
//                         // collect all dims of this GEP 
//                         let mut dim_vec = vec![];
//                         let mut last_et_node = child_et_nodes[0];
//                         loop{
//                             if node!(at last_et_node in instr_et).equivalent_symidx_vec.len() == 0{
//                                 let child_nodes_of_array_idx = direct_et_child_nodes!(at last_et_node in instr_et);
//                                 let cor_dim_node = child_nodes_of_array_idx[1];
//                                 let rc_dim = first_rc_symidx_in_et_node_may_literal(cor_dim_node, instr_et)?;
//                                 dim_vec.insert(0,Some(rc_dim.clone()));
//                                 last_et_node = child_nodes_of_array_idx[0];
//                             }else {
//                                 break;
//                             }
//                         }
//                         let cor_dim_node = child_et_nodes[1];
//                         let rc_dim = first_rc_symidx_in_et_node_may_literal(cor_dim_node, instr_et)?;
//                         dim_vec.push(Some(rc_dim.clone()));
                        
//                         // let array_symidx = get_array_symbol_of_array_index_op_or_symbol_node(instr_et_node, instr_et).clone();
//                         let rc_rhs_ptr = first_rc_symidx_in_et_node(last_et_node, instr_et)?.clone();
//                         let rhs_ptr_ty = symtab.get(&rc_rhs_ptr.as_ref_borrow().to_src_symidx())?.get_type()?.clone();
//                         let mut new_ptr_ty = rhs_ptr_ty.clone().try_arr2ptr()?;
//                         for i in 0..dim_vec.len(){
//                             new_ptr_ty.pop_dim()?
//                         }
//                         debug_info_red!("the new_ptr_ty is {:?}",new_ptr_ty);
//                         if node!(at instr_et_node in instr_et).equivalent_symidx_vec.len() == 0{
//                             // generate the instr
//                             let temp_symidx = reg_temp_f("mid_idx",&new_ptr_ty,symtab, instr_et, instr_slab)?;
//                             let rc_temp = symtab.get_symidx_cor_rc(&temp_symidx.as_ref_borrow())?.clone();
//                             node_mut!(at instr_et_node in instr_et).equivalent_symidx_vec.push(rc_temp);
//                         }
//                         let rc_lhs_ptr = first_rc_symidx_in_et_node(instr_et_node, instr_et)?.clone();

//                         // instr_list.push(instr_slab.insert_instr(NhwcInstrType::new_def_var(new_ptr_ty.clone(), rc_lhs_ptr.clone(), None).into()));
//                         instr_list.push(instr_slab.insert_instr(NhwcInstrType::new_get_element_ptr(rc_lhs_ptr.clone(), rc_rhs_ptr, rhs_ptr_ty, dim_vec).into()));
//                     }else {
//                         ()
//                     }
//                 },
//                 super::et_node::ExprOp::ArrayWrapper => todo!(),
//                 super::et_node::ExprOp::Store => {
//                     let child_et_nodes = direct_et_child_nodes!(at instr_et_node in instr_et);
//                     let rc_ptr = first_rc_symidx_in_et_node(child_et_nodes[1] , instr_et)?;
                    
//                     let chi_node = direct_et_chi_parent_node!(at instr_et_node in instr_et);
//                     let rc_chi_new_ssa_version = first_rc_symidx_in_et_node(chi_node , instr_et)?;
//                     let rc_chi_last_ssa_version = match instr_et_node_bimap.get_by_right(&chi_node){
//                         Some(&chi_instr) => {
//                             match &instr!(at chi_instr in instr_slab)?.instr_type{
//                                 NhwcInstrType::Chi { lhs, rhs, may_def_instr } => {
//                                     rhs.clone()
//                                 },
//                                 _ => { panic!() } } },
//                         None => panic!(),
//                     };
//                     let rc_val = first_rc_symidx_in_et_node_may_literal(child_et_nodes[0] , instr_et)?;
//                     let ptr_ty = rc_ptr.as_ref_borrow().get_ty(symtab)?;
//                     let val_ty = rc_val.as_ref_borrow().get_ty(symtab)?;
//                     let store_instr = instr_slab.insert_instr(NhwcInstrType::new_store(rc_ptr.clone(),ptr_ty, rc_val.clone(), val_ty).into());
//                     instr_list.push(store_instr);
//                     instr_list.push(instr_slab.insert_instr(NhwcInstrType::new_chi(rc_chi_new_ssa_version.clone(),rc_chi_last_ssa_version,store_instr ).into()));
//                 },
//                 super::et_node::ExprOp::Load => {
//                     let rc_lhs = first_rc_symidx_in_et_node(instr_et_node, instr_et)?;
//                     let child_nodes = direct_et_child_nodes!(at instr_et_node in instr_et);
//                     let rc_ptr = first_rc_symidx_in_et_node( child_nodes[0], instr_et)?;
//                     let rc_ssa_array = first_rc_symidx_in_et_node( direct_et_mu_child_node!(at instr_et_node in instr_et), instr_et)?;
//                     let ptr_ty = symtab.get(&rc_ptr.as_ref_borrow().to_src_symidx())?.get_type()?.clone();
//                     // instr_list.push(instr_slab.insert_instr(NhwcInstrType::new_def_var(ptr_ty.to_deref_ptr_type()?, rc_lhs.clone(), None).into()));
//                     let load_instr = instr_slab.insert_instr(NhwcInstrType::new_load(rc_lhs.clone(), rc_ptr.clone(), ptr_ty).into());
//                     instr_list.push(load_instr);
//                     instr_list.push(instr_slab.insert_instr(NhwcInstrType::new_mu(rc_ssa_array.clone(),load_instr ).into()));
//                 },
//                 super::et_node::ExprOp::TransToI32 => {
//                     let lhs_rcsymidx = first_rc_symidx_in_et_node(instr_et_node , instr_et)?.clone();
//                     let child_et_node = direct_et_child_node!(at instr_et_node in instr_et);
//                     let rc_symidx = first_rc_symidx_in_et_node(child_et_node , instr_et)?;
//                     let var_type = symtab.get(&rc_symidx.as_ref_borrow().to_src_symidx())?.get_type()?;

//                     match var_type{
//                         Type::F32 => {
//                             let float_rcsymidx = first_rc_symidx_in_et_node_may_literal(child_et_node, instr_et)?;
//                             // instr_list.push(instr_slab.insert_instr(NhwcInstrType::new_def_var(Type::I32, lhs_rcsymidx.clone(), None).into()));
//                             instr_list.push(instr_slab.insert_instr(NhwcInstrType::new_float2int(float_rcsymidx.clone(), lhs_rcsymidx.clone()).into()));
//                         },
//                         Type::I1 => {
//                             let bool_rcsymidx = first_rc_symidx_in_et_node_may_literal(child_et_node, instr_et)?;
//                             // instr_list.push(instr_slab.insert_instr(NhwcInstrType::new_def_var(Type::I32, lhs_rcsymidx.clone(), None).into()));
//                             instr_list.push(instr_slab.insert_instr(NhwcInstrType::new_bool2int(bool_rcsymidx.clone(), lhs_rcsymidx.clone()).into()));
//                         },
//                         _ => todo!()
//                     }
//                 },
//                 super::et_node::ExprOp::TransToF32 => {
//                     let lhs_rcsymidx = first_rc_symidx_in_et_node(instr_et_node , instr_et)?.clone();
//                     let child_etnode = direct_et_child_node!(at instr_et_node in instr_et);
//                     let rc_symidx = first_rc_symidx_in_et_node(child_etnode , instr_et)?;
//                     let var_type = symtab.get(&rc_symidx.as_ref_borrow().to_src_symidx())?.get_type()?;
//                     match var_type{
//                         Type::I32 => {
//                             let int_rcsymidx = first_rc_symidx_in_et_node(child_etnode, instr_et)?;
//                             // instr_list.push(instr_slab.insert_instr(NhwcInstrType::new_def_var(Type::F32, lhs_rcsymidx.clone(), None).into()));
//                             instr_list.push(instr_slab.insert_instr(NhwcInstrType::new_int2float(int_rcsymidx.clone(), lhs_rcsymidx.clone()).into()));
//                         },
//                         // Type::I1 => {
//                         //     let bool_rcsymidx = if let EtNodeType::Symbol { rc_symidx, ast_node, text, decldef_def_or_use } = &node!(at child_etnode in instr_et).et_node_type{
//                         //         rc_symidx
//                         //     }else{
//                         //         return Err(anyhow!("?"));
//                         //     };
//                         //     let new_instr1:NhwcInstr = NhwcInstrType::new_bool2int(bool_rcsymidx.clone(), lhs_rcsymidx.clone()).into();
//                         //     println!("{:?}",new_instr1);
//                         //     let new_instr2:NhwcInstr = NhwcInstrType::new_int2float(bool_rcsymidx.clone(), lhs_rcsymidx.clone()).into();
//                         //     println!("{:?}",new_instr2);
//                         // },
//                         _ => todo!()
//                     }
//                 },
//                 super::et_node::ExprOp::TransToI1 => todo!(),
//                 _ => todo!()
//             }
//         },
//         EtNodeType::Literal { rc_literal_symidx, ast_node, text } => {
//             if node!(at instr_et_node in instr_et).equivalent_symidx_vec.len()>0{
//                 let rc_symidx = first_rc_symidx_in_et_node(instr_et_node, instr_et)?;
//                 let ty = rc_literal_symidx.as_ref_borrow().get_ty(&symtab)?;
//                 instr_list.push(instr_slab.insert_instr(NhwcInstrType::new_def_var(ty.clone(), rc_symidx.clone(), None).into()));
//                 instr_list.push(instr_slab.insert_instr(NhwcInstrType::new_assign(rc_symidx.clone(),rc_literal_symidx.clone() ,ty.clone()).into()));
//             }else {()}
//             // just do nothing because we can ensure that all the symbbol can be replaced by he literal 
//         },
//         EtNodeType::Symbol { rc_symidx, ast_node, text, decldef_def_or_use } => {
//             if node!(at instr_et_node in instr_et).equivalent_symidx_vec.len()>0{
//                 let rc_symidx = first_rc_symidx_in_et_node(instr_et_node, instr_et)?;
//                 if rc_symidx.as_ref_borrow().index_ssa == Some(0) {
//                     let rc_src_symidx = first_rc_symidx_in_et_node(instr_et_node, instr_et)?.as_ref_borrow().to_src_symidx().as_rc();
//                     let ty = symtab.get(&rc_src_symidx.as_ref_borrow())?.get_type()?;
//                     let is_global = symtab.get(&rc_src_symidx.as_ref_borrow())?.get_is_global()?;
//                     if !is_global{
//                         instr_list.push(instr_slab.insert_instr(NhwcInstrType::new_def_var(ty.clone(), rc_symidx.clone(), None).into()));
//                     }
//                 }
                
//             }else {()}
//             // do nothing because only it is used then we thought it is useful
//         },
//         EtNodeType::Separator { ast_node, text } => todo!(),
//     })
// }

/// return the first symidx in equivalent_symidx_vec
pub fn first_rc_symidx_in_et_node(instr_et_node:u32, instr_et:&EtTree) -> Result<&RcSymIdx>{
    // for symidx in &node!(at instr_et_node in instr_et).equivalent_symidx_vec {
    //     if !symidx.as_ref_borrow().symbol_name.starts_with("temp"){ continue; }
    //     return Ok(symidx)
    // }
    node!(at instr_et_node in instr_et).equivalent_symidx_vec.get(0).ok_or(anyhow!("can't find any equivalent_symidx in {:?} et_node:{}",node!(at instr_et_node in instr_et),instr_et_node))
}
pub fn first_rc_symidx_in_et_node_struct(instr_et_node_struct:&EtNode) -> Result<&RcSymIdx>{
    // for symidx in &node!(at instr_et_node in instr_et).equivalent_symidx_vec {
    //     if !symidx.as_ref_borrow().symbol_name.starts_with("temp"){ continue; }
    //     return Ok(symidx)
    // }
    instr_et_node_struct.equivalent_symidx_vec.get(0).ok_or(anyhow!("can't find any equivalent_symidx in {:?} et_node:{}",instr_et_node_struct,0))
}

/// return the literal symidx or first non-temp if equivalent_symidx_vec has non-temp symidx 
/// else return the first symidx 
pub fn first_rc_symidx_in_et_node_may_literal(instr_et_node:u32, instr_et:&EtTree) -> Result<&RcSymIdx>{
    Ok(match &node!(at instr_et_node in instr_et).et_node_type{
        EtNodeType::Operator { op, ast_node, text, op_rc_symidx } => {
           first_rc_symidx_in_et_node(instr_et_node, instr_et)?
        },
        EtNodeType::Literal { rc_literal_symidx, ast_node, text } => { 
            rc_literal_symidx
        },
        EtNodeType::Symbol { rc_symidx, ast_node, text, decldef_def_or_use } => { 
           first_rc_symidx_in_et_node(instr_et_node, instr_et)?
        },
        EtNodeType::Separator { ast_node, text } => {
            panic!()
        },
    })
}

pub fn get_array_symbol_of_array_index_op_or_symbol_node(et_node:u32, instr_et:&EtTree) -> &RcSymIdx{
    match &node!(at et_node in instr_et).et_node_type{
        EtNodeType::Operator { op, ast_node, text, op_rc_symidx } => {
            match op{
                super::et_node::ExprOp::ArrayIndex => {
                    let mut last_et_node = et_node; 
                    while !node!(at last_et_node in instr_et).et_node_type.is_symbol(){
                        last_et_node = direct_et_child_nodes!(at last_et_node in instr_et)[0];
                    }
                    match &node!(at last_et_node in instr_et).et_node_type{
                        EtNodeType::Symbol { rc_symidx, ast_node, text, decldef_def_or_use } => {
                            &rc_symidx
                        },
                        _ => {panic!()}
                    }
                    
                },
                _ => {
                    panic!()
                }
            }
        },
        EtNodeType::Symbol { rc_symidx, ast_node, text, decldef_def_or_use } => {
            &rc_symidx
        }
        _ => panic!("find no array rc_symidx of this array index node:{}",et_node),
    }
}<|MERGE_RESOLUTION|>--- conflicted
+++ resolved
@@ -674,202 +674,6 @@
     Ok((rc_a,rc_b,symidx_type))
 }
 
-<<<<<<< HEAD
-pub fn process_instr_et(instr_et_node:u32,instr_et:&mut EtTree) -> Result<()>{
-    match &node!(at instr_et_node in instr_et).et_node_type{
-        EtNodeType::Operator { op, ast_node, text, op_rc_symidx } => {
-            let lhs_rcsymidx = &node!(at instr_et_node in instr_et).equivalent_symidx_vec[0].clone();
-            match op{
-                super::et_node::ExprOp::Mul =>{
-                    let (a_rcsymidx,b_rcsymidx,symidx_type) = process_child_instr_et(instr_et_node, instr_et)?;
-                    let new_instr:NhwcInstr = NhwcInstrType::new_mul(lhs_rcsymidx.clone(), a_rcsymidx.clone(), b_rcsymidx.clone(),symidx_type.clone()).into();
-                    println!("{:?}",new_instr);
-                },
-                super::et_node::ExprOp::Add => {
-                    let (a_rcsymidx,b_rcsymidx,symidx_type) = process_child_instr_et(instr_et_node, instr_et)?;
-                    let new_instr:NhwcInstr = NhwcInstrType::new_add(lhs_rcsymidx.clone(), a_rcsymidx.clone(), b_rcsymidx.clone(),symidx_type.clone()).into();
-                    println!("{:?}",new_instr);
-                },
-                super::et_node::ExprOp::Sub => {
-                    let (a_rcsymidx,b_rcsymidx,symidx_type) = process_child_instr_et(instr_et_node, instr_et)?;
-                    let new_instr:NhwcInstr = NhwcInstrType::new_sub(lhs_rcsymidx.clone(), a_rcsymidx.clone(), b_rcsymidx.clone(),symidx_type.clone()).into();
-                    println!("{:?}",new_instr);
-                },
-                super::et_node::ExprOp::Div => {
-                    let (a_rcsymidx,b_rcsymidx,symidx_type) = process_child_instr_et(instr_et_node, instr_et)?;
-                    let new_instr:NhwcInstr = NhwcInstrType::new_div(lhs_rcsymidx.clone(), a_rcsymidx.clone(), b_rcsymidx.clone(),symidx_type.clone()).into();
-                    println!("{:?}",new_instr);
-                },
-                super::et_node::ExprOp::Assign => todo!(),
-                super::et_node::ExprOp::LogicalOr => {
-                    let (a_rcsymidx,b_rcsymidx,symidx_type) = process_child_instr_et(instr_et_node, instr_et)?;
-                    let new_instr:NhwcInstr = NhwcInstrType::new_logic_or(lhs_rcsymidx.clone(), a_rcsymidx.clone(), b_rcsymidx.clone(),symidx_type.clone()).into();
-                    println!("{:?}",new_instr);
-                },
-                super::et_node::ExprOp::LogicalAnd => {
-                    let (a_rcsymidx,b_rcsymidx,symidx_type) = process_child_instr_et(instr_et_node, instr_et)?;
-                    let new_instr:NhwcInstr = NhwcInstrType::new_logic_and(lhs_rcsymidx.clone(), a_rcsymidx.clone(), b_rcsymidx.clone(),symidx_type.clone()).into();
-                    println!("{:?}",new_instr);
-                },
-                super::et_node::ExprOp::LogicalNot => {
-                    let child_etnode = direct_child_node!(at instr_et_node in instr_et);
-                    let var_type = node!(at child_etnode in instr_et).get_type()?;
-                    let a_rcsymidx = if let EtNodeType::Symbol { rc_symidx, ast_node, text, decldef_def_or_use } = &node!(at child_etnode in instr_et).et_node_type{
-                        rc_symidx
-                    }else{
-                        return Err(anyhow!("?"));
-                    };
-                    let new_instr = NhwcInstrType::new_logic_not(lhs_rcsymidx.clone(), a_rcsymidx.clone(), var_type.clone());
-                    println!("{:?}",new_instr);
-                },
-                // super::et_node::ExprOp::BitwiseOr => todo!(),
-                // super::et_node::ExprOp::BitwiseAnd => todo!(),
-                // super::et_node::ExprOp::BitwiseXor => todo!(),
-                // super::et_node::ExprOp::BitwiseNot => todo!(),
-                super::et_node::ExprOp::Eq => {
-                    let (a_rcsymidx,b_rcsymidx,symidx_type) = process_child_instr_et(instr_et_node, instr_et)?;
-                    match symidx_type{
-                        Type::I32 => {
-                            let new_instr:NhwcInstr = NhwcInstrType::new_icmp(lhs_rcsymidx.clone(), crate::toolkit::nhwc_instr::IcmpPlan::Eq,a_rcsymidx.clone(), b_rcsymidx.clone(),symidx_type.clone()).into();
-                            println!("{:?}",new_instr);
-                        },
-                        Type::F32 =>{
-                            let new_instr:NhwcInstr = NhwcInstrType::new_fcmp(lhs_rcsymidx.clone(), crate::toolkit::nhwc_instr::FcmpPlan::Oeq,a_rcsymidx.clone(), b_rcsymidx.clone(),symidx_type.clone()).into();
-                            println!("{:?}",new_instr);
-                        },
-                        _ => todo!(),
-                    }
-                },
-                super::et_node::ExprOp::NEq =>{
-                    let (a_rcsymidx,b_rcsymidx,symidx_type) = process_child_instr_et(instr_et_node, instr_et)?;
-                    match symidx_type{
-                        Type::I32 => {
-                            let new_instr:NhwcInstr = NhwcInstrType::new_icmp(lhs_rcsymidx.clone(), crate::toolkit::nhwc_instr::IcmpPlan::Ne,a_rcsymidx.clone(), b_rcsymidx.clone(),symidx_type.clone()).into();
-                            println!("{:?}",new_instr);
-                        },
-                        Type::F32 =>{
-                            let new_instr:NhwcInstr = NhwcInstrType::new_fcmp(lhs_rcsymidx.clone(), crate::toolkit::nhwc_instr::FcmpPlan::One,a_rcsymidx.clone(), b_rcsymidx.clone(),symidx_type.clone()).into();
-                            println!("{:?}",new_instr);
-                        },
-                        _ => todo!(),
-                    }
-                },
-                super::et_node::ExprOp::Less => {
-                    let (a_rcsymidx,b_rcsymidx,symidx_type) = process_child_instr_et(instr_et_node, instr_et)?;
-                    match symidx_type{
-                        Type::I32 => {
-                            let new_instr:NhwcInstr = NhwcInstrType::new_icmp(lhs_rcsymidx.clone(), crate::toolkit::nhwc_instr::IcmpPlan::Slt,a_rcsymidx.clone(), b_rcsymidx.clone(),symidx_type.clone()).into();
-                            println!("{:?}",new_instr);
-                        },
-                        Type::F32 =>{
-                            let new_instr:NhwcInstr = NhwcInstrType::new_fcmp(lhs_rcsymidx.clone(), crate::toolkit::nhwc_instr::FcmpPlan::Olt,a_rcsymidx.clone(), b_rcsymidx.clone(),symidx_type.clone()).into();
-                            println!("{:?}",new_instr);
-                        },
-                        _ => todo!(),
-                    }
-                },
-                super::et_node::ExprOp::Greater => {
-                    let (a_rcsymidx,b_rcsymidx,symidx_type) = process_child_instr_et(instr_et_node, instr_et)?;
-                    match symidx_type{
-                        Type::I32 => {
-                            let new_instr:NhwcInstr = NhwcInstrType::new_icmp(lhs_rcsymidx.clone(), crate::toolkit::nhwc_instr::IcmpPlan::Sgt,a_rcsymidx.clone(), b_rcsymidx.clone(),symidx_type.clone()).into();
-                            println!("{:?}",new_instr);
-                        },
-                        Type::F32 =>{
-                            let new_instr:NhwcInstr = NhwcInstrType::new_fcmp(lhs_rcsymidx.clone(), crate::toolkit::nhwc_instr::FcmpPlan::Ogt,a_rcsymidx.clone(), b_rcsymidx.clone(),symidx_type.clone()).into();
-                            println!("{:?}",new_instr);
-                        },
-                        _ => todo!(),
-                    }
-                },
-                super::et_node::ExprOp::LEq => {
-                    let (a_rcsymidx,b_rcsymidx,symidx_type) = process_child_instr_et(instr_et_node, instr_et)?;
-                    match symidx_type{
-                        Type::I32 => {
-                            let new_instr:NhwcInstr = NhwcInstrType::new_icmp(lhs_rcsymidx.clone(), crate::toolkit::nhwc_instr::IcmpPlan::Sle,a_rcsymidx.clone(), b_rcsymidx.clone(),symidx_type.clone()).into();
-                            println!("{:?}",new_instr);
-                        },
-                        Type::F32 =>{
-                            let new_instr:NhwcInstr = NhwcInstrType::new_fcmp(lhs_rcsymidx.clone(), crate::toolkit::nhwc_instr::FcmpPlan::Ole,a_rcsymidx.clone(), b_rcsymidx.clone(),symidx_type.clone()).into();
-                            println!("{:?}",new_instr);
-                        },
-                        _ => todo!(),
-                    }
-                },
-                super::et_node::ExprOp::GEq => {
-                    let (a_rcsymidx,b_rcsymidx,symidx_type) = process_child_instr_et(instr_et_node, instr_et)?;
-                    match symidx_type{
-                        Type::I32 => {
-                            let new_instr:NhwcInstr = NhwcInstrType::new_icmp(lhs_rcsymidx.clone(), crate::toolkit::nhwc_instr::IcmpPlan::Sgt,a_rcsymidx.clone(), b_rcsymidx.clone(),symidx_type.clone()).into();
-                            println!("{:?}",new_instr);
-                        },
-                        Type::F32 =>{
-                            let new_instr:NhwcInstr = NhwcInstrType::new_fcmp(lhs_rcsymidx.clone(), crate::toolkit::nhwc_instr::FcmpPlan::Ogt,a_rcsymidx.clone(), b_rcsymidx.clone(),symidx_type.clone()).into();
-                            println!("{:?}",new_instr);
-                        },
-                        _ => todo!(),
-                    }
-                },
-                // super::et_node::ExprOp::LShift => todo!(),
-                // super::et_node::ExprOp::RShift => todo!(),
-                super::et_node::ExprOp::Mod => {
-                    let (a_rcsymidx,b_rcsymidx,symidx_type) = process_child_instr_et(instr_et_node, instr_et)?;
-                    let new_instr:NhwcInstr = NhwcInstrType::new_mod(lhs_rcsymidx.clone(), a_rcsymidx.clone(), b_rcsymidx.clone(),symidx_type.clone()).into();
-                    println!("{:?}",new_instr);
-                },
-                // super::et_node::ExprOp::Cast => todo!(),
-                super::et_node::ExprOp::Call => {
-                    // let return_rcsymidxs = &node!(at instr_et_node in instr_et).equivalent_symidx_vec;
-                    // let assigned_rcsymidx:Option<RcSymIdx>;
-                    // let ret_type :Type;
-                    // if return_rcsymidxs.is_empty(){
-                    //     assigned_rcsymidx = None;
-                    //     ret_type = Value::new_void().to_type();
-                    // }else{
-                    //     assigned_rcsymidx = Some(return_rcsymidxs[0]);
-                    //     ret_type = node!(at instr_et_node in instr_et).get_type()?.clone();
-                    // }
-                    // let func_name_and_args = direct_child_nodes!(at instr_et_node in instr_et);
-                    // let func_name_node = func_name_and_args[0];
-                    // let func_name_rcsymidx = if let EtNodeType::Literal { rc_literal_symidx, ast_node, text } = &node!(at func_name_node in instr_et).et_node_type{
-                    //     rc_literal_symidx
-                    // }else if let EtNodeType::Symbol { rc_symidx, ast_node, text, decldef_def_or_use } = &node!(at func_name_node in instr_et).et_node_type{
-                    //     rc_symidx
-                    // }else{
-                    //     todo!()
-                    // };
-                    // let mut args = vec![];
-                    // for arg_etnode in &func_name_and_args[1..]{
-                    //     let arg_etnode = *arg_etnode;
-                    //     let arg_rcsymidx = if let EtNodeType::Literal { rc_literal_symidx, ast_node, text } = &node!(at arg_etnode in instr_et).et_node_type{
-                    //         rc_literal_symidx
-                    //     }else if let EtNodeType::Symbol { rc_symidx, ast_node, text, decldef_def_or_use } = &node!(at arg_etnode in instr_et).et_node_type{
-                    //         rc_symidx
-                    //     }else{
-                    //         todo!()
-                    //     };
-                    //     args.push(arg_rcsymidx.clone());
-                    // }
-                    // let new_instr:NhwcInstr = NhwcInstrType::new_func_call(assigned_rcsymidx, func_name_rcsymidx.clone(), args, ret_type).into();
-                },
-                // super::et_node::ExprOp::Negative => todo!(),
-                // super::et_node::ExprOp::Positive => todo!(),
-                // super::et_node::ExprOp::AddrOf => todo!(),
-                // super::et_node::ExprOp::Deref => todo!(),
-                // super::et_node::ExprOp::DotMember => todo!(),
-                // super::et_node::ExprOp::ArrowMember => todo!(),
-                // super::et_node::ExprOp::LPlusPlus => todo!(),
-                // super::et_node::ExprOp::RPlusPlus => todo!(),
-                // super::et_node::ExprOp::LMinusMinus => todo!(),
-                // super::et_node::ExprOp::RMinusMinus => todo!(),
-                // super::et_node::ExprOp::MulAssign => todo!(),
-                // super::et_node::ExprOp::DivAssign => todo!(),
-                // super::et_node::ExprOp::PlusAssign => todo!(),
-                // super::et_node::ExprOp::MinusAssign => todo!(),
-                super::et_node::ExprOp::ArrayIndex => todo!(),
-                super::et_node::ExprOp::ArrayWrapper => todo!(),
-                super::et_node::ExprOp::Store => {
-=======
 /// this function may create temp symbol so you need to specify a closure
 // pub fn process_instr_et(instr_et_node:u32,instr_et:&mut EtTree, instr_list:&mut InstrList,symtab:&mut SymTab, instr_et_node_bimap:&BiMap<usize,u32>,instr_slab:&mut InstrSlab<NhwcInstr> ,reg_temp_f:&mut impl FnMut(&str,&Type,&mut SymTab, &mut EtTree, &mut InstrSlab<NhwcInstr>)-> Result<RcSymIdx>) -> Result<()>{
 //     Ok(match &node!(at instr_et_node in instr_et).et_node_type{
@@ -1060,7 +864,6 @@
 //                                     _ => { panic!() } } },
 //                             None => panic!(),
 //                         };
->>>>>>> 6f2a8733
 
 //                         instr_list.push(instr_slab.insert_instr(NhwcInstrType::new_chi(first_rc_symidx_in_et_node(chi_node, instr_et)?.clone(),rhs_last_ssa_version, call_instr).into()));
 //                     }
