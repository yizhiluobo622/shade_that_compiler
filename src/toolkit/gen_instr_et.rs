<<<<<<< HEAD
use std::{mem, rc, thread::scope};
=======
use std::{any::Any, rc, thread::scope};
>>>>>>> 9ab60be8

use ahash::{HashMap, HashSet};
use bimap::BiMap;
use petgraph::graph::Edge;

use crate::{add_edge, add_node, add_node_with_edge, debug_info_blue, debug_info_red, direct_child_node, direct_child_nodes, direct_parent_node, direct_parent_nodes, get_ast_from_symidx, instr_mut, node, node_mut, passes::symtab_debug_pass, toolkit::{et_node::DeclOrDefOrUse, field::{Type, Value}, gen_nhwc_cfg::IS_LITERAL, gvn::cor_instr_et_node_bimap, nhwc_instr::NhwcInstrType, symbol, symtab::WithBorrow}};
use anyhow::{anyhow, Ok, Result};
<<<<<<< HEAD
use super::{cfg_node::InstrList, et_node::{self, EtEdgeType, EtNode, EtNodeType, EtTree, ExprOp}, gen_nhwc_cfg::process_temp_symbol, nhwc_instr::{ArithOp, InstrSlab, NhwcInstr}, scope_node::ScopeTree, symtab::{self, RcSymIdx, SymIdx, SymTab}};
=======
use super::{et_node::{EtEdgeType, EtNode, EtNodeType, EtTree}, field::Value, nhwc_instr::{ArithOp, InstrSlab, NhwcInstr}, scope_node::ScopeTree, symtab::{self, RcSymIdx, SymIdx, SymTab}};
>>>>>>> 9ab60be8

macro_rules! direct_et_parent_node {
    (at $et_node:ident in $et_tree:ident ) => {
        direct_parent_node!(at $et_node in $et_tree with_predicate {|e|e.weight().et_edge_type.is_direct()})       
    };
    (at $et_node:ident in $et_tree:ident ret_option) => {
        direct_parent_node!(at $et_node in $et_tree with_predicate {|e|e.weight().et_edge_type.is_direct()} ret_option)       
    };
}
macro_rules! direct_et_chi_parent_node {
    (at $et_node:ident in $et_tree:ident ) => {
        direct_parent_node!(at $et_node in $et_tree with_predicate {|e|e.weight().et_edge_type.is_chi()})       
    };
    (at $et_node:ident in $et_tree:ident ret_option) => {
        direct_parent_node!(at $et_node in $et_tree with_predicate {|e|e.weight().et_edge_type.is_chi()} ret_option)       
    };
}
macro_rules! direct_et_chi_parent_nodes {
    (at $et_node:ident in $et_tree:ident ) => {
        direct_parent_nodes!(at $et_node in $et_tree with_predicate {|e|e.weight().et_edge_type.is_chi()})       
    };
}
macro_rules! direct_et_child_nodes {
    (at $et_node:ident in $et_tree:ident $(with_priority $f:block)?) => {
        direct_child_nodes!(at $et_node in $et_tree with_predicate {|e|e.weight().et_edge_type.is_direct()} ) 
    };
}
macro_rules! direct_et_mu_child_nodes {
    (at $et_node:ident in $et_tree:ident $(with_priority $f:block)?) => {
        direct_child_nodes!(at $et_node in $et_tree with_predicate {|e|e.weight().et_edge_type.is_mu()} ) 
    };
}
macro_rules! direct_et_child_node {
    (at $et_node:ident in $et_tree:ident $(with_priority $f:block)?) => {
        direct_child_node!(at $et_node in $et_tree with_predicate {|e|e.weight().et_edge_type.is_direct()} ) 
    };
}
macro_rules! direct_et_mu_child_node {
    (at $et_node:ident in $et_tree:ident $(with_priority $f:block)?) => {
        direct_child_node!(at $et_node in $et_tree with_predicate {|e|e.weight().et_edge_type.is_mu()} ) 
    };
}
pub fn process_arith_et(rc_lhs:&RcSymIdx,rc_a:&RcSymIdx, rc_b:&RcSymIdx,instr:usize, mut arith_et_struct:EtNode, instr_et:&mut EtTree,rc_symidx_et_node_map:&mut HashMap<RcSymIdx,u32>,scope_tree:&ScopeTree, instr_et_node_bimap:&mut BiMap<usize,u32>){
    arith_et_struct.equivalent_symidx_vec.push(rc_lhs.clone());
    let arith_et = add_node!({arith_et_struct} to instr_et);
    rc_symidx_et_node_map.insert(rc_lhs.clone(), arith_et);
    instr_et_node_bimap.insert(instr,arith_et);
    let lhs = rc_lhs.as_ref_borrow();
    let a = rc_a.as_ref_borrow();
    let b = rc_b.as_ref_borrow();
    debug_info_blue!("lhs:{:?} a:{:?} b:{:?}",rc_lhs,a,b,);
    //查找操作数，有的话连边，没有 panic
    if let Some(&a_node) = rc_symidx_et_node_map.get(&rc_a){
        add_edge!({EtEdgeType::Direct.into()} from arith_et to a_node in instr_et);
    }else{
        if a.is_literal(){
            let literal_et_struct:EtNode = EtNodeType::new_literal(0, rc_a.clone()).into();
            // literal_et_struct.equivalent_symidx_vec.push(rc_a.clone());
            let literal_et_node = add_node!({literal_et_struct} to instr_et);
            add_edge!({EtEdgeType::Direct.into()} from arith_et to literal_et_node in instr_et);
            rc_symidx_et_node_map.insert(rc_a.clone(), literal_et_node);
        }else {
            panic!();
        }
    }
    if let Some(&b_node) = rc_symidx_et_node_map.get(&rc_b){
        add_edge!({EtEdgeType::Direct.into()} from arith_et to b_node in instr_et);
    }else{
        if b.is_literal(){
            let literal_et_struct:EtNode = EtNodeType::new_literal(0, rc_b.clone()).into();
            // literal_et_struct.equivalent_symidx_vec.push(rc_b.clone());
            let literal_et_node = add_node!({literal_et_struct} to instr_et);
            add_edge!({EtEdgeType::Direct.into()} from arith_et to literal_et_node in instr_et);
            rc_symidx_et_node_map.insert(rc_b.clone(), literal_et_node);
        }else {
            panic!();
        }
    }
}

pub fn process_trans_et(rc_lhs:&RcSymIdx,rc_rhs:&RcSymIdx,symtab:&SymTab,instr:usize,rc_symidx_et_node_map:&mut HashMap<RcSymIdx,u32>,instr_et_node_map:&mut BiMap<usize,u32>,scope_tree:&ScopeTree,to_trans_ast:u32,instr_et:&mut EtTree)-> Result<()>{
    let lhs = rc_lhs.as_ref_borrow();
    let rhs_symidx = rc_rhs.as_ref_borrow();
    let mut lhs_et_struct:EtNode = EtNodeType::new_trans_to(0, symtab.get(&lhs.to_src_symidx())?.get_type()?).into();
    lhs_et_struct.equivalent_symidx_vec.push(rc_lhs.clone());
    let lhs_et_node = add_node!({lhs_et_struct} to instr_et);
    instr_et_node_map.insert(instr, lhs_et_node);

    if let Some(&rhs_et_node) = rc_symidx_et_node_map.get(&rc_rhs){
        add_edge!({EtEdgeType::Direct.into()} from lhs_et_node to rhs_et_node in instr_et);
    }else{
        if rhs_symidx.is_literal(){
            let rhs_et_node = add_node_with_edge!({EtNodeType::new_literal(0, rc_rhs.clone()).into()} with_edge {EtEdgeType::Direct.into()} from lhs_et_node in instr_et);
            rc_symidx_et_node_map.insert(rc_rhs.clone(), rhs_et_node);
        }else{
            let rhs_et_node = add_node_with_edge!({EtNodeType::new_symbol(0, rc_rhs.clone(), super::et_node::DeclOrDefOrUse::Use).into()} with_edge {EtEdgeType::Direct.into()} from lhs_et_node in instr_et);
            node_mut!(at rhs_et_node in instr_et).equivalent_symidx_vec.push(rc_lhs.clone());
            rc_symidx_et_node_map.insert(rc_rhs.clone(), rhs_et_node);
        }
    }
    rc_symidx_et_node_map.insert(rc_lhs.clone(), lhs_et_node);
    Ok(())
}

use crate::instr;
pub fn parse_instr_list_to_et(instrs:impl Iterator<Item = usize>, instr_et:&mut EtTree, symtab:&SymTab, rc_symidx_et_node_map:&mut HashMap<RcSymIdx,u32>, instr_et_node_bimap:&mut BiMap<usize,u32>, scope_tree:&ScopeTree, instr_slab:&InstrSlab<NhwcInstr>) -> Result<()>{
    for instr in instrs{
        let instr_struct = instr!(at instr in instr_slab)?;
        debug_info_blue!("instr_et {:?}",instr_struct);
        match &instr_struct.instr_type{
            // super::nhwc_instr::NhwcInstrType::Label { label_symidx } => todo!(),
            super::nhwc_instr::NhwcInstrType::DefineFunc { func_symidx, ret_symidx, args } => {
                if let Some(et_node) = rc_symidx_et_node_map.get(func_symidx){
                    // do nothing
                }else {
                    let mut func_et_node_struct:EtNode = EtNodeType::new_symbol(0, func_symidx.clone(), DeclOrDefOrUse::Use).into();
                    func_et_node_struct.equivalent_symidx_vec.push(func_symidx.clone());
                    let func_et_ndoe = add_node!({func_et_node_struct} to instr_et);
                    rc_symidx_et_node_map.insert(func_symidx.clone(), func_et_ndoe);
                    instr_et_node_bimap.insert(instr, func_et_ndoe);
                }
                for rc_arg in args{
                    if let Some(et_node) = rc_symidx_et_node_map.get(rc_arg){
                        panic!()
                    }else {
                        let mut arg_et_node_struct:EtNode = EtNodeType::new_symbol(0, rc_arg.clone(), DeclOrDefOrUse::Use).into();
                        arg_et_node_struct.equivalent_symidx_vec.push(rc_arg.clone());
                        let arg_et_node = add_node!({arg_et_node_struct} to instr_et);
                        rc_symidx_et_node_map.insert(rc_arg.clone(), arg_et_node);
                    }
                }
            },
            super::nhwc_instr::NhwcInstrType::DefineVar { var_symidx, vartype, op_value } => { 
                let mut sym_struct:EtNode = EtNodeType::new_symbol(0, var_symidx.clone(), crate::toolkit::et_node::DeclOrDefOrUse::Use).into();
                sym_struct.equivalent_symidx_vec.push(var_symidx.clone());
                let sym_et_node = add_node!({sym_struct} to instr_et);
                rc_symidx_et_node_map.insert(var_symidx.clone(), sym_et_node);
                instr_et_node_bimap.insert(instr,sym_et_node);
            },
            super::nhwc_instr::NhwcInstrType::Alloc { var_symidx, vartype } => {},
            super::nhwc_instr::NhwcInstrType::Globl { var_symidx, vartype } => todo!(),
            super::nhwc_instr::NhwcInstrType::Load { lhs: rc_lhs, ptr_symidx: rc_ptr_symidx, ptr_ty } => {
                let ptr_symidx = rc_ptr_symidx.as_ref_borrow();
                let ptr_et_node = if let Some(&ptr_et_node) = rc_symidx_et_node_map.get(&rc_ptr_symidx){
                    ptr_et_node
                }else{
                    if ptr_symidx.is_global_ptr() {
                        let mut ptr_et_struct:EtNode = EtNodeType::new_symbol(0, rc_ptr_symidx.clone(), crate::toolkit::et_node::DeclOrDefOrUse::Use).into();
                        ptr_et_struct.equivalent_symidx_vec.push(rc_ptr_symidx.clone());
                        let ptr_et_node = add_node!({ptr_et_struct} to instr_et);
                        rc_symidx_et_node_map.insert(rc_ptr_symidx.clone(), ptr_et_node);
                        ptr_et_node
                    }else {panic!()}
                };
                let mut load_et_struct:EtNode = EtNodeType::new_load(0).into();
                load_et_struct.equivalent_symidx_vec.push(rc_lhs.clone());
                let load_et_node = add_node!({load_et_struct} to instr_et);
                add_edge!({EtEdgeType::Direct.into()} from load_et_node to ptr_et_node in instr_et);
                rc_symidx_et_node_map.insert(rc_lhs.clone(), load_et_node);
                instr_et_node_bimap.insert(instr,load_et_node);
            },
            super::nhwc_instr::NhwcInstrType::Store { val_symidx: rc_val_symidx, value_ty, ptr_symidx: rc_ptr_symidx, ptr_ty } => {
                let ptr_symidx = rc_ptr_symidx.as_ref_borrow();
                debug_info_blue!("val:{:?},val_ty:{:?}, ptr:{:?},ptr_ty:{:?}",rc_val_symidx,value_ty,rc_ptr_symidx,ptr_ty);
                let ptr_et_node = if let Some(&ptr_et_node) = rc_symidx_et_node_map.get(&rc_ptr_symidx){
                    ptr_et_node
                }else{
                    if ptr_symidx.is_global_ptr() {
                        let mut arr_name_et_struct:EtNode = EtNodeType::new_symbol(0, rc_ptr_symidx.clone(), crate::toolkit::et_node::DeclOrDefOrUse::Use).into();
                        arr_name_et_struct.equivalent_symidx_vec.push(rc_ptr_symidx.clone());
                        let ptr_et_node = add_node!({arr_name_et_struct} to instr_et);
                        rc_symidx_et_node_map.insert(rc_ptr_symidx.clone(), ptr_et_node);
                        ptr_et_node
                    }else {panic!()}
                };
                let store_et_struct:EtNode = EtNodeType::new_store(0).into();
                // store_et_struct.equivalent_symidx_vec.push(rc_val_symidx.clone());
                let store_et_node = add_node!({store_et_struct} to instr_et);
                let val_et_node = if let Some(&val_et_node) = rc_symidx_et_node_map.get(&rc_val_symidx){
                    // debug_info_blue!("{:?},{}",rhs,rhs_et_node);
                    val_et_node
                }else{
                    if rc_val_symidx.as_ref_borrow().is_literal(){
                        let literal_et_struct:EtNode = EtNodeType::new_literal(0, rc_val_symidx.clone()).into();
                        let literal_et_node = add_node!({literal_et_struct} to instr_et);
                        literal_et_node
                    }else {
                        panic!();
                    }
                };
                add_edge!({EtEdgeType::Direct.into()} from store_et_node to val_et_node in instr_et);
                add_edge!({EtEdgeType::Direct.into()} from store_et_node to ptr_et_node in instr_et);
                rc_symidx_et_node_map.insert(rc_val_symidx.clone(), val_et_node);
                instr_et_node_bimap.insert(instr,store_et_node);
            },
            super::nhwc_instr::NhwcInstrType::GetElementPtr { lhs, ptr_symidx: rc_array_or_ptr, array_ty, idx_vec } => {
                //获取索引
                //构建数组名称节点
                let rc_array_or_ptr = if *symtab.get(&rc_array_or_ptr.as_ref_borrow().to_src_symidx())?.get_is_global()? 
                || symtab.get(&rc_array_or_ptr.as_ref_borrow().to_src_symidx())?.get_type()?.is_array(){
                    // if it is global array
                    // if it is a local array
                    rc_array_or_ptr.as_ref_borrow().to_src_symidx().as_rc()
                } else {
                    // if it is a ptr generated 
                    rc_array_or_ptr.clone()
                };
                let array_dims = idx_vec;
                let array_or_ptr_symidx = rc_array_or_ptr.as_ref_borrow();
                
                // we choose to put the lhs symidx to the last et_node generated by getelementptr
                let mut last_et_node = if let Some(&ptr_et_node ) = rc_symidx_et_node_map.get(&rc_array_or_ptr){
                    ptr_et_node
                }else {
                    let mut ptr_et_struct:EtNode = EtNodeType::new_symbol(0, rc_array_or_ptr.clone(), crate::toolkit::et_node::DeclOrDefOrUse::Use).into();
                    ptr_et_struct.equivalent_symidx_vec.push(rc_array_or_ptr.clone());
                    let ptr_et_node = add_node!({ptr_et_struct} to instr_et);
                    rc_symidx_et_node_map.insert(rc_array_or_ptr.clone(), ptr_et_node);
                    ptr_et_node
                };

                for dim in array_dims{
                    let rc_dim_literal = <Option<RcSymIdx> as Clone>::clone(&dim).unwrap();
                    let dim_literal = rc_dim_literal.as_ref_borrow();
                    let dim_ast = get_ast_from_symidx!(find dim_literal with scope_tree);
                    //创建数组的[]节点
                    let array_idx_et_node_struct:EtNode = EtNodeType::new_op_array_idx(dim_ast).into();
                    let array_idx_et_node = add_node!({array_idx_et_node_struct} to instr_et);
                    add_edge!({EtEdgeType::Direct.into()} from array_idx_et_node to last_et_node in instr_et);
                    //创建具体dim内容节点
                    if let Some(&dim_et_node) = rc_symidx_et_node_map.get(&rc_dim_literal){
                        add_edge!({EtEdgeType::Direct.into()} from array_idx_et_node to dim_et_node in instr_et);
                    }else{
                        let dim_et_node = add_node_with_edge!({EtNodeType::new_literal(dim_ast, rc_dim_literal.clone()).into()} with_edge {EtEdgeType::Direct.into()} from array_idx_et_node in instr_et);
                        rc_symidx_et_node_map.insert(rc_dim_literal.clone(), dim_et_node);
                    }
                    //更换下一次递归的连接对象
                    last_et_node = array_idx_et_node;
                }
                //warning:这里想要对自下而上递归建立的dim的子树的跟加入lhs的symidx，但不太会用
                // let a = node_mut!(at child_arr_etnode in instr);
                // todo!();
                // maybe here
                node_mut!(at last_et_node in instr_et).equivalent_symidx_vec.push(lhs.clone());
                rc_symidx_et_node_map.insert(lhs.clone(), last_et_node);
                instr_et_node_bimap.insert(instr,last_et_node);
            },
            super::nhwc_instr::NhwcInstrType::Arith { lhs: rc_lhs, rhs } => {
                let lhs = rc_lhs.as_ref_borrow();
                match rhs{
                    super::nhwc_instr::ArithOp::Add { a, b, vartype:_ } => {
                        let arith_et_struct:EtNode = EtNodeType::new_op_add(0).into();
                        //添加操作符和操作数节点
                        process_arith_et(rc_lhs,a, b,instr,arith_et_struct,instr_et,rc_symidx_et_node_map,scope_tree,instr_et_node_bimap );
                    },
                    super::nhwc_instr::ArithOp::Mul { a, b, vartype:_ } => {
                        let arith_et_struct:EtNode = EtNodeType::new_op_mul(0).into();
                        process_arith_et(rc_lhs,a, b,instr,arith_et_struct,instr_et,rc_symidx_et_node_map,scope_tree,instr_et_node_bimap );
                    },
                    super::nhwc_instr::ArithOp::Div { a, b, vartype:_et_node } => {
                        let arith_et_struct:EtNode = EtNodeType::new_op_div(0).into();
                        process_arith_et(rc_lhs,a, b,instr,arith_et_struct,instr_et,rc_symidx_et_node_map,scope_tree,instr_et_node_bimap );
                    },
                    super::nhwc_instr::ArithOp::Sub { a, b, vartype:_ } =>{
                        let arith_et_struct:EtNode = EtNodeType::new_op_sub(0).into();
                        process_arith_et(rc_lhs,a, b,instr,arith_et_struct,instr_et,rc_symidx_et_node_map,scope_tree,instr_et_node_bimap );
                    },
                    super::nhwc_instr::ArithOp::Mod { a, b, vartype:_ } => {
                        let arith_et_struct:EtNode = EtNodeType::new_op_mod(0).into();
                        process_arith_et(rc_lhs,a, b,instr,arith_et_struct,instr_et,rc_symidx_et_node_map,scope_tree,instr_et_node_bimap );
                    },
                    super::nhwc_instr::ArithOp::Icmp { plan, a, b, vartype } => {
                        match plan{
                            super::nhwc_instr::IcmpPlan::Eq => {
                                let arith_et_struct:EtNode = EtNodeType::new_op_equal(0).into();
                                process_arith_et(rc_lhs,a, b,instr,arith_et_struct,instr_et,rc_symidx_et_node_map,scope_tree,instr_et_node_bimap );
                            },
                            super::nhwc_instr::IcmpPlan::Ne => {
                                let arith_et_struct:EtNode = EtNodeType::new_op_not_equal(0).into();
                                process_arith_et(rc_lhs,a, b,instr,arith_et_struct,instr_et,rc_symidx_et_node_map,scope_tree,instr_et_node_bimap );
                            },
                            super::nhwc_instr::IcmpPlan::Ugt => {
                                let arith_et_struct:EtNode = EtNodeType::new_op_greater_than(0).into();
                                process_arith_et(rc_lhs,a, b,instr,arith_et_struct,instr_et,rc_symidx_et_node_map,scope_tree,instr_et_node_bimap );
                            },
                            super::nhwc_instr::IcmpPlan::Uge => {
                                let arith_et_struct:EtNode = EtNodeType::new_op_greater_than_or_equal(0).into();
                                process_arith_et(rc_lhs,a, b,instr,arith_et_struct,instr_et,rc_symidx_et_node_map,scope_tree,instr_et_node_bimap );
                            },
                            super::nhwc_instr::IcmpPlan::Ult => {
                                let arith_et_struct:EtNode = EtNodeType::new_op_less_than(0).into();
                                process_arith_et(rc_lhs,a, b,instr,arith_et_struct,instr_et,rc_symidx_et_node_map,scope_tree,instr_et_node_bimap );
                            },
                            super::nhwc_instr::IcmpPlan::Ule => {
                                let arith_et_struct:EtNode = EtNodeType::new_op_less_than_or_equal(0).into();
                                process_arith_et(rc_lhs,a, b,instr,arith_et_struct,instr_et,rc_symidx_et_node_map,scope_tree,instr_et_node_bimap );
                            },
                            super::nhwc_instr::IcmpPlan::Sgt => {
                                let arith_et_struct:EtNode = EtNodeType::new_op_greater_than(0).into();
                                process_arith_et(rc_lhs,a, b,instr,arith_et_struct,instr_et,rc_symidx_et_node_map,scope_tree,instr_et_node_bimap );
                            },
                            super::nhwc_instr::IcmpPlan::Sge => {
                                let arith_et_struct:EtNode = EtNodeType::new_op_greater_than_or_equal(0).into();
                                process_arith_et(rc_lhs,a, b,instr,arith_et_struct,instr_et,rc_symidx_et_node_map,scope_tree,instr_et_node_bimap );
                            },
                            super::nhwc_instr::IcmpPlan::Slt => {
                                let arith_et_struct:EtNode = EtNodeType::new_op_less_than(0).into();
                                process_arith_et(rc_lhs,a, b,instr,arith_et_struct,instr_et,rc_symidx_et_node_map,scope_tree,instr_et_node_bimap );
                            },
                            super::nhwc_instr::IcmpPlan::Sle => {
                                let arith_et_struct:EtNode = EtNodeType::new_op_less_than_or_equal(0).into();
                                process_arith_et(rc_lhs,a, b,instr,arith_et_struct,instr_et,rc_symidx_et_node_map,scope_tree,instr_et_node_bimap );
                            },
                        }
                    },
                    super::nhwc_instr::ArithOp::Fcmp { plan, a, b, vartype:_ } => {
                        match plan{
                            super::nhwc_instr::FcmpPlan::Oeq => {
                                let arith_et_struct:EtNode = EtNodeType::new_op_equal(0).into();
                                process_arith_et(rc_lhs,a, b,instr,arith_et_struct,instr_et,rc_symidx_et_node_map,scope_tree,instr_et_node_bimap );
                            },
                            super::nhwc_instr::FcmpPlan::One => {
                                let arith_et_struct:EtNode = EtNodeType::new_op_not_equal(0).into();
                                process_arith_et(rc_lhs,a, b,instr,arith_et_struct,instr_et,rc_symidx_et_node_map,scope_tree,instr_et_node_bimap );
                            },
                            super::nhwc_instr::FcmpPlan::Ogt => {
                                let arith_et_struct:EtNode = EtNodeType::new_op_greater_than(0).into();
                                process_arith_et(rc_lhs,a, b,instr,arith_et_struct,instr_et,rc_symidx_et_node_map,scope_tree,instr_et_node_bimap );
                            },
                            super::nhwc_instr::FcmpPlan::Oge => {
                                let arith_et_struct:EtNode = EtNodeType::new_op_greater_than_or_equal(0).into();
                                process_arith_et(rc_lhs,a, b,instr,arith_et_struct,instr_et,rc_symidx_et_node_map,scope_tree,instr_et_node_bimap );
                            },
                            super::nhwc_instr::FcmpPlan::Olt => {
                                let arith_et_struct:EtNode = EtNodeType::new_op_less_than(0).into();
                                process_arith_et(rc_lhs,a, b,instr,arith_et_struct,instr_et,rc_symidx_et_node_map,scope_tree,instr_et_node_bimap );
                            },
                            super::nhwc_instr::FcmpPlan::Ole => {
                                let arith_et_struct:EtNode = EtNodeType::new_op_less_than_or_equal(0).into();
                                process_arith_et(rc_lhs,a, b,instr,arith_et_struct,instr_et,rc_symidx_et_node_map,scope_tree,instr_et_node_bimap );
                            },
                        }
                    },
                    super::nhwc_instr::ArithOp::LogicAnd { a, b, vartype } => {
                        let arith_et_struct:EtNode = EtNodeType::new_op_logical_and(0).into();
                        process_arith_et(rc_lhs,a, b,instr,arith_et_struct,instr_et,rc_symidx_et_node_map,scope_tree,instr_et_node_bimap );
                    },
                    super::nhwc_instr::ArithOp::LogicOr { a, b, vartype } => {
                        let arith_et_struct:EtNode = EtNodeType::new_op_logical_or(0).into();
                        process_arith_et(rc_lhs,a, b,instr,arith_et_struct,instr_et,rc_symidx_et_node_map,scope_tree,instr_et_node_bimap);
                    },
                    super::nhwc_instr::ArithOp::LogicNot { a: rc_a, vartype } => {
                        let mut arith_et_struct:EtNode = EtNodeType::new_op_logical_not(0).into();
                        arith_et_struct.equivalent_symidx_vec.push(rc_lhs.clone());
                        let arith_et_node = add_node!({arith_et_struct} to instr_et);
                        let a = rc_a.as_ref_borrow();
                        //查找操作数，有的话连边，没有添加节点连边
                        if let Some(&a_node) = rc_symidx_et_node_map.get(&rc_a){
                            add_edge!({EtEdgeType::Direct.into()} from arith_et_node to a_node in instr_et);
                        }else{
                            let mut et_node_struct:EtNode = EtNodeType::new_symbol(0,rc_a.clone(),super::et_node::DeclOrDefOrUse::Use).into();
                            et_node_struct.equivalent_symidx_vec.push(rc_a.clone());
                            let a_et = add_node_with_edge!({ et_node_struct } with_edge {EtEdgeType::Direct.into()} from arith_et_node in instr_et);
                            rc_symidx_et_node_map.insert(rc_a.clone(), a_et);
                        }
                        rc_symidx_et_node_map.insert(rc_lhs.clone(), arith_et_node);
                        instr_et_node_bimap.insert(instr,arith_et_node);
                    },
                }
            },
            super::nhwc_instr::NhwcInstrType::SimpleAssign { lhs: rc_lhs, rhs: rc_rhs, vartype:_ } => {
                let lhs = rc_lhs.as_ref_borrow();
                let rhs = rc_rhs.as_ref_borrow();
                if let Some(&rhs_et_node) = rc_symidx_et_node_map.get(&rc_rhs){
                    debug_info_blue!("anan{:?},{}",rhs,rhs_et_node);
                    let assign_et_struct = node_mut!(at rhs_et_node in instr_et);
                    assign_et_struct.equivalent_symidx_vec.push(rc_lhs.clone());
                    rc_symidx_et_node_map.insert(rc_lhs.clone(), rhs_et_node);
                    instr_et_node_bimap.insert(instr,rhs_et_node);
                }else{
                    if rhs.is_literal(){
                        let mut literal_et_struct:EtNode = EtNodeType::new_literal(0, rc_rhs.clone()).into();
                        literal_et_struct.equivalent_symidx_vec.push(rc_lhs.clone());
                        let literal_et_node = add_node!({literal_et_struct} to instr_et);
                        rc_symidx_et_node_map.insert(rc_lhs.clone(), literal_et_node);
                        instr_et_node_bimap.insert(instr,literal_et_node);
                    }else {
                        panic!();
                    }
                }
            },
            super::nhwc_instr::NhwcInstrType::Call { op_lhs, func_op } => {
                let call_et_node_struct:EtNode = EtNodeType::new_op_call(0).into();
                let call_et_node = add_node!({call_et_node_struct} to instr_et);
                match op_lhs{
                    Some(lhs) => {
                        node_mut!(at call_et_node in instr_et).equivalent_symidx_vec.push(lhs.clone());
                        rc_symidx_et_node_map.insert(lhs.clone(), call_et_node);
                    }, None => {
                        // do nothing because no lhs 
                    }, 
                }
                instr_et_node_bimap.insert(instr, call_et_node);
                
                if let Some(&func_et_node) = rc_symidx_et_node_map.get(&func_op.rc_func_symidx){
                    add_edge!({EtEdgeType::Direct.into()} from call_et_node to func_et_node in instr_et);
                }else{
                    let func_et_node_struct:EtNode = EtNodeType::new_symbol(0, func_op.rc_func_symidx.clone(), DeclOrDefOrUse::Use).into();
                    let func_et_node = add_node_with_edge!({func_et_node_struct} with_edge {EtEdgeType::Direct.into()} from call_et_node in instr_et);
                    rc_symidx_et_node_map.insert(func_op.rc_func_symidx.clone(), func_et_node);
                }
                for arg in &func_op.actual_arg_symidx_vec{
                    if let Some(&arg_et_node) = rc_symidx_et_node_map.get(&arg){
                        debug_info_blue!("find arg et_node {:?},{}",arg,arg_et_node);
                        add_edge!({EtEdgeType::Direct.into()} from call_et_node to arg_et_node in instr_et);
                    }else{
                        if arg.as_ref_borrow().is_literal(){
                            let literal_et_struct:EtNode = EtNodeType::new_literal(0, arg.clone()).into();
                            let literal_et_node = add_node_with_edge!({literal_et_struct} with_edge {EtEdgeType::Direct.into()} from call_et_node in instr_et);
                            rc_symidx_et_node_map.insert(arg.clone(), literal_et_node);
                        }else {
                            let arg_ty = symtab.get(&arg.as_ref_borrow().to_src_symidx())?.get_type()?;
                            if arg_ty.is_array()||arg_ty.is_ptr_64() {
                                let mut ptr_et_struct:EtNode = EtNodeType::new_symbol(0, arg.clone(), crate::toolkit::et_node::DeclOrDefOrUse::Use).into();
                                ptr_et_struct.equivalent_symidx_vec.push(arg.clone());
                                let ptr_et_node = add_node_with_edge!({ptr_et_struct} with_edge {EtEdgeType::Direct.into()} from call_et_node in instr_et);
                                rc_symidx_et_node_map.insert(arg.clone(), ptr_et_node);
                            }else {
                                panic!();
                            }
                        }
                    }
                }
                instr_et_node_bimap.insert(instr,call_et_node);
                //warning:还没写，忘了
                // todo!();
            },
            super::nhwc_instr::NhwcInstrType::Jump { jump_op } => {
            },
            super::nhwc_instr::NhwcInstrType::Phi { lhs: rc_lhs, rhs } => {
                if let Some(&lhs_et_node) = rc_symidx_et_node_map.get(&rc_lhs){
                    panic!();
                }else {
                    let mut flag = true;
                    let mut last_et_node = None;
                    for phi_pair in &rhs.phi_pairs{
                        if let Some(&et_node) = rc_symidx_et_node_map.get(&phi_pair.symidx){
                            if node!(at et_node in instr_et).et_node_type.is_literal(){
                                if last_et_node.is_some(){
                                    if last_et_node.unwrap() == et_node{
                                        flag = false;
                                        break;
                                    }
                                }else {
                                    last_et_node = Some(et_node)
                                }
                            }else {
                                flag = false;
                                break;
                            }
                        }else {
                            flag = false;
                            break;
                        }
                    }
                    if !flag {

                        let mut symbol_et_node_struct:EtNode = EtNodeType::new_symbol(0, rc_lhs.clone(), DeclOrDefOrUse::Use).into();
                        symbol_et_node_struct.equivalent_symidx_vec.push(rc_lhs.clone());
                        let symbol_et_node = add_node!({symbol_et_node_struct} to instr_et);

                        rc_symidx_et_node_map.insert(rc_lhs.clone(), symbol_et_node);
                        instr_et_node_bimap.insert(instr,symbol_et_node);
                    }else {
                        let literal_et_node = last_et_node.unwrap();
                        node_mut!(at literal_et_node in instr_et).equivalent_symidx_vec.push(rc_lhs.clone());
                    }
                }
            },
            super::nhwc_instr::NhwcInstrType::Mu { may_use_symidx, may_use_instr} => {
                let may_use_instr = *may_use_instr;
                match &instr!(at may_use_instr in instr_slab)?.instr_type{
                    NhwcInstrType::Load { lhs, ptr_symidx, ptr_ty } => {
                        if let Some(&et_node) = instr_et_node_bimap.get_by_left(&may_use_instr){
                            let may_use_node = if let Some(&may_use_node) = rc_symidx_et_node_map.get(may_use_symidx){
                                may_use_node
                            }else {
                                let mut ssa_global_version_et_node_struct:EtNode = EtNodeType::new_symbol(0, may_use_symidx.clone(), DeclOrDefOrUse::Use).into();
                                ssa_global_version_et_node_struct.equivalent_symidx_vec.push(may_use_symidx.clone());
                                let may_use_node = add_node!({ssa_global_version_et_node_struct} to instr_et);
                                rc_symidx_et_node_map.insert(may_use_symidx.clone(), may_use_node);
                                instr_et_node_bimap.insert(instr, may_use_node);
                                may_use_node
                            };
                            add_edge!({EtEdgeType::Mu.into()} from et_node to may_use_node in instr_et);
                        }else {
                            panic!();
                        }
                    }
                    NhwcInstrType::Call { op_lhs, func_op } => {
                        if let Some(&et_node) = instr_et_node_bimap.get_by_left(&may_use_instr){
                            let may_use_node = if let Some(&may_use_node) = rc_symidx_et_node_map.get(may_use_symidx){
                                may_use_node
                            }else {
                                let mut ssa_global_version_et_node_struct:EtNode = EtNodeType::new_symbol(0, may_use_symidx.clone(), DeclOrDefOrUse::Use).into();
                                ssa_global_version_et_node_struct.equivalent_symidx_vec.push(may_use_symidx.clone());
                                let may_use_node = add_node!({ssa_global_version_et_node_struct} to instr_et);
                                rc_symidx_et_node_map.insert(may_use_symidx.clone(), may_use_node);
                                instr_et_node_bimap.insert(instr, may_use_node);
                                may_use_node
                            };
                            add_edge!({EtEdgeType::Mu.into()} from et_node to may_use_node in instr_et);
                        }else {
                            panic!();
                        }
                    }
                    // NhwcInstrType::D
                    _ => {
                        // panic!("{:?} is not a store or call or define_func", instr!(at may_use_instr in instr_slab)?)
                    }
                }
            },
            super::nhwc_instr::NhwcInstrType::Chi { lhs, rhs, may_def_instr } => {
                let may_def_instr = *may_def_instr;
                match &instr!(at may_def_instr in instr_slab)?.instr_type{
                    NhwcInstrType::Store { val_symidx, value_ty, ptr_symidx, ptr_ty } => {
                        if let Some(&store_et_node) = instr_et_node_bimap.get_by_left(&may_def_instr){
                            let lhs_et_node = if let Some(&lhs_et_node) = rc_symidx_et_node_map.get(lhs){
                                lhs_et_node
                            }else {
                                let mut ssa_version_et_node_struct:EtNode = EtNodeType::new_symbol(0, lhs.clone(), DeclOrDefOrUse::Use).into();
                                ssa_version_et_node_struct.equivalent_symidx_vec.push(lhs.clone());
                                let ssa_version_et_node = add_node!({ssa_version_et_node_struct} to instr_et);
                                rc_symidx_et_node_map.insert(lhs.clone(), ssa_version_et_node);
                                instr_et_node_bimap.insert(instr, ssa_version_et_node);
                                ssa_version_et_node
                            };
                            add_edge!({EtEdgeType::Chi.into()} from lhs_et_node to store_et_node in instr_et);

                            let rhs_et_node = if let Some(&rhs_et_node) = rc_symidx_et_node_map.get(rhs){
                                rhs_et_node
                            }else {
                                let mut ssa_version_et_node_struct:EtNode = EtNodeType::new_symbol(0, rhs.clone(), DeclOrDefOrUse::Use).into();
                                ssa_version_et_node_struct.equivalent_symidx_vec.push(rhs.clone());
                                let ssa_last_version_et_node = add_node!({ssa_version_et_node_struct} to instr_et);
                                rc_symidx_et_node_map.insert(rhs.clone(), ssa_last_version_et_node);
                                instr_et_node_bimap.insert(instr, ssa_last_version_et_node);
                                ssa_last_version_et_node
                            };
                            add_edge!({EtEdgeType::Direct.into()} from store_et_node to rhs_et_node in instr_et);
                        }else {
                            panic!()
                        }
                    }
                    NhwcInstrType::Call { op_lhs, func_op } => {
                        if let Some(&store_et_node) = instr_et_node_bimap.get_by_left(&may_def_instr){
                            let lhs_global_et_node = if let Some(&lhs_et_node) = rc_symidx_et_node_map.get(lhs){
                                lhs_et_node
                            }else {
                                let mut ssa_version_et_node_struct:EtNode = EtNodeType::new_symbol(0, lhs.clone(), DeclOrDefOrUse::Use).into();
                                ssa_version_et_node_struct.equivalent_symidx_vec.push(lhs.clone());
                                let ssa_version_et_node = add_node!({ssa_version_et_node_struct} to instr_et);
                                rc_symidx_et_node_map.insert(lhs.clone(), ssa_version_et_node);
                                instr_et_node_bimap.insert(instr, ssa_version_et_node);
                                ssa_version_et_node
                            };
                            add_edge!({EtEdgeType::Chi.into()} from lhs_global_et_node to store_et_node in instr_et);
                        }else {
                            panic!()
                        }
                    }
                    NhwcInstrType::DefineFunc { func_symidx, ret_symidx, args } => {
                        if let Some(&func_et_node) = instr_et_node_bimap.get_by_left(&may_def_instr){
                            let lhs_global_et_node = if let Some(&lhs_et_node) = rc_symidx_et_node_map.get(lhs){
                                lhs_et_node
                            }else {
                                let mut ssa_version_et_node_struct:EtNode = EtNodeType::new_symbol(0, lhs.clone(), DeclOrDefOrUse::Use).into();
                                ssa_version_et_node_struct.equivalent_symidx_vec.push(lhs.clone());
                                let ssa_version_et_node = add_node!({ssa_version_et_node_struct} to instr_et);
                                rc_symidx_et_node_map.insert(lhs.clone(), ssa_version_et_node);
                                instr_et_node_bimap.insert(instr, ssa_version_et_node);
                                ssa_version_et_node
                            };
                            add_edge!({EtEdgeType::Chi.into()} from lhs_global_et_node to func_et_node in instr_et);
                        }else {
                            panic!()
                        }

                    }
                    _ => {
                        panic!("{:?} is not a store or call or define_func", instr!(at may_def_instr in instr_slab)?)
                    }
                }

            },
            super::nhwc_instr::NhwcInstrType::TranType { lhs: rc_lhs, op } => {
                match op{
                    super::nhwc_instr::Trans::Fptosi { float_symidx } => {
                        process_trans_et(rc_lhs,float_symidx,symtab, instr, rc_symidx_et_node_map,instr_et_node_bimap,scope_tree, 0,  instr_et)?;
                    },
                    super::nhwc_instr::Trans::Sitofp { int_symidx } => {
                        process_trans_et(rc_lhs,int_symidx,symtab, instr, rc_symidx_et_node_map,instr_et_node_bimap,scope_tree, 0,  instr_et)?;
                    },
                    super::nhwc_instr::Trans::Zext { bool_symidx } => {
                        process_trans_et(rc_lhs,bool_symidx,symtab, instr, rc_symidx_et_node_map,instr_et_node_bimap,scope_tree, 0,  instr_et)?;
                    },
                    super::nhwc_instr::Trans::Bitcast { rptr_symidx, rptr_type:_, lptr_type:_ } => {
                        process_trans_et(rc_lhs,rptr_symidx,symtab, instr, rc_symidx_et_node_map,instr_et_node_bimap,scope_tree, 0,  instr_et)?;
                    },
                }
            },
            // super::nhwc_instr::NhwcInstrType::BreakPoint { symidx, breakpoint_args } => todo!(),
            // super::nhwc_instr::NhwcInstrType::Nope {  } => todo!(),
            _ => {},
        }
    };
    Ok(())
}

pub fn process_child_instr_et<'a,'b:'a>(instr_et_node:u32,instr_et:&'b EtTree, symtab:&'a SymTab)->Result<(&'b RcSymIdx,&'b RcSymIdx,Type)>{
    let instr_etnode_children = direct_et_child_nodes!(at instr_et_node in instr_et);
    let a_etnode = instr_etnode_children[0];
    let b_etnode = instr_etnode_children[1];
    let rc_a = first_rc_symidx_in_et_node_may_literal(a_etnode, instr_et)?;
    let rc_b = first_rc_symidx_in_et_node_may_literal(b_etnode, instr_et)?;
    let symidx_type = rc_a.as_ref_borrow().get_ty(&symtab)?;

    Ok((rc_a,rc_b,symidx_type))
}

/// this function may create temp symbol so you need to specify a closure
pub fn process_instr_et(instr_et_node:u32,instr_et:&mut EtTree, instr_list:&mut InstrList,symtab:&mut SymTab, instr_et_node_bimap:&BiMap<usize,u32>,instr_slab:&mut InstrSlab<NhwcInstr> ,reg_temp_f:&mut impl FnMut(&str,&Type,&mut SymTab, &mut EtTree, &mut InstrSlab<NhwcInstr>)-> Result<RcSymIdx>) -> Result<()>{
    Ok(match &node!(at instr_et_node in instr_et).et_node_type{
        EtNodeType::Operator { op, ast_node, text, op_rc_symidx } => {
            // println!("{:?}",&node!(at instr_et_node in instr_et));
            match op{
                super::et_node::ExprOp::Mul =>{
                    let lhs_rcsymidx = first_rc_symidx_in_et_node(instr_et_node , instr_et)?.clone();
                    let (a_rcsymidx,b_rcsymidx,ty) = process_child_instr_et(instr_et_node, instr_et, symtab)?;
                    // instr_list.push(instr_slab.insert_instr(NhwcInstrType::new_def_var(ty.clone(), lhs_rcsymidx.clone(), None).into()));
                    instr_list.push(instr_slab.insert_instr(NhwcInstrType::new_mul(lhs_rcsymidx.clone(), a_rcsymidx.clone(), b_rcsymidx.clone(),ty.clone()).into()));
                },
                super::et_node::ExprOp::Add => {
                    let lhs_rcsymidx = first_rc_symidx_in_et_node(instr_et_node , instr_et)?.clone();
                    // println!("get lhs_rc_symidx in Add {:?}",lhs_rcsymidx);
                    let (a_rcsymidx,b_rcsymidx,ty) = process_child_instr_et(instr_et_node, instr_et, symtab)?;
                    // instr_list.push(instr_slab.insert_instr(NhwcInstrType::new_def_var(ty.clone(), lhs_rcsymidx.clone(), None).into()));
                    instr_list.push(instr_slab.insert_instr(NhwcInstrType::new_add(lhs_rcsymidx.clone(), a_rcsymidx.clone(), b_rcsymidx.clone(),ty.clone()).into()));
                },
                super::et_node::ExprOp::Sub => {
                    let lhs_rcsymidx = first_rc_symidx_in_et_node(instr_et_node , instr_et)?.clone();
                    let (a_rcsymidx,b_rcsymidx,ty) = process_child_instr_et(instr_et_node, instr_et, symtab)?;
                    // instr_list.push(instr_slab.insert_instr(NhwcInstrType::new_def_var(ty.clone(), lhs_rcsymidx.clone(), None).into()));
                    instr_list.push(instr_slab.insert_instr(NhwcInstrType::new_sub(lhs_rcsymidx.clone(), a_rcsymidx.clone(), b_rcsymidx.clone(),ty.clone()).into()));
                },
                super::et_node::ExprOp::Div => {
                    let lhs_rcsymidx = first_rc_symidx_in_et_node(instr_et_node , instr_et)?.clone();
                    let (a_rcsymidx,b_rcsymidx,ty) = process_child_instr_et(instr_et_node, instr_et, symtab)?;
                    // instr_list.push(instr_slab.insert_instr(NhwcInstrType::new_def_var(ty.clone(), lhs_rcsymidx.clone(), None).into()));
                    instr_list.push(instr_slab.insert_instr(NhwcInstrType::new_div(lhs_rcsymidx.clone(), a_rcsymidx.clone(), b_rcsymidx.clone(),ty.clone()).into()));
                },
                super::et_node::ExprOp::Assign => todo!(),
                super::et_node::ExprOp::LogicalOr => {
                    let lhs_rcsymidx = first_rc_symidx_in_et_node(instr_et_node , instr_et)?.clone();
                    let (a_rcsymidx,b_rcsymidx,ty) = process_child_instr_et(instr_et_node, instr_et, symtab)?;
                    // instr_list.push(instr_slab.insert_instr(NhwcInstrType::new_def_var(ty.clone(), lhs_rcsymidx.clone(), None).into()));
                    instr_list.push(instr_slab.insert_instr(NhwcInstrType::new_logic_or(lhs_rcsymidx.clone(), a_rcsymidx.clone(), b_rcsymidx.clone(),ty.clone()).into()));
                },
                super::et_node::ExprOp::LogicalAnd => {
                    let lhs_rcsymidx = first_rc_symidx_in_et_node(instr_et_node , instr_et)?.clone();
                    let (a_rcsymidx,b_rcsymidx,ty) = process_child_instr_et(instr_et_node, instr_et, symtab)?;
                    // instr_list.push(instr_slab.insert_instr(NhwcInstrType::new_def_var(ty.clone(), lhs_rcsymidx.clone(), None).into()));
                    instr_list.push(instr_slab.insert_instr(NhwcInstrType::new_logic_and(lhs_rcsymidx.clone(), a_rcsymidx.clone(), b_rcsymidx.clone(),ty.clone()).into()));
                },
                super::et_node::ExprOp::LogicalNot => {
                    let lhs_rcsymidx = first_rc_symidx_in_et_node(instr_et_node , instr_et)?.clone();
                    let child_et_node = direct_et_child_node!(at instr_et_node in instr_et);
                    // instr_list.push(instr_slab.insert_instr(NhwcInstrType::new_def_var(Type::I1, lhs_rcsymidx.clone(), None).into()));
                    let rc_symidx = first_rc_symidx_in_et_node_may_literal(child_et_node, instr_et)?;
                    let var_type = symtab.get(&rc_symidx.as_ref_borrow().to_src_symidx())?.get_type()?;
                    instr_list.push(instr_slab.insert_instr(NhwcInstrType::new_logic_not(lhs_rcsymidx.clone(), rc_symidx.clone(), var_type.clone()).into()));
                },
                // super::et_node::ExprOp::BitwiseOr => todo!(),
                // super::et_node::ExprOp::BitwiseAnd => todo!(),
                // super::et_node::ExprOp::BitwiseXor => todo!(),
                // super::et_node::ExprOp::BitwiseNot => todo!(),
                super::et_node::ExprOp::Eq => {
                    let lhs_rcsymidx = first_rc_symidx_in_et_node(instr_et_node , instr_et)?.clone();
                    let (a_rcsymidx,b_rcsymidx,ty) = process_child_instr_et(instr_et_node, instr_et, symtab)?;
                    // instr_list.push(instr_slab.insert_instr(NhwcInstrType::new_def_var(ty.clone(), lhs_rcsymidx.clone(), None).into()));
                    match ty{
                        Type::I32 => {
                            instr_list.push(instr_slab.insert_instr(NhwcInstrType::new_icmp(lhs_rcsymidx.clone(), crate::toolkit::nhwc_instr::IcmpPlan::Eq,a_rcsymidx.clone(), b_rcsymidx.clone(),ty.clone()).into()));
                        },
                        Type::F32 =>{
                            instr_list.push(instr_slab.insert_instr(NhwcInstrType::new_fcmp(lhs_rcsymidx.clone(), crate::toolkit::nhwc_instr::FcmpPlan::Oeq,a_rcsymidx.clone(), b_rcsymidx.clone(),ty.clone()).into()));
                        },
                        _ => todo!(),
                    }
                },
                super::et_node::ExprOp::NEq =>{
                    let lhs_rcsymidx = first_rc_symidx_in_et_node(instr_et_node , instr_et)?.clone();
                    let (a_rcsymidx,b_rcsymidx,ty) = process_child_instr_et(instr_et_node, instr_et, symtab)?;
                    // instr_list.push(instr_slab.insert_instr(NhwcInstrType::new_def_var(ty.clone(), lhs_rcsymidx.clone(), None).into()));
                    match ty{
                        Type::I32 => {
                            instr_list.push(instr_slab.insert_instr(NhwcInstrType::new_icmp(lhs_rcsymidx.clone(), crate::toolkit::nhwc_instr::IcmpPlan::Ne,a_rcsymidx.clone(), b_rcsymidx.clone(),ty.clone()).into()));
                        },
                        Type::F32 =>{
                            instr_list.push(instr_slab.insert_instr(NhwcInstrType::new_fcmp(lhs_rcsymidx.clone(), crate::toolkit::nhwc_instr::FcmpPlan::One,a_rcsymidx.clone(), b_rcsymidx.clone(),ty.clone()).into()));
                        },
                        Type::I1 =>{
                            instr_list.push(instr_slab.insert_instr(NhwcInstrType::new_icmp(lhs_rcsymidx.clone(), crate::toolkit::nhwc_instr::IcmpPlan::Ne,a_rcsymidx.clone(), b_rcsymidx.clone(),ty.clone()).into()));
                        },
                        _ => {panic!()}
                    }
                },
                super::et_node::ExprOp::Less => {
                    let lhs_rcsymidx = first_rc_symidx_in_et_node(instr_et_node , instr_et)?.clone();
                    let (a_rcsymidx,b_rcsymidx,ty) = process_child_instr_et(instr_et_node, instr_et, symtab)?;
                    // instr_list.push(instr_slab.insert_instr(NhwcInstrType::new_def_var(ty.clone(), lhs_rcsymidx.clone(), None).into()));
                    match ty{
                        Type::I32 => {
                            instr_list.push(instr_slab.insert_instr(NhwcInstrType::new_icmp(lhs_rcsymidx.clone(), crate::toolkit::nhwc_instr::IcmpPlan::Slt,a_rcsymidx.clone(), b_rcsymidx.clone(),ty.clone()).into()));
                        },
                        Type::F32 =>{
                            instr_list.push(instr_slab.insert_instr(NhwcInstrType::new_fcmp(lhs_rcsymidx.clone(), crate::toolkit::nhwc_instr::FcmpPlan::Olt,a_rcsymidx.clone(), b_rcsymidx.clone(),ty.clone()).into()));
                        },
                        _ => todo!(),
                    }
                },
                super::et_node::ExprOp::Greater => {
                    let lhs_rcsymidx = first_rc_symidx_in_et_node(instr_et_node , instr_et)?.clone();
                    let (a_rcsymidx,b_rcsymidx,ty) = process_child_instr_et(instr_et_node, instr_et, symtab)?;
                    // instr_list.push(instr_slab.insert_instr(NhwcInstrType::new_def_var(ty.clone(), lhs_rcsymidx.clone(), None).into()));
                    match ty{
                        Type::I32 => {
                            instr_list.push(instr_slab.insert_instr(NhwcInstrType::new_icmp(lhs_rcsymidx.clone(), crate::toolkit::nhwc_instr::IcmpPlan::Sgt,a_rcsymidx.clone(), b_rcsymidx.clone(),ty.clone()).into()));
                        },
                        Type::F32 =>{
                            instr_list.push(instr_slab.insert_instr(NhwcInstrType::new_fcmp(lhs_rcsymidx.clone(), crate::toolkit::nhwc_instr::FcmpPlan::Ogt,a_rcsymidx.clone(), b_rcsymidx.clone(),ty.clone()).into()));
                        },
                        _ => todo!(),
                    }
                },
                super::et_node::ExprOp::LEq => {
                    let lhs_rcsymidx = first_rc_symidx_in_et_node(instr_et_node , instr_et)?.clone();
                    let (a_rcsymidx,b_rcsymidx,ty) = process_child_instr_et(instr_et_node, instr_et, symtab)?;
                    // instr_list.push(instr_slab.insert_instr(NhwcInstrType::new_def_var(ty.clone(), lhs_rcsymidx.clone(), None).into()));
                    match ty{
                        Type::I32 => {
                            instr_list.push(instr_slab.insert_instr(NhwcInstrType::new_icmp(lhs_rcsymidx.clone(), crate::toolkit::nhwc_instr::IcmpPlan::Sle,a_rcsymidx.clone(), b_rcsymidx.clone(),ty.clone()).into()));
                        },
                        Type::F32 =>{
                            instr_list.push(instr_slab.insert_instr(NhwcInstrType::new_fcmp(lhs_rcsymidx.clone(), crate::toolkit::nhwc_instr::FcmpPlan::Ole,a_rcsymidx.clone(), b_rcsymidx.clone(),ty.clone()).into()));
                        },
                        _ => todo!(),
                    }
                },
                super::et_node::ExprOp::GEq => {
                    let lhs_rcsymidx = first_rc_symidx_in_et_node(instr_et_node , instr_et)?.clone();
                    let (rc_a,rc_b,ty) = process_child_instr_et(instr_et_node, instr_et, symtab)?;
                    // instr_list.push(instr_slab.insert_instr(NhwcInstrType::new_def_var(ty.clone(), lhs_rcsymidx.clone(), None).into()));
                    match ty{
                        Type::I32 => {
                            instr_list.push(instr_slab.insert_instr(NhwcInstrType::new_icmp(lhs_rcsymidx.clone(), crate::toolkit::nhwc_instr::IcmpPlan::Sge,rc_a.clone(), rc_b.clone(),ty.clone()).into()));
                        },
                        Type::F32 =>{
                            instr_list.push(instr_slab.insert_instr(NhwcInstrType::new_fcmp(lhs_rcsymidx.clone(), crate::toolkit::nhwc_instr::FcmpPlan::Oge,rc_a.clone(), rc_b.clone(),ty.clone()).into()));
                        },
                        _ => todo!(),
                    }
                },
                // super::et_node::ExprOp::LShift => todo!(),
                // super::et_node::ExprOp::RShift => todo!(),
                super::et_node::ExprOp::Mod => {
                    let lhs_rcsymidx = first_rc_symidx_in_et_node(instr_et_node , instr_et)?.clone();
                    let (a_rcsymidx,b_rcsymidx,ty) = process_child_instr_et(instr_et_node, instr_et, symtab)?;
                    // instr_list.push(instr_slab.insert_instr(NhwcInstrType::new_def_var(ty.clone(), lhs_rcsymidx.clone(), None).into()));
                    instr_list.push(instr_slab.insert_instr(NhwcInstrType::new_mod(lhs_rcsymidx.clone(), a_rcsymidx.clone(), b_rcsymidx.clone(),ty.clone()).into()));
                },
                // super::et_node::ExprOp::Cast => todo!(),
                super::et_node::ExprOp::Call => {
<<<<<<< HEAD
                    let op_rc_assigned_symidx = if node!(at instr_et_node in instr_et).equivalent_symidx_vec.len() ==0 { None
                    }else { Some(first_rc_symidx_in_et_node(instr_et_node, instr_et)?.clone()) };
                    let ret_type = if let Some(rc_assigned) = &op_rc_assigned_symidx{
                        let ty = symtab.get(&rc_assigned.as_ref_borrow().to_src_symidx())?.get_type()?.clone();
                        // instr_list.push(instr_slab.insert_instr(NhwcInstrType::new_def_var(ty.clone(), rc_assigned.clone(), None).into()));
                        ty
                    }
                    else { Type::Void };
                    let func_name_and_args = direct_et_child_nodes!(at instr_et_node in instr_et);
                    let func_name_node = func_name_and_args[0];
                    let func_name_rcsymidx = if let EtNodeType::Symbol { rc_symidx, ast_node, text, decldef_def_or_use } = &node!(at func_name_node in instr_et).et_node_type{
                        rc_symidx.clone()
                    }else{ panic!() };
                    let mut args = vec![];
                    for &arg_et_node in &func_name_and_args[1..]{
                        let rc_arg = match &node!(at arg_et_node in instr_et).et_node_type {
                            EtNodeType::Literal { rc_literal_symidx, ast_node, text } => {
                                rc_literal_symidx.clone() },
                            _ => { first_rc_symidx_in_et_node(arg_et_node, instr_et)?.clone() }
                        };
                        args.push(rc_arg.clone());
                    }
                    let call_instr = instr_slab.insert_instr(NhwcInstrType::new_func_call(op_rc_assigned_symidx, func_name_rcsymidx.clone(), args, ret_type).into());
                    instr_list.push(call_instr);
                    for mu_node in direct_et_mu_child_nodes!(at instr_et_node in instr_et){
                        instr_list.push(instr_slab.insert_instr(NhwcInstrType::new_mu(first_rc_symidx_in_et_node(mu_node, instr_et)?.clone(), call_instr).into()));
                    }
                    for chi_node in direct_et_chi_parent_nodes!(at instr_et_node in instr_et){
                        let rhs_last_ssa_version = match instr_et_node_bimap.get_by_right(&chi_node){
                            Some(&chi_instr) => {
                                match &instr!(at chi_instr in instr_slab)?.instr_type{
                                    NhwcInstrType::Chi { lhs, rhs, may_def_instr } => {
                                        rhs.clone()
                                    },
                                    _ => { panic!() } } },
                            None => panic!(),
                        };

                        instr_list.push(instr_slab.insert_instr(NhwcInstrType::new_chi(first_rc_symidx_in_et_node(chi_node, instr_et)?.clone(),rhs_last_ssa_version, call_instr).into()));
                    }
=======
                    let return_rcsymidxs = &node!(at instr_et_node in instr_et).equivalent_symidx_vec;
                    let assigned_rcsymidx:Option<RcSymIdx>;
                    let ret_type :Type;
                    if return_rcsymidxs.is_empty(){
                        assigned_rcsymidx = None;
                        ret_type = Value::new_void().to_type();
                    }else{
                        assigned_rcsymidx = Some(return_rcsymidxs[0]);
                        ret_type = node!(at instr_et_node in instr_et).get_type()?.clone();
                    }
                    let func_name_and_args = direct_child_nodes!(at instr_et_node in instr_et);
                    let func_name_node = func_name_and_args[0];
                    let func_name_rcsymidx = if let EtNodeType::Literal { rc_literal_symidx, ast_node, text } = &node!(at func_name_node in instr_et).et_node_type{
                        rc_literal_symidx
                    }else if let EtNodeType::Symbol { rc_symidx, ast_node, text, decldef_def_or_use } = &node!(at func_name_node in instr_et).et_node_type{
                        rc_symidx
                    }else{
                        todo!()
                    };
                    let mut args = vec![];
                    for arg_etnode in &func_name_and_args[1..]{
                        let arg_etnode = *arg_etnode;
                        let arg_rcsymidx = if let EtNodeType::Literal { rc_literal_symidx, ast_node, text } = &node!(at arg_etnode in instr_et).et_node_type{
                            rc_literal_symidx
                        }else if let EtNodeType::Symbol { rc_symidx, ast_node, text, decldef_def_or_use } = &node!(at arg_etnode in instr_et).et_node_type{
                            rc_symidx
                        }else{
                            todo!()
                        };
                        args.push(arg_rcsymidx.clone());
                    }
                    let new_instr:NhwcInstr = NhwcInstrType::new_func_call(assigned_rcsymidx, func_name_rcsymidx.clone(), args, ret_type).into();
>>>>>>> 9ab60be8
                },
                super::et_node::ExprOp::Negative => {
                    todo!()
                },
                super::et_node::ExprOp::Positive => todo!(),
                // super::et_node::ExprOp::AddrOf => todo!(),
                // super::et_node::ExprOp::Deref => todo!(),
                // super::et_node::ExprOp::DotMember => todo!(),
                // super::et_node::ExprOp::ArrowMember => todo!(),
                // super::et_node::ExprOp::LPlusPlus => todo!(),
                // super::et_node::ExprOp::RPlusPlus => todo!(),
                // super::et_node::ExprOp::LMinusMinus => todo!(),
                // super::et_node::ExprOp::RMinusMinus => todo!(),
                // super::et_node::ExprOp::MulAssign => todo!(),
                // super::et_node::ExprOp::DivAssign => todo!(),
                // super::et_node::ExprOp::PlusAssign => todo!(),
                // super::et_node::ExprOp::MinusAssign => todo!(),
                super::et_node::ExprOp::ArrayIndex => {
                    let child_et_nodes = direct_et_child_nodes!(at instr_et_node in instr_et);
                    // only when we have equivalent_symidx_vec we generate the instruction 
                    if (direct_parent_nodes!(at instr_et_node in instr_et).len()>1 || {let parent = direct_parent_node!(at instr_et_node in instr_et);
                        match &node!(at parent in instr_et).et_node_type{
                            EtNodeType::Operator { op, ast_node, text, op_rc_symidx } => { !op.is_array_index() },
                            _ => {true}
                        }
                    }){
                        // collect all dims of this GEP 
                        let mut dim_vec = vec![];
                        let mut last_et_node = child_et_nodes[0];
                        loop{
                            if node!(at last_et_node in instr_et).equivalent_symidx_vec.len() == 0{
                                let child_nodes_of_array_idx = direct_et_child_nodes!(at last_et_node in instr_et);
                                let cor_dim_node = child_nodes_of_array_idx[1];
                                let rc_dim = first_rc_symidx_in_et_node_may_literal(cor_dim_node, instr_et)?;
                                dim_vec.insert(0,Some(rc_dim.clone()));
                                last_et_node = child_nodes_of_array_idx[0];
                            }else {
                                break;
                            }
                        }
                        let cor_dim_node = child_et_nodes[1];
                        let rc_dim = first_rc_symidx_in_et_node_may_literal(cor_dim_node, instr_et)?;
                        dim_vec.push(Some(rc_dim.clone()));
                        
                        // let array_symidx = get_array_symbol_of_array_index_op_or_symbol_node(instr_et_node, instr_et).clone();
                        let rc_rhs_ptr = first_rc_symidx_in_et_node(last_et_node, instr_et)?.clone();
                        let rhs_ptr_ty = symtab.get(&rc_rhs_ptr.as_ref_borrow().to_src_symidx())?.get_type()?.clone();
                        let mut new_ptr_ty = rhs_ptr_ty.clone().try_arr2ptr()?;
                        for i in 0..dim_vec.len(){
                            new_ptr_ty.pop_dim()?
                        }
                        debug_info_red!("the new_ptr_ty is {:?}",new_ptr_ty);
                        if node!(at instr_et_node in instr_et).equivalent_symidx_vec.len() == 0{
                            // generate the instr
                            let temp_symidx = reg_temp_f("mid_idx",&new_ptr_ty,symtab, instr_et, instr_slab)?;
                            let rc_temp = symtab.get_symidx_cor_rc(&temp_symidx.as_ref_borrow())?.clone();
                            node_mut!(at instr_et_node in instr_et).equivalent_symidx_vec.push(rc_temp);
                        }
                        let rc_lhs_ptr = first_rc_symidx_in_et_node(instr_et_node, instr_et)?.clone();

                        // instr_list.push(instr_slab.insert_instr(NhwcInstrType::new_def_var(new_ptr_ty.clone(), rc_lhs_ptr.clone(), None).into()));
                        instr_list.push(instr_slab.insert_instr(NhwcInstrType::new_get_element_ptr(rc_lhs_ptr.clone(), rc_rhs_ptr, rhs_ptr_ty, dim_vec).into()));
                    }else {
                        ()
                    }
                },
                super::et_node::ExprOp::ArrayWrapper => todo!(),
                super::et_node::ExprOp::Store => {
                    let child_et_nodes = direct_et_child_nodes!(at instr_et_node in instr_et);
                    let rc_ptr = first_rc_symidx_in_et_node(child_et_nodes[1] , instr_et)?;
                    
                    let chi_node = direct_et_chi_parent_node!(at instr_et_node in instr_et);
                    let rc_chi_new_ssa_version = first_rc_symidx_in_et_node(chi_node , instr_et)?;
                    let rc_chi_last_ssa_version = match instr_et_node_bimap.get_by_right(&chi_node){
                        Some(&chi_instr) => {
                            match &instr!(at chi_instr in instr_slab)?.instr_type{
                                NhwcInstrType::Chi { lhs, rhs, may_def_instr } => {
                                    rhs.clone()
                                },
                                _ => { panic!() } } },
                        None => panic!(),
                    };
                    let rc_val = first_rc_symidx_in_et_node_may_literal(child_et_nodes[0] , instr_et)?;
                    let ptr_ty = rc_ptr.as_ref_borrow().get_ty(symtab)?;
                    let val_ty = rc_val.as_ref_borrow().get_ty(symtab)?;
                    let store_instr = instr_slab.insert_instr(NhwcInstrType::new_store(rc_ptr.clone(),ptr_ty, rc_val.clone(), val_ty).into());
                    instr_list.push(store_instr);
                    instr_list.push(instr_slab.insert_instr(NhwcInstrType::new_chi(rc_chi_new_ssa_version.clone(),rc_chi_last_ssa_version,store_instr ).into()));
                },
                super::et_node::ExprOp::Load => {
                    let rc_lhs = first_rc_symidx_in_et_node(instr_et_node, instr_et)?;
                    let child_nodes = direct_et_child_nodes!(at instr_et_node in instr_et);
                    let rc_ptr = first_rc_symidx_in_et_node( child_nodes[0], instr_et)?;
                    let rc_ssa_array = first_rc_symidx_in_et_node( direct_et_mu_child_node!(at instr_et_node in instr_et), instr_et)?;
                    let ptr_ty = symtab.get(&rc_ptr.as_ref_borrow().to_src_symidx())?.get_type()?.clone();
                    // instr_list.push(instr_slab.insert_instr(NhwcInstrType::new_def_var(ptr_ty.to_deref_ptr_type()?, rc_lhs.clone(), None).into()));
                    let load_instr = instr_slab.insert_instr(NhwcInstrType::new_load(rc_lhs.clone(), rc_ptr.clone(), ptr_ty).into());
                    instr_list.push(load_instr);
                    instr_list.push(instr_slab.insert_instr(NhwcInstrType::new_mu(rc_ssa_array.clone(),load_instr ).into()));
                },
                super::et_node::ExprOp::TransToI32 => {
                    let lhs_rcsymidx = first_rc_symidx_in_et_node(instr_et_node , instr_et)?.clone();
                    let child_et_node = direct_et_child_node!(at instr_et_node in instr_et);
                    let rc_symidx = first_rc_symidx_in_et_node(child_et_node , instr_et)?;
                    let var_type = symtab.get(&rc_symidx.as_ref_borrow().to_src_symidx())?.get_type()?;

                    match var_type{
                        Type::F32 => {
                            let float_rcsymidx = first_rc_symidx_in_et_node_may_literal(child_et_node, instr_et)?;
                            // instr_list.push(instr_slab.insert_instr(NhwcInstrType::new_def_var(Type::I32, lhs_rcsymidx.clone(), None).into()));
                            instr_list.push(instr_slab.insert_instr(NhwcInstrType::new_float2int(float_rcsymidx.clone(), lhs_rcsymidx.clone()).into()));
                        },
                        Type::I1 => {
                            let bool_rcsymidx = first_rc_symidx_in_et_node_may_literal(child_et_node, instr_et)?;
                            // instr_list.push(instr_slab.insert_instr(NhwcInstrType::new_def_var(Type::I32, lhs_rcsymidx.clone(), None).into()));
                            instr_list.push(instr_slab.insert_instr(NhwcInstrType::new_bool2int(bool_rcsymidx.clone(), lhs_rcsymidx.clone()).into()));
                        },
                        _ => todo!()
                    }
                },
                super::et_node::ExprOp::TransToF32 => {
                    let lhs_rcsymidx = first_rc_symidx_in_et_node(instr_et_node , instr_et)?.clone();
                    let child_etnode = direct_et_child_node!(at instr_et_node in instr_et);
                    let rc_symidx = first_rc_symidx_in_et_node(child_etnode , instr_et)?;
                    let var_type = symtab.get(&rc_symidx.as_ref_borrow().to_src_symidx())?.get_type()?;
                    match var_type{
                        Type::I32 => {
                            let int_rcsymidx = first_rc_symidx_in_et_node(child_etnode, instr_et)?;
                            // instr_list.push(instr_slab.insert_instr(NhwcInstrType::new_def_var(Type::F32, lhs_rcsymidx.clone(), None).into()));
                            instr_list.push(instr_slab.insert_instr(NhwcInstrType::new_int2float(int_rcsymidx.clone(), lhs_rcsymidx.clone()).into()));
                        },
                        // Type::I1 => {
                        //     let bool_rcsymidx = if let EtNodeType::Symbol { rc_symidx, ast_node, text, decldef_def_or_use } = &node!(at child_etnode in instr_et).et_node_type{
                        //         rc_symidx
                        //     }else{
                        //         return Err(anyhow!("?"));
                        //     };
                        //     let new_instr1:NhwcInstr = NhwcInstrType::new_bool2int(bool_rcsymidx.clone(), lhs_rcsymidx.clone()).into();
                        //     println!("{:?}",new_instr1);
                        //     let new_instr2:NhwcInstr = NhwcInstrType::new_int2float(bool_rcsymidx.clone(), lhs_rcsymidx.clone()).into();
                        //     println!("{:?}",new_instr2);
                        // },
                        _ => todo!()
                    }
                },
                super::et_node::ExprOp::TransToI1 => todo!(),
                _ => todo!()
            }
        },
        EtNodeType::Literal { rc_literal_symidx, ast_node, text } => {
            if node!(at instr_et_node in instr_et).equivalent_symidx_vec.len()>0{
                let rc_symidx = first_rc_symidx_in_et_node(instr_et_node, instr_et)?;
                let ty = rc_literal_symidx.as_ref_borrow().get_ty(&symtab)?;
                instr_list.push(instr_slab.insert_instr(NhwcInstrType::new_def_var(ty.clone(), rc_symidx.clone(), None).into()));
                instr_list.push(instr_slab.insert_instr(NhwcInstrType::new_assign(rc_symidx.clone(),rc_literal_symidx.clone() ,ty.clone()).into()));
            }else {()}
            // just do nothing because we can ensure that all the symbbol can be replaced by he literal 
        },
        EtNodeType::Symbol { rc_symidx, ast_node, text, decldef_def_or_use } => {
            if node!(at instr_et_node in instr_et).equivalent_symidx_vec.len()>0{
                let rc_symidx = first_rc_symidx_in_et_node(instr_et_node, instr_et)?;
                if rc_symidx.as_ref_borrow().index_ssa == Some(0) {
                    let rc_src_symidx = first_rc_symidx_in_et_node(instr_et_node, instr_et)?.as_ref_borrow().to_src_symidx().as_rc();
                    let ty = symtab.get(&rc_src_symidx.as_ref_borrow())?.get_type()?;
                    let is_global = symtab.get(&rc_src_symidx.as_ref_borrow())?.get_is_global()?;
                    if !is_global{
                        instr_list.push(instr_slab.insert_instr(NhwcInstrType::new_def_var(ty.clone(), rc_symidx.clone(), None).into()));
                    }
                }
                
            }else {()}
            // do nothing because only it is used then we thought it is useful
        },
        EtNodeType::Separator { ast_node, text } => todo!(),
    })
}

/// return the first symidx in equivalent_symidx_vec
pub fn first_rc_symidx_in_et_node(instr_et_node:u32, instr_et:&EtTree) -> Result<&RcSymIdx>{
    // for symidx in &node!(at instr_et_node in instr_et).equivalent_symidx_vec {
    //     if !symidx.as_ref_borrow().symbol_name.starts_with("temp"){ continue; }
    //     return Ok(symidx)
    // }
    node!(at instr_et_node in instr_et).equivalent_symidx_vec.get(0).ok_or(anyhow!("can't find any equivalent_symidx in {:?} et_node:{}",node!(at instr_et_node in instr_et),instr_et_node))
}
pub fn first_rc_symidx_in_et_node_struct(instr_et_node_struct:&EtNode) -> Result<&RcSymIdx>{
    // for symidx in &node!(at instr_et_node in instr_et).equivalent_symidx_vec {
    //     if !symidx.as_ref_borrow().symbol_name.starts_with("temp"){ continue; }
    //     return Ok(symidx)
    // }
    instr_et_node_struct.equivalent_symidx_vec.get(0).ok_or(anyhow!("can't find any equivalent_symidx in {:?} et_node:{}",instr_et_node_struct,0))
}

/// return the literal symidx or first non-temp if equivalent_symidx_vec has non-temp symidx 
/// else return the first symidx 
pub fn first_rc_symidx_in_et_node_may_literal(instr_et_node:u32, instr_et:&EtTree) -> Result<&RcSymIdx>{
    Ok(match &node!(at instr_et_node in instr_et).et_node_type{
        EtNodeType::Operator { op, ast_node, text, op_rc_symidx } => {
           first_rc_symidx_in_et_node(instr_et_node, instr_et)?
        },
        EtNodeType::Literal { rc_literal_symidx, ast_node, text } => { 
            rc_literal_symidx
        },
        EtNodeType::Symbol { rc_symidx, ast_node, text, decldef_def_or_use } => { 
           first_rc_symidx_in_et_node(instr_et_node, instr_et)?
        },
        EtNodeType::Separator { ast_node, text } => {
            panic!()
        },
    })
}

pub fn get_array_symbol_of_array_index_op_or_symbol_node(et_node:u32, instr_et:&EtTree) -> &RcSymIdx{
    match &node!(at et_node in instr_et).et_node_type{
        EtNodeType::Operator { op, ast_node, text, op_rc_symidx } => {
            match op{
                super::et_node::ExprOp::ArrayIndex => {
                    let mut last_et_node = et_node; 
                    while !node!(at last_et_node in instr_et).et_node_type.is_symbol(){
                        last_et_node = direct_et_child_nodes!(at last_et_node in instr_et)[0];
                    }
                    match &node!(at last_et_node in instr_et).et_node_type{
                        EtNodeType::Symbol { rc_symidx, ast_node, text, decldef_def_or_use } => {
                            &rc_symidx
                        },
                        _ => {panic!()}
                    }
                    
                },
                _ => {
                    panic!()
                }
            }
        },
        EtNodeType::Symbol { rc_symidx, ast_node, text, decldef_def_or_use } => {
            &rc_symidx
        }
        _ => panic!("find no array rc_symidx of this array index node:{}",et_node),
    }
}<|MERGE_RESOLUTION|>--- conflicted
+++ resolved
@@ -1,20 +1,13 @@
-<<<<<<< HEAD
 use std::{mem, rc, thread::scope};
-=======
-use std::{any::Any, rc, thread::scope};
->>>>>>> 9ab60be8
-
+use std::{any::Any,};
 use ahash::{HashMap, HashSet};
 use bimap::BiMap;
 use petgraph::graph::Edge;
 
 use crate::{add_edge, add_node, add_node_with_edge, debug_info_blue, debug_info_red, direct_child_node, direct_child_nodes, direct_parent_node, direct_parent_nodes, get_ast_from_symidx, instr_mut, node, node_mut, passes::symtab_debug_pass, toolkit::{et_node::DeclOrDefOrUse, field::{Type, Value}, gen_nhwc_cfg::IS_LITERAL, gvn::cor_instr_et_node_bimap, nhwc_instr::NhwcInstrType, symbol, symtab::WithBorrow}};
 use anyhow::{anyhow, Ok, Result};
-<<<<<<< HEAD
-use super::{cfg_node::InstrList, et_node::{self, EtEdgeType, EtNode, EtNodeType, EtTree, ExprOp}, gen_nhwc_cfg::process_temp_symbol, nhwc_instr::{ArithOp, InstrSlab, NhwcInstr}, scope_node::ScopeTree, symtab::{self, RcSymIdx, SymIdx, SymTab}};
-=======
-use super::{et_node::{EtEdgeType, EtNode, EtNodeType, EtTree}, field::Value, nhwc_instr::{ArithOp, InstrSlab, NhwcInstr}, scope_node::ScopeTree, symtab::{self, RcSymIdx, SymIdx, SymTab}};
->>>>>>> 9ab60be8
+use super::cfg_node::InstrList;
+use super::{et_node::{EtEdgeType, EtNode, EtNodeType, EtTree}, nhwc_instr::{ArithOp, InstrSlab, NhwcInstr}, scope_node::ScopeTree, symtab::{self, RcSymIdx, SymIdx, SymTab}};
 
 macro_rules! direct_et_parent_node {
     (at $et_node:ident in $et_tree:ident ) => {
@@ -798,7 +791,6 @@
                 },
                 // super::et_node::ExprOp::Cast => todo!(),
                 super::et_node::ExprOp::Call => {
-<<<<<<< HEAD
                     let op_rc_assigned_symidx = if node!(at instr_et_node in instr_et).equivalent_symidx_vec.len() ==0 { None
                     }else { Some(first_rc_symidx_in_et_node(instr_et_node, instr_et)?.clone()) };
                     let ret_type = if let Some(rc_assigned) = &op_rc_assigned_symidx{
@@ -839,40 +831,6 @@
 
                         instr_list.push(instr_slab.insert_instr(NhwcInstrType::new_chi(first_rc_symidx_in_et_node(chi_node, instr_et)?.clone(),rhs_last_ssa_version, call_instr).into()));
                     }
-=======
-                    let return_rcsymidxs = &node!(at instr_et_node in instr_et).equivalent_symidx_vec;
-                    let assigned_rcsymidx:Option<RcSymIdx>;
-                    let ret_type :Type;
-                    if return_rcsymidxs.is_empty(){
-                        assigned_rcsymidx = None;
-                        ret_type = Value::new_void().to_type();
-                    }else{
-                        assigned_rcsymidx = Some(return_rcsymidxs[0]);
-                        ret_type = node!(at instr_et_node in instr_et).get_type()?.clone();
-                    }
-                    let func_name_and_args = direct_child_nodes!(at instr_et_node in instr_et);
-                    let func_name_node = func_name_and_args[0];
-                    let func_name_rcsymidx = if let EtNodeType::Literal { rc_literal_symidx, ast_node, text } = &node!(at func_name_node in instr_et).et_node_type{
-                        rc_literal_symidx
-                    }else if let EtNodeType::Symbol { rc_symidx, ast_node, text, decldef_def_or_use } = &node!(at func_name_node in instr_et).et_node_type{
-                        rc_symidx
-                    }else{
-                        todo!()
-                    };
-                    let mut args = vec![];
-                    for arg_etnode in &func_name_and_args[1..]{
-                        let arg_etnode = *arg_etnode;
-                        let arg_rcsymidx = if let EtNodeType::Literal { rc_literal_symidx, ast_node, text } = &node!(at arg_etnode in instr_et).et_node_type{
-                            rc_literal_symidx
-                        }else if let EtNodeType::Symbol { rc_symidx, ast_node, text, decldef_def_or_use } = &node!(at arg_etnode in instr_et).et_node_type{
-                            rc_symidx
-                        }else{
-                            todo!()
-                        };
-                        args.push(arg_rcsymidx.clone());
-                    }
-                    let new_instr:NhwcInstr = NhwcInstrType::new_func_call(assigned_rcsymidx, func_name_rcsymidx.clone(), args, ret_type).into();
->>>>>>> 9ab60be8
                 },
                 super::et_node::ExprOp::Negative => {
                     todo!()
