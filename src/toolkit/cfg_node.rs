--- conflicted
+++ resolved
@@ -263,7 +263,6 @@
                 match (rule_id!(at which_statement_node in ast_tree),which_statement_node){
                     //循环分支
                     (RULE_iterationStatement, iter_node)=>{
-<<<<<<< HEAD
                         //expression做成branch节点
                         let branch_struct = CfgNode::Branch { ast_node:iter_node, text: String::new() };
                         let cfg_branch_node = add_node!(branch_struct to cfg_graph);
@@ -284,12 +283,6 @@
                                 panic!("这个迭代分支里面的statement 不是compound statement,后面再处理这个")
                             }
                         }
-=======
-                        let ast_statement_idx = process_iterator(cfg_graph, ast_tree, which_statement_node, cfg_current_head_node);
-                        let next_blocknode = direct_node!(at ast_statement_idx in ast_tree);
-
-                             
->>>>>>> refs/remotes/origin/master
                     }
 
                     //选择分支
