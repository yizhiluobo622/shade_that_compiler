--- conflicted
+++ resolved
@@ -8,16 +8,10 @@
 use petgraph::graph::{DiGraph, NodeWeightsMut};
 
 use crate::toolkit::ast_node::{AstNode,AstTree,find_dfs_ast,find_neighbors_ast};
-<<<<<<< HEAD
 use crate::{RULE_functionDefinition,RULE_compoundStatement};
 use crate::antlr_parser::cparser::{RULE_blockItem, RULE_blockItemList, RULE_declaration, RULE_expression, RULE_iterationStatement, RULE_selectionStatement, RULE_statement};
 use crate::{find,find_nodes};
 //use crate::toolkit::ast_node::AstNode;
-=======
-use crate::{find_nodes, RULE_compoundStatement, RULE_functionDefinition};
-use crate::antlr_parser::cparser::{RULE_blockItem, RULE_blockItemList, RULE_iterationStatement};
-use crate::find;
->>>>>>> 2c91a725
 
 pub type Idx = NodeIndex<u32>;
 pub type CfgGraph = DiGraph<CfgNode,(),u32>;
@@ -144,30 +138,13 @@
 }
 
 pub fn ast_to_cfg(ast_tree:&AstTree) {
-<<<<<<< HEAD
-    //建立cfg图和总结点
-    let mut cfg_graph = CfgGraph::new();
-    let grand = CfgNode::Entry {  ast_node_idx: 0 };
-    let grand_node_idx = cfg_graph.add_node(grand);
-    let functionblock_nodes = find_function(&cfg_graph, ast_tree);
-=======
-    let functionblock_nodes = find_dfs_ast(ast_tree,0,RULE_functionDefinition);
-    for func_block in functionblock_nodes{
-        let compund_statement = find!(rule RULE_compoundStatement at func_block in ast_tree).unwrap();
-        let blockitemlist = find!(rule RULE_blockItemList at compund_statement in ast_tree).unwrap();
-        let blockitems: Vec<u32>= find_nodes!(rule RULE_blockItem at blockitemlist in ast_tree);
-        for block in blockitems{
-            
-        }
+    let functionblock= find_dfs_ast(ast_tree,0,RULE_functionDefinition);
+    for funblock in functionblock{
+        let compound = find_neighbors_ast(ast_tree,funblock,RULE_compoundStatement);
+    let blockitem = find_dfs_ast(ast_tree,find!(compound),RULE_blockItem);
+    for block in blockitem{
+        
     }
->>>>>>> 2c91a725
+    }
 
-    for functionblock_node in functionblock_nodes{
-        let enter = CfgNode::Entry { ast_node_idx: functionblock_node };
-        let entry_node_idx = cfg_graph.add_node(enter);
-        cfg_graph.add_edge(grand_node_idx, entry_node_idx,());
-    }
-    //拆分函数代码块中的语句，对于不同的astnode做成不同的cfgnode
-    
-        
 }