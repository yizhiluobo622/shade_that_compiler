use std::{cmp::Ordering, collections::{hash_set, HashSet}};

use crate::{add_field, add_symbol, debug_info_blue, debug_info_green, debug_info_red, debug_info_yellow, direct_child_nodes, direct_parent_nodes, instr, instr_mut, make_field_trait_for_struct, node, node_mut, reg_field_for_struct};
use ahash::{ AHashMap, AHashSet, HashMap, HashMapExt,  HashSetExt};
use bimap::BiMap;
use itertools::Itertools;
use super::{cfg_node::{CfgGraph, CfgInstrIdx, CfgNode, InCfgNodeInstrPos, InstrList, CFG_ROOT}, context::DjGraph, et_node::EtTree, etc, field::Type, gen_nhwc_cfg::{insert_bb_between, process_temp_symbol}, nhwc_instr::{InstrSlab, NhwcInstr, NhwcInstrType, PhiPair}, symbol::Symbol, symtab::{self, RcSymIdx, SymIdx, SymTab, WithBorrow}};
use anyhow::{anyhow, Result, Context};

use crate::toolkit::field::Field;


reg_field_for_struct!(Symbol {
    SSA_REACHING_DEF:Option<RcSymIdx>,
    SSA_MAX_SSA_IDX:RcSymIdx,
    } 
    with_fields fields
);
// 由于 每个 ssa symbol 都有唯一定义，因此我们可以把这个instr 存在里面
// reg_field_name!(INSTR);
reg_field_for_struct!(Symbol {
    SSA_DEF_INSTR:usize,
    NON_SSA_FIRST_DEF:usize,
} with_fields fields);
// 对应每一个src_symidx 对应的symbol 都有一个字段存储它所有的 ssa version
reg_field_for_struct!(Symbol {
    SSA_VERSIONS:Vec<RcSymIdx>,
} with_fields fields);

// parallel_copy_map is a map from rhs(to copy into) to lhs(to be copied )
// last_use_set is a set to check wether this path contains last use of symidx
make_field_trait_for_struct!(AHashMap<RcSymIdx,Option<usize>>,HashMap<isize,u32,>,HashMap<RcSymIdx,RcSymIdx>);
reg_field_for_struct!(CfgNode {
    PARALLEL_COPY_MAP:HashMap<RcSymIdx, RcSymIdx>,
    LAST_USE_MAP:AHashMap<RcSymIdx,Option<usize>>,
} with_fields info);

pub fn add_phi_nodes(cfg_graph:&mut CfgGraph,dj_graph:&mut DjGraph,symtab:&mut SymTab,instr_slab:&mut InstrSlab<NhwcInstr> )->Result<()>{
    update_cfg_instr_idx_in_cfg_graph(cfg_graph,  instr_slab)?;
    update_def_instr_vec_of_defined_symbol(cfg_graph,  symtab, instr_slab)?;

    let global_vars = symtab.get_global_info().get_global_vars()?.clone();
    for (rc_func_symidx,_cfg_entry) in symtab.get_global_info().get_all_cfg_func_symidx_entry_tuples()?.clone().iter(){
        let func_symidx = rc_func_symidx.as_ref_borrow();
        for rc_variable in symtab.get(&func_symidx)?.get_declared_vars()?.clone().iter().chain(
            global_vars.iter()
        ){
            // if *symtab.get_symbol(variable)?.get_is_temp()?{
            //     // 我们不处理 临时变量的 ssa
            //     continue;
            // }
            let variable = rc_variable.as_ref_borrow().clone();
            let mut cfg_instr_idx_vec = symtab.get(&variable)?.get_def_instrs_vec()?.iter().map(|&instr|instr!(at instr in instr_slab).unwrap().get_cfg_instr_idx().unwrap()).collect_vec();
            cfg_instr_idx_vec.sort();
            // get the cfg work list 
            let mut cfg_node_instr_groups:Vec<_> = cfg_instr_idx_vec.iter().group_by(|idx|idx.cfg_node).into_iter().map(
                |(cfg_node,group)|{
                    let instr = group.last().unwrap().get_instr(&cfg_graph).unwrap();
                    (cfg_node,instr)
                }
            ).collect();
            // defs of the variable 
            let def_cfg_nodes= cfg_node_instr_groups.iter().map(|x|x.0).collect_vec();
            while !cfg_node_instr_groups.is_empty(){
                let (cfg_node,_instr) = cfg_node_instr_groups.pop().unwrap();
                let domiance_frontiers = node!(at cfg_node in cfg_graph).get_domiance_frontier_cfg_nodes()?.clone();
                for cfg_df_node in domiance_frontiers{
                    debug_info_blue!("access cfg_df_node {} of {}",cfg_df_node, cfg_node);
                    if let Some(vec_idx) = find_first_def_in_instr_vec(&node_mut!(at cfg_df_node in cfg_graph).phi_instrs, &variable, instr_slab, Ordering::Less,None)?{
                        // 这说明phi node 已经添加过了，不需要再添加了
                        let phi_instr = node!(at cfg_df_node in cfg_graph).phi_instrs[vec_idx];
                        debug_info_blue!("appended so no need {:?} {:?}",(cfg_df_node,phi_instr),instr_slab.get_mut_instr(phi_instr)?);
                        // if let InstrType::Phi { lhs, rhs }=&mut instr_slab.get_mut_instr(phi_instr)?.instr_type{
                        //     rhs.push_phi_pair(PhiPair::new(lhs.clone(),instr ))?;
                        // }else{
                        //     return Err(anyhow!("找到了非 phi node"));
                        // }
                    }else if let Some(_recent_dom_def_instr) = find_recent_dom_instr_before(true, cfg_df_node, &variable,&symtab, 0, cfg_graph, dj_graph, instr_slab)? {
                        // 事实上我们在这个阶段并不需要添加 phi node 的几个 use 参数，这个在 variable_renaming 的时候可以很好的解决
                        // let mut phi_pairs = vec![];
                        // phi_pairs.push(PhiPair::new(variable.clone(),instr));
                        // 由于 c语言要求在 dominator 中 必须已经先声明 变量，因此我们可以直接假定存在这个 dom_instr 故直接 unwrap 是可行的
                        // let phi_instr_struct = InstrType::new_phi_node(variable.clone(), phi_pairs ).into();
                        let phi_instr_struct = NhwcInstrType::new_phi_node(rc_variable.clone(), vec![]).into();
                        let new_phi_instr = node_mut!(at cfg_df_node in cfg_graph).push_nhwc_instr(phi_instr_struct, instr_slab)?;
                        symtab.get_mut(&variable)?.get_mut_def_instrs_vec()?.push(new_phi_instr);
                        update_cfg_instr_idx_in_cfg_node_phi_instrs(cfg_graph, cfg_df_node,  instr_slab)?;

                        // 如果 def_cfg_nodes 不包含 这个 cfg_node ，那么需要把这个cfg_node 添加到 work_list 中，进行phi_node的再生产 reproduction
                        if !def_cfg_nodes.contains(&cfg_df_node) {
                            cfg_node_instr_groups.push((cfg_df_node,new_phi_instr));
                            debug_info_blue!("push {:?}",(cfg_df_node,new_phi_instr));
                        }
                    }else{
                        // 不符合插入 phi node 条件
                        // let _phi_instr_struct = NhwcInstrType::new_phi_node(variable.clone(), vec![]).into();
                        // debug_info_yellow!("remove {:?} ",phi_instr_struct);
                    }
                }
            }
            //遍历每个 phi node，如果它所在的 cfg_node 的入边

            // let recent_dom_instr = find_recent_dom_instr_before(false, cfg_node, variable.clone(), 0, cfg_graph, dj_graph, instr_slab)?.unwrap().get_instr(cfg_graph)?;
            // phi_pairs.push(PhiPair::new(variable.clone(),recent_dom_instr));
        }
    }

    Ok(())
}
pub fn variable_renaming(cfg_graph:&mut CfgGraph,dj_graph:&mut DjGraph,symtab:&mut SymTab,instr_slab:&mut InstrSlab<NhwcInstr>)->Result<()>{
    update_cfg_instr_idx_in_cfg_graph(cfg_graph,  instr_slab)?;
    // 添加 ssa_index 0 作为NULl ，一开始所有变量的 reaching_def 都是 None
    // init ssa_reaching_def and ssa_max_ssa_idx
    for (rc_func_symidx,_cfg_func_entry) in symtab.get_global_info().get_all_cfg_func_symidx_entry_tuples()?.clone().iter(){
        let func_symidx = rc_func_symidx.as_ref_borrow();
        let src_symidx_vec = symtab.get_mut(&func_symidx)?.get_mut_declared_vars()?.clone();
        symtab.get_mut(&func_symidx)?.get_mut_declared_vars()?.clear();
        for src_symidx in src_symidx_vec{
            add_field!(
                with_field SSA_REACHING_DEF:{None}
                with_field SSA_MAX_SSA_IDX:{src_symidx.clone()}
                to src_symidx in symtab
            );
        }
        // 清空弹夹，因为后面ssa后全都重命名了，那么之前的值就没啥用了 
    }
    for rc_symidx in symtab.get_global_info().get_global_vars()?.clone().into_iter() {
        let ssa_symidx = rc_symidx.as_ref_borrow().to_ssa_symidx(0);
        let rc_ssa_symidx = add_symbol!({ssa_symidx.into_symbol()}
            // with field TYPE:{}
            // with field DEF_INSTRS_VEC:{Vec::<usize>::new()}
            // with field REACHING_DEF:{symtab.get_symbol(src_symidx)?.get_type()?.clone()}
            with_field SSA_DEF_INSTR:{node!(at CFG_ROOT in cfg_graph).op_label_instr.unwrap()}
            with_field SSA_REACHING_DEF:{None}
        to symtab);
        add_field!(
            with_field SSA_REACHING_DEF:{Some(rc_ssa_symidx.clone())}
            with_field SSA_MAX_SSA_IDX:{rc_ssa_symidx.clone()}
            to rc_symidx in symtab
        );
    }

    for (_func_symidx,cfg_func_entry) in symtab.get_global_info().get_all_cfg_func_symidx_entry_tuples()?.clone().iter(){
        let cfg_func_entry = *cfg_func_entry;
        let &dj_func_entry = node!(at cfg_func_entry in cfg_graph).get_cor_dj_node()?;
        // 开始 对这一个 func 进行 dfs
        for dj_node in etc::dfs_with_predicate(dj_graph, dj_func_entry, |e| e.weight().is_dom()){
            // debug_info_green!("access dj_node {}",dj_node);
            let cfg_node = node!(at dj_node in dj_graph).cor_cfg_node;
            for &instr in node!(at cfg_node in cfg_graph).iter_all_instrs(){
                debug_info_green!("renaming instr {} in cfg_node {}",instr, cfg_node);
                let mut instr_struct = instr_slab.get_instr(instr)?.clone();
                // for non-phi-instr i
                if !instr_struct.is_phi(){
                    for rc_use_symidx in instr_struct.get_mut_ssa_direct_use_symidx_vec().into_iter().filter(|rc| rc.should_be_ssa()){
                        let cur_reaching_def = {
                            let use_symidx = rc_use_symidx.as_ref_borrow();
                            assert!(use_symidx.is_src_symidx());
                            // let &is_temp = symtab.get_symbol(&use_symidx)?.get_is_temp()?;
                            update_reaching_def(instr, &use_symidx, symtab, cfg_graph, dj_graph, instr_slab)?;
                            debug_info_blue!("set {:?} to {:?} in instr {}",use_symidx,symtab.get(&use_symidx)?.get_ssa_reaching_def()?.clone().context(anyhow!("ssa renaming 时发现变量在{:?}:instr[{}] 在 use 之前没有定义",use_symidx,instr)),instr);
                            symtab.get(&use_symidx)?.get_ssa_reaching_def()?.clone().context(anyhow!("ssa renaming 时发现变量在{:?}:instr[{}] 在 use 之前没有定义",use_symidx,instr))?
                        };
                        *rc_use_symidx = cur_reaching_def;
                    }
                }
                // for any instr i
                for rc_def_symidx in instr_struct.get_mut_ssa_direct_def_symidx_vec().into_iter().filter(|rc| rc.should_be_ssa()){
                    // symtab.get_mut_symbol(def_symidx)?.get_instr()
                    // here def_symidx is src_symidx 
                    let def_symidx = rc_def_symidx.as_ref_borrow();
                    assert!(def_symidx.is_src_symidx());
                    // let &is_temp = symtab.get_symbol(&def_symidx)?.get_is_temp()?;
                    let new_symidx= symtab.get(&def_symidx)?.get_ssa_max_ssa_idx()?.as_ref_borrow().get_next_ssa_symidx().clone();
                    let func_cor_symbol = node!(at cfg_node in cfg_graph).get_func_cor_symidx()?.as_ref_borrow();


                    debug_info_blue!("reach_def_symidx {:?} in instr {}",def_symidx,instr);
                    update_reaching_def(instr, &def_symidx, symtab, cfg_graph, dj_graph, instr_slab)?;
                    let rc_new_symidx = add_symbol!({new_symidx.into_symbol()}
                        // with field TYPE:{}
                        // with field DEF_INSTRS_VEC:{Vec::<usize>::new()}
                        // with field REACHING_DEF:{symtab.get_symbol(src_symidx)?.get_type()?.clone()}
                        with_field SSA_DEF_INSTR:{
                            match &instr!(at instr in instr_slab)?.instr_type{
                                NhwcInstrType::Chi { lhs, rhs, may_def_instr } => {
                                    *may_def_instr
                                },
                                _ =>{instr}
                            }
                        }
                        with_field SSA_REACHING_DEF:{None}
                    to symtab);

                    // add this new ssa version to def_symidx(src_symidx)
                    if !symtab.get(&def_symidx)?.has_ssa_versions(){
                        symtab.get_mut(&def_symidx)?.add_ssa_versions(Vec::default());
                    }
                    symtab.get_mut(&def_symidx)?.get_mut_ssa_versions()?.push(rc_new_symidx.clone());

                    // 更新 func symidx 对 此函数所定义变量的记录
                    symtab.get_mut(&func_cor_symbol)?.get_mut_declared_vars()?.push(rc_new_symidx.clone());
                    *symtab.get_mut(&def_symidx)?.get_mut_ssa_max_ssa_idx()? = rc_new_symidx.clone();
                    {
                        let new_symidx = rc_new_symidx.as_ref_borrow();

                        let def_symidx = def_symidx;
                        // replace the definition of src_symidx by def_symidx
                        // symtab.get_mut_symbol(&src_symidx).
                        // 以下构建链 construct the chain 
                        let op_src_reaching_def = symtab.get(&def_symidx)?.get_ssa_reaching_def()?.clone();
                        match &op_src_reaching_def{
                            Some(src_reaching_def) => {
                                *symtab.get_mut(&rc_new_symidx.as_ref_borrow())?.get_mut_ssa_reaching_def()? = Some(src_reaching_def.clone()); 
                            },
                            None => {
                                // do nothing 
                            },
                        }
                        *symtab.get_mut(&def_symidx)?.get_mut_ssa_reaching_def()? = Some(rc_new_symidx.clone()); 
                        debug_info_yellow!("set {:?}'s reaching_def_to {:?} in instr {}",def_symidx,new_symidx,instr);
                    }
                    *rc_def_symidx = rc_new_symidx.clone();
                }
                *instr_slab.get_mut_instr(instr)? = instr_struct;
            }
            for &child_cfg_node in direct_child_nodes!(at cfg_node in cfg_graph).iter(){
                for &phi_instr in node!(at child_cfg_node in cfg_graph).phi_instrs.iter(){
                    debug_info_green!("process_successor_phi_instr {}",phi_instr);
                    let mut phi_instr_struct = instr_slab.get_instr(phi_instr)?.clone();
                    if let NhwcInstrType::Phi { lhs: rc_lhs, rhs } = &mut phi_instr_struct.instr_type{
                        let lhs = rc_lhs.as_ref_borrow();
                        let phi_def_symidx =  lhs.to_src_symidx();

                        update_reaching_def(*node!(at cfg_node in cfg_graph).iter_all_instrs().last().unwrap(), &phi_def_symidx, symtab, cfg_graph, dj_graph, instr_slab)?;

                        debug_info_yellow!("transform {:?} to {:?}",phi_def_symidx,symtab.get(&phi_def_symidx)?.get_ssa_reaching_def()?);
                        let rc_phi_use_symidx = symtab.get(&phi_def_symidx)?.get_ssa_reaching_def()?.clone().context(anyhow!("这个symbol {:?} 的reaching def = None",symtab.get(&phi_def_symidx)?))?;
                        let phi_use_symidx = rc_phi_use_symidx.as_ref_borrow();

                        let &phi_use_def_instr = symtab.get(&phi_use_symidx)?.get_ssa_def_instr()?;
                        rhs.push_phi_pair(PhiPair::new(rc_phi_use_symidx.clone(),phi_use_def_instr,cfg_node))?;
                        // update_reaching_def(phi_instr, &phi_def_symidx, symtab, cfg_graph, dj_graph, instr_slab)?;
                    }
                    // }
                    *instr_slab.get_mut_instr(phi_instr)? = phi_instr_struct;
                }
            }
        }
    }
    Ok(())
}


pub fn update_reaching_def(instr:usize,src_symidx:&SymIdx,symtab:&mut SymTab,cfg_graph:&CfgGraph, dj_graph:&DjGraph,instr_slab:&InstrSlab<NhwcInstr>)->Result<()>{
    // src_symidx 的 reaching_def 一开始被设置为None,
    let mut r = symtab.get(&src_symidx)?.get_ssa_reaching_def()?.as_ref();
    debug_info_blue!("current_ssa_reaching_def {:?}",r);
    let mut count = 0;
    while r != None && {
        let &instr2 = symtab.get(&r.as_ref().unwrap().as_ref_borrow())?.get_ssa_def_instr()?;
        if instr_is_dominated_by(instr,instr2, cfg_graph, dj_graph, instr_slab)? {
            debug_info_blue!("{:?} is_dominated_by {:?}",instr!(at instr in instr_slab)?, instr!(at instr2 in instr_slab)?);
            false
        }else {
            count  = count +1 ;
            if count> 20 {
                return Err(anyhow!("count >20"));
            }
            debug_info_blue!("{:?} is_not_dominated_by {:?}",instr!(at instr in instr_slab)?, instr!(at instr2 in instr_slab)?);
            true
        }
    }

    {
        r = symtab.get(&r.unwrap().as_ref_borrow())?.get_ssa_reaching_def()?.as_ref();
        // debug_info_blue!("while_executed_set {:?} to {:?}",r,symtab.get(&r.as_ref().unwrap().as_ref_borrow())?.get_ssa_reaching_def()?.clone());
    }
    debug_info_blue!("update {:?}'s reaching_def to {:?}",src_symidx,r);
    *symtab.get_mut(&src_symidx)?.get_mut_ssa_reaching_def()? = r.cloned();
    Ok(())
}

/// 找到 一个cfg_node 里面的某个 instruction 所在位置之前  某个变量 最近一次的 domiance 定义处
/// 搜索方式是首先在 当前 cfg_node 内 cfg_instr_pos 之前找存在的定义(只在 instrs找,不包括 phi_instrs)
/// djgraph 中找到这个 cfg_node 对应的 dj_node 然后沿着支配树不断向上查找，直到找到定义这个变量的dj_node 对应的cfg_node 
/// 这里需要注意的是 你想要查找的符号究竟是 带 ssa_index 的还是不带的
/// 如果 不带 ssa_index ，那么会尝试将所有遇到的 带ssa_index 符号看做一个 不带ssa_index 的符号
/// 返回 (cfg_node,instr_idx,is_in_phi)
pub fn find_recent_dom_instr_before(check_phi_instrs:bool,cfg_node:u32,symidx:&SymIdx,symtab:&SymTab,cfg_instr_pos:usize,cfg_graph:&mut CfgGraph,dj_graph:&mut DjGraph, instr_slab:&mut InstrSlab<NhwcInstr>)->Result<Option<CfgInstrIdx>>{
    {
        let instrs = &node!(at cfg_node in cfg_graph).instrs;
        if let Some(idx) = find_first_def_in_instr_vec(instrs, &symidx, instr_slab, Ordering::Less,Some(cfg_instr_pos))?{
            return Ok(Some(CfgInstrIdx::new(cfg_node,InCfgNodeInstrPos::InInstrs { instr_pos: idx })))
        }
    }
    // 如果在 这个instruction 的 def_vec 找到了想要找的符号，那么就直接 return 
    // check phi instrs 
    if check_phi_instrs{
        let phi_instrs = &node!(at cfg_node in cfg_graph).phi_instrs;
        if let Some(idx) = find_first_def_in_instr_vec(phi_instrs, &symidx, instr_slab, Ordering::Less,None)?{
            return Ok(Some(CfgInstrIdx::new(cfg_node,InCfgNodeInstrPos::InPhi { phi_instr_pos: idx } )))
        }
    }
    // 检查所有 domiance node 
    let &dj_start_node = node!(at cfg_node in cfg_graph).get_cor_dj_node()?;
    let mut last_dj_node = dj_start_node;
    let mut hash_set = HashSet::new(); 
    for &def_instr in symtab.get(symidx)?.get_def_instrs_vec()?{
        hash_set.insert(instr!(at def_instr in instr_slab)?.get_cfg_instr_idx()?.cfg_node);
    }
    loop {
        let dj_parent_nodes = direct_parent_nodes!(at last_dj_node in dj_graph with_predicate {|e|e.weight().is_dom()});
        match dj_parent_nodes.len(){
            l if l>1 => {
                return Err(anyhow!("dj_node  不可能有多个 parent"));
            },
            l if l==1 => {
                last_dj_node = dj_parent_nodes[0];
                let dj_parent = dj_parent_nodes[0];
                let domiance_cfg_node = node!(at dj_parent in dj_graph).cor_cfg_node;
                if !hash_set.contains(&domiance_cfg_node){
                    continue;
                }

                {
                    let instrs = &node!(at domiance_cfg_node in cfg_graph).instrs;
                    if let Some(idx) = find_first_def_in_instr_vec(instrs, &symidx, instr_slab, Ordering::Less,None)?{
                        return Ok(Some(CfgInstrIdx::new(domiance_cfg_node,InCfgNodeInstrPos::InInstrs { instr_pos: idx })))
                    }
                }
                if check_phi_instrs{
                    let phi_instrs = &node!(at cfg_node in cfg_graph).phi_instrs;
                    if let Some(idx) = find_first_def_in_instr_vec(phi_instrs, &symidx, instr_slab, Ordering::Less,None)?{
                        return Ok(Some(CfgInstrIdx::new(domiance_cfg_node,InCfgNodeInstrPos::InPhi { phi_instr_pos: idx })))
                    }
                }
            },
            l if l==0 => {
                break;
            },
            _ => {return Err(anyhow!("dj_node parents 的 len 没有match 以上任何情况 "))}
        }
    }
    // Err(anyhow!("在cfg_node 的所有 domiance nodes 中都没找到这个定义"))
    Ok(None)
}

/// 返回找到包含此 symbol 的instruction 的在给定Vec中的下标，其中有两个ordering 选项，greater or less 如果是rev 查找，那么就只需要指定 Ordering::Less就行了，反之Greater   
/// Mention: this func will compare given symidx **as src_symidx** with defined symbol in instr
pub fn find_first_def_in_instr_vec(instrs:&InstrList,symidx:&SymIdx,instr_slab:&mut InstrSlab<NhwcInstr>, order:Ordering, op_start_from:Option<usize>) -> Result<Option<usize>>{
    let instrs_iter:Box<dyn Iterator<Item =_>> = match (order,op_start_from){
        (Ordering::Less, None) => { Box::new(instrs.iter().enumerate().rev()) },
        (Ordering::Less, Some(start_from)) => { Box::new(instrs.iter().enumerate().take(start_from).rev())},
        (Ordering::Greater, None) => {Box::new(instrs.iter().enumerate())},
        (Ordering::Greater, Some(start_from)) => { Box::new(instrs.iter().enumerate().take(start_from))},
        _ => return Err(anyhow!("错误输入 order"))
    };
    for (vec_idx,&instr) in instrs_iter{
        let instr_struct = instr_slab.get_instr(instr).unwrap();
        let defs_vec =  instr_struct.get_ssa_direct_def_symidx_vec();

        let defs_vec = defs_vec.iter().map(|f|{SymIdx::to_src_symidx(&f.as_ref_borrow())}).collect_vec();
        if defs_vec.contains(symidx){
            // 如果在 这个instruction 的 def_vec 找到了想要找的符号，那么就直接 return 
            debug_info_blue!("match! {:?}",symidx);
            return Ok(Some(vec_idx))
        }
    }
    Ok(None)
}
pub fn find_all_defs_in_instr_vec(instrs:&InstrList,symidx:&SymIdx,instr_slab:&mut InstrSlab<NhwcInstr>, order:Ordering,op_start_from:Option<usize>) -> Result<Vec<usize>>{
    let instrs_iter:Box<dyn Iterator<Item =_>> = match (order,op_start_from){
        (Ordering::Less, None) => { Box::new(instrs.iter().enumerate().rev()) },
        (Ordering::Less, Some(start_from)) => { Box::new(instrs.iter().enumerate().take(start_from).rev())},
        (Ordering::Greater, None) => {Box::new(instrs.iter().enumerate())},
        (Ordering::Greater, Some(start_from)) => { Box::new(instrs.iter().enumerate().take(start_from))},
        _ => return Err(anyhow!("错误输入 order"))
    };
    let mut rst = vec![];
    for (idx,&instr) in instrs_iter{
        let instr_struct = instr_slab.get_instr(instr).unwrap();
        let defs_vec =  instr_struct.get_ssa_direct_def_symidx_vec();
        let defs_vec:Vec<_> = defs_vec.iter().map(|f|{SymIdx::to_src_symidx(&f.as_ref_borrow())}).collect();
        if defs_vec.contains(symidx){
            // 如果在 这个instruction 的 def_vec 找到了想要找的符号，那么就放进去
            rst.push(idx)
        }
    }
    Ok(rst)
}

/// 判断 instr1 是否被 instr2 支配
pub fn instr_is_dominated_by(instr1:usize, instr2:usize, cfg_graph:&CfgGraph, dj_graph:&DjGraph, instr_slab:&InstrSlab<NhwcInstr>)->Result<bool>{
    // 如果instr1 == instr2 这里是非严格支配
    if instr1 == instr2 {return Ok(true)}
    // 这里分两种情况，一种是instr1 和 instr2 在同一节点中，一种instr1所在的cfg_node1 支配 instr2 所在的cfg_node2
    debug_info_blue!("check_whether instr {} is dominated by instr {}",instr1,instr2);
    let cfg_instr_idx1 = instr_slab.get_instr(instr1)?.get_cfg_instr_idx()?;
    let cfg_instr_idx2 = instr_slab.get_instr(instr2)?.get_cfg_instr_idx()?;
    if cfg_instr_idx1.cfg_node == cfg_instr_idx2.cfg_node {
        // 如果处于同一个cfg_node ，那么考虑 是否是 phi instr
        match (&cfg_instr_idx1.in_cfg_instr_pos,&cfg_instr_idx2.in_cfg_instr_pos){
            (InCfgNodeInstrPos::InPhi { phi_instr_pos:phi_instr_pos1 }, InCfgNodeInstrPos::InPhi { phi_instr_pos:phi_instr_pos2 }) => Ok(phi_instr_pos1> phi_instr_pos2),
            (InCfgNodeInstrPos::InPhi { phi_instr_pos: _ }, InCfgNodeInstrPos::InInstrs { instr_pos: _}) => Ok(false),
            (InCfgNodeInstrPos::InInstrs { instr_pos: _}, InCfgNodeInstrPos::InPhi { phi_instr_pos: _ }) => Ok(true),
            (InCfgNodeInstrPos::InInstrs { instr_pos:instr_pos1 }, InCfgNodeInstrPos::InInstrs { instr_pos:instr_pos2 }) =>Ok(instr_pos1 > instr_pos2),
            (InCfgNodeInstrPos::InPhi { phi_instr_pos: _ }, InCfgNodeInstrPos::InLabel {  }) => Ok(true),
            (InCfgNodeInstrPos::InInstrs { instr_pos: _ }, InCfgNodeInstrPos::InLabel {  }) => Ok(true),
            (InCfgNodeInstrPos::InPhi { phi_instr_pos: _ }, InCfgNodeInstrPos::InJump {  }) => Ok(false),
            (InCfgNodeInstrPos::InInstrs { instr_pos: _ }, InCfgNodeInstrPos::InJump {  }) => Ok(false),
            (InCfgNodeInstrPos::InLabel {  }, InCfgNodeInstrPos::InPhi { phi_instr_pos: _ }) => Ok(false),
            (InCfgNodeInstrPos::InLabel {  }, InCfgNodeInstrPos::InInstrs { instr_pos: _ }) => Ok(false),
            (InCfgNodeInstrPos::InLabel {  }, InCfgNodeInstrPos::InLabel {  }) => Ok(false),
            (InCfgNodeInstrPos::InLabel {  }, InCfgNodeInstrPos::InJump {  }) => Ok(false),
            (InCfgNodeInstrPos::InJump {  }, InCfgNodeInstrPos::InPhi { phi_instr_pos: _ }) => Ok(true),
            (InCfgNodeInstrPos::InJump {  }, InCfgNodeInstrPos::InInstrs { instr_pos: _ }) => Ok(true),
            (InCfgNodeInstrPos::InJump {  }, InCfgNodeInstrPos::InLabel {  }) => Ok(true),
            (InCfgNodeInstrPos::InJump {  }, InCfgNodeInstrPos::InJump {  }) => Ok(true),
            // _ => Err(anyhow!("instr_is_dominated_by 只讨论 普通Instr 和 Phi_instr 之间的支配关系，无法识别 instr1:{} instr2:{}",instr1,instr2))
        }
    }else{
        // 如果不是同一个cfg_node ，只需要判断 whether cfg_node1 is dominated by cfg_node2
        cfg_is_dominated_by(cfg_instr_idx1.cfg_node, cfg_instr_idx2.cfg_node, cfg_graph, dj_graph)
    }

}
pub fn cfg_is_dominated_by(cfg_node1:u32, cfg_node2:u32, cfg_graph:&CfgGraph,dj_graph:&DjGraph) -> Result<bool>{
    let &dj_node1 = node!(at cfg_node1 in cfg_graph).get_cor_dj_node()?;
    let &dj_node2 = node!(at cfg_node2 in cfg_graph).get_cor_dj_node()?;

    let mut last_dj_node = dj_node1;
    loop {
        let dj_parent_nodes = direct_parent_nodes!(at last_dj_node in dj_graph with_predicate {|e|e.weight().is_dom()});
        match dj_parent_nodes.len(){
            l if l>1 => {
                return Err(anyhow!("dj_node 不应该有多个 parent"));
            },
            l if l==1 => {
                let cur_dj_node = dj_parent_nodes[0];
                if cur_dj_node == dj_node2{
                    return Ok(true);
                }
                let _dj_parent = dj_parent_nodes[0];
                last_dj_node = cur_dj_node
            },
            l if l==0 => {
                break;
            },
            _ => {return Err(anyhow!("dj_node parents 的 len 没有match 以上任何情况 "))}
        }
    }
    Ok(false)
}

pub fn is_critical_edge(cfg_node_from:u32,cfg_node_to:u32, cfg_graph:&CfgGraph) -> bool{
    if direct_child_nodes!(at cfg_node_from in cfg_graph).len() > 1 
       && direct_parent_nodes!(at cfg_node_to in cfg_graph).len() > 1{
        true
    }else {
        false
    }
}


pub fn ssa_deconstruction(cfg_graph:&mut CfgGraph, dj_graph:&DjGraph,symtab:&mut SymTab,instr_slab:&mut InstrSlab<NhwcInstr>,et_tree:&mut EtTree)->Result<()>{
    update_cfg_instr_idx_in_cfg_graph(cfg_graph,  instr_slab)?;
    let all_cfg_func_symidx_entry_tuple = symtab.get_global_info().get_all_cfg_func_symidx_entry_tuples()?.clone();
    for (_func_symidx,cfg_entry) in all_cfg_func_symidx_entry_tuple{
        for cfg_node in etc::dfs(cfg_graph,cfg_entry){
            let mut target_node_map  = HashMap::new();
            for &phi_instr in node!(at cfg_node in cfg_graph).phi_instrs.clone().iter(){
                match &instr!(at phi_instr in instr_slab)?.instr_type.clone(){
                    NhwcInstrType::Phi { lhs, rhs } => {
                        for phi_pair in &rhs.phi_pairs{
                            if phi_pair.symidx.as_ref_borrow().is_literal() 
                            || !symtab.get(&phi_pair.symidx.as_ref_borrow().to_src_symidx())?.get_type()?.is_array() 
                            && !symtab.get(&phi_pair.symidx.as_ref_borrow().to_src_symidx())?.get_type()?.is_ptr_64()
                            && !*symtab.get(&phi_pair.symidx.as_ref_borrow().to_src_symidx())?.get_is_global()? && phi_pair.symidx != *lhs{
                                let target_cfg_node = if is_critical_edge(phi_pair.comming_cfg_node, cfg_node, cfg_graph){
                                    // 检查 comming_cfg_node 是否已有备胎
                                    if let Some(&inserted) = target_node_map.get(&phi_pair.comming_cfg_node){
                                        inserted
                                    }else {
                                        let inserted_bb = insert_bb_between(phi_pair.comming_cfg_node, cfg_node, cfg_graph,symtab, instr_slab)?;
                                        target_node_map.insert(phi_pair.comming_cfg_node, inserted_bb);
                                        inserted_bb
                                    }
                                }else {
                                    phi_pair.comming_cfg_node
                                };
                                // if phi_pair.symidx.as_ref_borrow().is_literal(){
                                //     node_mut!(at target_cfg_node in cfg_graph).push_nhwc_instr(
                                //         NhwcInstrType::new_assign(lhs.clone()
                                //         , phi_pair.symidx.clone(), 
                                //         lhs.as_ref_borrow().get_ty(symtab)?.clone()).into()
                                //         , instr_slab)?;
                                // }else {
                                let inserted_bb_struct = node_mut!(at target_cfg_node in cfg_graph);
                                if !inserted_bb_struct.has_parallel_copy_map(){ inserted_bb_struct.add_parallel_copy_map(HashMap::new()); }
                                // this is a map from rhs(to copy into) to lhs(to be copied )
                                let parallel_copy_map = inserted_bb_struct.get_mut_parallel_copy_map()?;
                                assert!(parallel_copy_map.get(&lhs).is_none());
                                parallel_copy_map.insert( lhs.as_ref_borrow().clone().as_rc(),phi_pair.symidx.as_ref_borrow().clone().as_rc(),);
                            }
                        }
                    }
                    NhwcInstrType::Nope {  } => {
                        // do nothing
                    }
                    _ => {
                        panic!("find non-phi instr in phi_instrs of cfg_node:{}",cfg_node);
                    }
                }
            }
            node_mut!(at cfg_node in cfg_graph).phi_instrs.instr_vec.clear();
        }
        



        // now unwrap all parallel_copy_map into seq  ref: ssabook page 265
        for cfg_node in etc::dfs(cfg_graph,cfg_entry){
            // if the cfg_node has this parallel copy map
            if node!(at cfg_node in cfg_graph).has_parallel_copy_map(){
                let parallel_copy_map = node!(at cfg_node in cfg_graph).get_parallel_copy_map()?.clone();
                let mut val_pos_bimap = BiMap::new();
                let mut todo = vec![];
                for (dst,src) in parallel_copy_map.iter(){
                    if !src.as_ref_borrow().is_literal(){
                        debug_info_blue!("insert bimap of dst:{:?} src:{:?}",dst,src);
                        val_pos_bimap.insert(src.clone(), src.clone());
                        todo.push(dst.clone());
                    }
                }

                let mut ready = vec![];
                for (dst,src) in parallel_copy_map.iter(){
                    if !src.as_ref_borrow().is_literal(){
                        // println!("insert ready of {:?}",src);
                        if val_pos_bimap.get_by_left(dst).is_none(){
                            // we thought this pos is available now
                            ready.push(dst.clone());
                        }
                    }
                }
                debug_info_red!("ready list {:?}",ready);
                debug_info_red!("todo list {:?}",todo);
                let mut op_tmp = None;
                loop {
                    // debug_info_red!("bimap{:?}",val_pos_bimap);
                    while let Some(dst) = ready.pop() {
                        debug_info_yellow!("dst {:?}",dst);
                        if parallel_copy_map.get(&dst) == val_pos_bimap.get_by_right(&dst)  {
                            debug_info_yellow!("dst continue {:?}",dst);
                            continue;
                        }
                        let target_val = parallel_copy_map.get(&dst).unwrap();
                        // node_mut!(at cfg_node in cfg_graph).push_nhwc_instr(instr, instr_slab)

                        // println!("read pos of {:?}",val);
                        let pos_of_val = val_pos_bimap.get_by_left(target_val).unwrap().clone();
                        node_mut!(at cfg_node in cfg_graph).push_nhwc_instr(
                            NhwcInstrType::new_assign(dst.clone()
                            , pos_of_val.clone(), 
                            dst.as_ref_borrow().get_ty(symtab)?.clone()).into()
                            , instr_slab)?;
                        // update the pos of val because copied to dst
                        debug_info_yellow!("copy pos:{:?} of val:{:?} into {:?} when parsing all ready",pos_of_val,target_val,dst);
                        todo.swap_remove(todo.iter().position(|x| x == &dst).unwrap());
                        match val_pos_bimap.insert(target_val.clone(), dst.clone()){
                            bimap::Overwritten::Neither => todo!(),
                            bimap::Overwritten::Left(l, r) => {
                                debug_info_yellow!("val pos map:{:?}",val_pos_bimap);
                                if let Some(val) = parallel_copy_map.get(&r) {
                                    if !val.as_ref_borrow().is_literal() && todo.contains(&r){
                                        debug_info_red!("pushed {:?}",r);
                                        ready.push(r);
                                    }
                                }
                            },
                            bimap::Overwritten::Right(_, _) => todo!(),
                            bimap::Overwritten::Pair(_, _) => todo!(),
                            bimap::Overwritten::Both(_, _) => todo!(),
                        }
                    }
                    if let Some(todo_dst) = todo.last(){
                        // if target value is not in target pos then mv the cor value of target pos to tmp
                        if &val_pos_bimap.get_by_left(parallel_copy_map.get(&todo_dst).unwrap()).unwrap() != &todo_dst{
                            let tmp_pos = op_tmp.get_or_insert_with(||{
                                process_temp_symbol(cfg_graph, symtab, &Type::I32, 0, cfg_node, instr_slab, None, et_tree, "swap").unwrap()
                            });
                            // mv value of cur destination to tmp then insert value 
                            node_mut!(at cfg_node in cfg_graph).push_nhwc_instr(
                                NhwcInstrType::new_assign(tmp_pos.clone()
                                , todo_dst.clone(), 
                                todo_dst.as_ref_borrow().get_ty(symtab)?.clone()).into()
                                , instr_slab)?;
                            // replace (todo_dst, value) pair with (tmp_pos, value) pair
                            let dst_cur_val =val_pos_bimap.get_by_right(&todo_dst).unwrap().clone();
                            // println!("copy pos:{:?} of val:{:?} into {:?}",todo_dst,dst_cur_val,tmp_pos);
                            match val_pos_bimap.insert(dst_cur_val,tmp_pos.clone() ){
                                bimap::Overwritten::Neither => {todo!() },
                                bimap::Overwritten::Left(_, _) => {
                                    if parallel_copy_map.get(&todo_dst).is_some(){
                                        ready.push(todo_dst.clone());
                                    }
                                },
                                bimap::Overwritten::Right(_, _) => {todo!() },
                                bimap::Overwritten::Pair(_, _) => todo!(),
                                bimap::Overwritten::Both(_, _) => todo!(),
                            }
                            ready.push(todo_dst.clone());
                        }
                    }else {
                        break;
                    }
                }
                for (dst,src) in parallel_copy_map.iter(){
                    if src.as_ref_borrow().is_literal(){
                        node_mut!(at cfg_node in cfg_graph).push_nhwc_instr(
                            NhwcInstrType::new_assign(dst.clone()
                            , src.clone(), 
                            src.as_ref_borrow().get_ty(symtab)?.clone()).into()
                            , instr_slab)?;
                    }
                }

            }
        }
        // cancel all index_ssa in all symbols in instrs 
        for cfg_node in etc::dfs(cfg_graph,cfg_entry){
            for &instr in node!(at cfg_node in cfg_graph).iter_all_instrs(){
                for rc_symidx in instr_mut!(at instr in instr_slab)?.get_mut_ssa_direct_def_symidx_vec().iter_mut().filter(|rc| !rc.as_ref_borrow().is_literal()){
                    if !rc_symidx.as_ref_borrow().is_literal() && symtab.get(&rc_symidx.as_ref_borrow().to_src_symidx())?.get_type()?.is_ptr_64(){
                        rc_symidx.as_ref_borrow_mut().index_ssa = None;
                    }
                }
                for rc_symidx in instr_mut!(at instr in instr_slab)?.get_mut_ssa_direct_use_symidx_vec().iter_mut(){
                    if !rc_symidx.as_ref_borrow().is_literal() && symtab.get(&rc_symidx.as_ref_borrow().to_src_symidx())?.get_type()?.is_ptr_64(){
                        rc_symidx.as_ref_borrow_mut().index_ssa = None;
                    }
                }
            }
        }
    }
    // gen_untrack_instr(symtab, cfg_graph, instr_slab, dj_graph)?;
    Ok(())
}

pub fn update_cfg_instr_idx_in_cfg_graph(cfg_graph:&mut CfgGraph,instr_slab:&mut InstrSlab<NhwcInstr>)->Result<()>{
    for cfg_node in etc::dfs(cfg_graph, 0) {
        update_cfg_instr_idx_in_cfg_node(cfg_graph, cfg_node,  instr_slab)?;
    }
    Ok(())
}
pub fn update_cfg_instr_idx_in_cfg_node(cfg_graph:&mut CfgGraph,cfg_node:u32,instr_slab:&mut InstrSlab<NhwcInstr>)->Result<()>{
    update_cfg_instr_idx_in_cfg_node_instrs(cfg_graph, cfg_node, instr_slab)?;
    update_cfg_instr_idx_in_cfg_node_phi_instrs(cfg_graph, cfg_node,  instr_slab)?;
    for &instr in node_mut!(at cfg_node in cfg_graph).op_label_instr.iter() {
        instr_slab.get_mut_instr(instr).unwrap().add_cfg_instr_idx(CfgInstrIdx::new(cfg_node, InCfgNodeInstrPos::InLabel {  } ));   
    }
    for &instr in node_mut!(at cfg_node in cfg_graph).op_jump_instr.iter() {
        instr_slab.get_mut_instr(instr).unwrap().add_cfg_instr_idx(CfgInstrIdx::new(cfg_node, InCfgNodeInstrPos::InJump {  } ));   
    }
    Ok(())
}
fn update_cfg_instr_idx_in_cfg_node_instrs(cfg_graph:&mut CfgGraph,cfg_node:u32,instr_slab:&mut InstrSlab<NhwcInstr>)->Result<()>{
    let outdated = &mut node_mut!(at cfg_node in cfg_graph).instrs.outdated ;
    // 只有当instrList 是outdated 状态才进行操作
    if !*outdated {
        debug_info_blue!("cfg_node:{} is not outdated",cfg_node);
        return Ok(());
    }
    *outdated = false;
    debug_info_yellow!("refresh node {}",cfg_node);

    for (instr_pos,&instr) in node_mut!(at cfg_node in cfg_graph).instrs.iter().enumerate() {
        instr_slab.get_mut_instr(instr).unwrap().add_cfg_instr_idx(CfgInstrIdx::new(cfg_node, InCfgNodeInstrPos::InInstrs { instr_pos }));   
    }
    Ok(())
}
fn update_cfg_instr_idx_in_cfg_node_phi_instrs(cfg_graph:&mut CfgGraph,cfg_node:u32,instr_slab:&mut InstrSlab<NhwcInstr>)->Result<()>{
    let outdated = &mut node_mut!(at cfg_node in cfg_graph).phi_instrs.outdated ;
    // 只有当instrList 是outdated 状态才进行操作
    if !*outdated {
        return Ok(());
    }
    *outdated = false;
    debug_info_blue!("refresh phi node {}",cfg_node);

    for (instr_pos,&phi_instr) in node_mut!(at cfg_node in cfg_graph).phi_instrs.iter().enumerate() {
        instr_slab.get_mut_instr(phi_instr).unwrap().add_cfg_instr_idx(CfgInstrIdx::new(cfg_node, InCfgNodeInstrPos::InPhi { phi_instr_pos: instr_pos }));   
    }
    Ok(())
}

fn update_def_instr_vec_of_defined_symbol(cfg_graph:&mut CfgGraph,symtab:&mut SymTab,instr_slab:&mut InstrSlab<NhwcInstr> )->Result<()>{
    let cfg_dfs_vec = etc::dfs(cfg_graph, CFG_ROOT);
    for (symidx,symbol) in symtab.iter_mut(){
        if symbol.has_def_instrs_vec(){
            symbol.get_mut_def_instrs_vec()?.clear();
        }
    }
    for cfg_node in cfg_dfs_vec{
        for &instr in node!(at cfg_node in cfg_graph).iter_all_instrs(){
            for def_symidx in instr!(at instr in instr_slab)?.get_ssa_direct_def_symidx_vec().iter(){
                debug_info_yellow!("{:?} def_instrs_vec push {:?}",def_symidx,instr);
                symtab.get_mut(&def_symidx.as_ref_borrow())?.get_mut_def_instrs_vec()?.push(instr);
            }
        }
    }
    Ok(())
}

trait SSACheck {
    fn should_be_ssa(&self)->bool;
}

impl SSACheck for RcSymIdx{
    fn should_be_ssa(&self)->bool {
        self.as_ref_borrow().should_be_ssa()
    }
}

impl SSACheck for SymIdx{
    fn should_be_ssa(&self)->bool {
        // debug_info_red!("should be ssa {:?} {}",&self,!(self.is_literal() || self.is_global_ptr()));
        !(self.is_literal() || self.is_global_ptr())
    }
}


pub fn update_ssa_def_instr(cfg_graph:&CfgGraph, symtab:&mut SymTab, instr_slab:&InstrSlab<NhwcInstr>) -> Result<()>{
    for (rc_func_symidx,cfg_entry) in symtab.get_global_info().get_all_cfg_func_symidx_entry_tuples()?.clone().iter(){
        let cfg_entry = *cfg_entry;
        for cfg_node in etc::dfs(cfg_graph,cfg_entry){
            for &instr in node!(at cfg_node in cfg_graph).iter_all_instrs(){
                for rc_symidx in instr!(at instr in instr_slab)?.get_ssa_direct_def_symidx_vec(){
                    if symtab.has_symbol(&rc_symidx.as_ref_borrow()){
                        symtab.get_mut(&rc_symidx.as_ref_borrow())?.add_ssa_def_instr(instr)
                    }
                }
                match &instr!(at instr in instr_slab)?.instr_type{
                    NhwcInstrType::Mu { may_use_symidx, may_use_instr } => {
                    },
                    NhwcInstrType::Chi { lhs, rhs, may_def_instr } => {
                        symtab.get_mut(&lhs.as_ref_borrow())?.add_ssa_def_instr(*may_def_instr)
                    },
                    _ => {

                    }
                }
            }
        }
    }

    Ok(())
}
pub fn update_ssa_def_instr_of_entry(cfg_graph:&CfgGraph, symtab:&mut SymTab, instr_slab:&InstrSlab<NhwcInstr>, cfg_entry:u32) -> Result<()>{
    for cfg_node in etc::dfs(cfg_graph,cfg_entry){
        for &instr in node!(at cfg_node in cfg_graph).iter_all_instrs(){
            for rc_symidx in instr!(at instr in instr_slab)?.get_ssa_direct_def_symidx_vec(){
                if symtab.has_symbol(&rc_symidx.as_ref_borrow()){
                    symtab.get_mut(&rc_symidx.as_ref_borrow())?.add_ssa_def_instr(instr)
                }
            }
            match &instr!(at instr in instr_slab)?.instr_type{
                NhwcInstrType::Mu { may_use_symidx, may_use_instr } => {
                },
                NhwcInstrType::Chi { lhs, rhs, may_def_instr } => {
                    symtab.get_mut(&lhs.as_ref_borrow())?.add_ssa_def_instr(*may_def_instr)
                },
                _ => {

                }
            }
        }
    }
    Ok(())
}


// pub fn ssa_index_correct(cfg_graph:&CfgGraph, symtab:&mut SymTab, instr_slab:&InstrSlab<NhwcInstr>){

//     // process_temp_symbol(cfg_graph, symtab, &Type::I32, 0, cfg_node, instr_slab, None, et_tree, "swap").unwrap()
// }



<<<<<<< HEAD
static mut untrack_num:i32= 0;
static mut untrack_max:i32= 3;
=======
// static mut untrack_num:i32= 0;
// static mut untrack_max:i32= 100;
>>>>>>> a6bda5c6
pub fn gen_untrack_instr(symtab:&mut SymTab, cfg_graph:&mut CfgGraph, instr_slab:&mut InstrSlab<NhwcInstr>, dj_graph:&DjGraph) -> Result<()>{
    update_cfg_instr_idx_in_cfg_graph(cfg_graph, instr_slab)?;
    last_use_and_first_def_analysis(symtab, cfg_graph,  instr_slab, dj_graph)?;
    for (rc_func_symidx,cfg_entry) in symtab.get_global_info().get_all_cfg_func_symidx_entry_tuples()?.clone().iter(){
        let cfg_entry = *cfg_entry;
        // append untrack instr for each cfg_node 
        for cfg_node in etc::dfs(cfg_graph, cfg_entry ){
            let cur_last_use_map = node!(at cfg_node in cfg_graph).get_last_use_map()?.clone();
            let cur_keys:HashSet<&RcSymIdx> = cur_last_use_map.keys().collect();

            let mut untrack_processed_set = AHashSet::new();

            for (rc_symidx, op_last_use_instr) in &cur_last_use_map{
                let &first_def_instr = symtab.get(&rc_symidx.as_ref_borrow())?.get_non_ssa_first_def()?;
                let def_loop_level = get_loop_level_of_instr(first_def_instr, cfg_graph, instr_slab)?;

                if let Some(&last_use_instr) = op_last_use_instr.as_ref(){
                    let cfg_instr_idx = instr!(at last_use_instr in instr_slab)?.get_cfg_instr_idx()?;
                    if cfg_instr_idx.cfg_node == cfg_node &&  def_loop_level == node!(at cfg_node in cfg_graph).loop_level{
                        match cfg_instr_idx.in_cfg_instr_pos{
                            InCfgNodeInstrPos::InPhi { phi_instr_pos } => panic!(),
                            InCfgNodeInstrPos::InInstrs { instr_pos } => {
                                // unsafe{
                                //     if untrack_num < untrack_max{
                                        let untrack_instr = node_mut!(at cfg_node in cfg_graph).insert_nhwc_instr(
                                            NhwcInstrType::Untrack { symidx: rc_symidx.clone() }.into(), instr_pos+1, instr_slab)?;
                                        println!("insert {:?} at {}:pos:{}",instr!(at untrack_instr in instr_slab),cfg_node,instr_pos+1);
                                        update_cfg_instr_idx_in_cfg_node(cfg_graph, cfg_node, instr_slab)?;
                                        untrack_processed_set.insert(rc_symidx);
                                        
                                //         untrack_num += 1;
                                //     }
                                // }
                            },
                            InCfgNodeInstrPos::InLabel {  } => panic!(),
                            InCfgNodeInstrPos::InJump {  } => {
                                // do nothing
                            },
                        }
                    }
                }
            }

            for child_cfg_node in direct_child_nodes!(at cfg_node in cfg_graph){
                let child_last_use_map = node!(at child_cfg_node in cfg_graph).get_last_use_map()?.clone();
                let child_keys:HashSet<&RcSymIdx> = child_last_use_map.keys().collect(); 
                // 找到所有当前 node 中有 而 child node 没有use 的symidx
                // 如果没有就加入 
                for &rc_symidx in cur_keys.difference(&child_keys){
                    let &first_def_instr = symtab.get(&rc_symidx.as_ref_borrow())?.get_non_ssa_first_def()?;
                    let def_loop_level = get_loop_level_of_instr(first_def_instr, cfg_graph, instr_slab)?;
                    if !untrack_processed_set.contains(rc_symidx) && def_loop_level == node!(at child_cfg_node in cfg_graph).loop_level{
                        // assert!()
                        unsafe{
                            // if untrack_num < untrack_max{
                                let untrack_instr = node_mut!(at child_cfg_node in cfg_graph).insert_nhwc_instr(NhwcInstrType::Untrack { symidx: rc_symidx.clone() }.into(), 0, instr_slab)?;
                                println!("insert {:?} at {}",instr!(at untrack_instr in instr_slab),child_cfg_node);
                                let def_loop_level = get_loop_level_of_instr(first_def_instr, cfg_graph, instr_slab)?;
                                // if child
<<<<<<< HEAD
                                
                                untrack_num += 1;
                            }
=======

                            //     untrack_num += 1;
                            // }
>>>>>>> a6bda5c6
                        }
                    }
                }
                update_cfg_instr_idx_in_cfg_node(cfg_graph, child_cfg_node, instr_slab)?;
            }
        }
    }

    Ok(())
}
pub fn get_loop_level_of_instr(instr:usize,cfg_graph:&CfgGraph, instr_slab:&mut InstrSlab<NhwcInstr>)->Result<usize>{
    let cfg_node = instr!(at instr in instr_slab)?.get_cfg_instr_idx()?.cfg_node;
    Ok(node!(at cfg_node in cfg_graph).loop_level)
}
pub fn last_use_and_first_def_analysis(symtab:&mut SymTab, cfg_graph:&mut CfgGraph, instr_slab:&InstrSlab<NhwcInstr>, dj_graph:&DjGraph) -> Result<()>{
    // first merge all direct nodes' analysis
    // 对支配树进行 rpo 序
    for (rc_func_symidx,cfg_entry) in symtab.get_global_info().get_all_cfg_func_symidx_entry_tuples()?.clone().iter(){
        let cfg_entry = *cfg_entry;
        let &dj_entry = node!(at cfg_entry in cfg_graph).get_cor_dj_node()?;
        // merge the first time
        for dj_node in etc::rpo_with_predicate(dj_graph, dj_entry, |e|e.weight().is_dom() ){
            let cfg_node = node!(at dj_node in dj_graph).cor_cfg_node;
            let dj_childs = direct_child_nodes!(at dj_node in dj_graph with_predicate {|e|e.weight().is_dom()});
            let mut hash_map = AHashMap::new();
            for &child_dj_node in &dj_childs{
                let child_cfg_node = node!(at child_dj_node in dj_graph).cor_cfg_node;
                assert!(node!(at child_cfg_node in cfg_graph).has_last_use_map());
                for (use_symidx,op_last_use_instr) in node!(at child_cfg_node in cfg_graph).get_last_use_map()?{
                    match hash_map.get_mut(use_symidx){
                        Some(op_instr) => {
                            *op_instr = None;// 发生支配树分支合并
                        },
                        None => {
                            hash_map.insert(use_symidx.clone(), op_last_use_instr.clone());
                        },
                    }
                }
            }
            // after processed all child we process all instrs in this bb
            assert!(node!(at cfg_node in cfg_graph).phi_instrs.len() == 0 );
            for &instr in node!(at cfg_node in cfg_graph).iter_all_instrs_rev(){
                for use_symidx in instr!(at instr in instr_slab)?.get_ssa_direct_use_symidx_vec(){
                    if !use_symidx.as_ref_borrow().is_literal() && !symtab.get(&use_symidx.as_ref_borrow().to_src_symidx())?.get_type()?.is_array()
                        && !*symtab.get(&use_symidx.as_ref_borrow().to_src_symidx())?.get_is_global()?{
                        if hash_map.get(use_symidx).is_none(){
                            hash_map.insert(use_symidx.clone(), Some(instr));
                        }
                    }else {
                        // do nothing 
                    }
                }
            }
            node_mut!(at cfg_node in cfg_graph).add_last_use_map(hash_map);
        }


        for dj_node in etc::dfs_with_predicate(dj_graph, dj_entry, |e|e.weight().is_dom() ){
            let cfg_node = node!(at dj_node in dj_graph).cor_cfg_node;
            for &instr in node!(at cfg_node in cfg_graph).instrs.iter(){
                for def_symidx in instr!(at instr in instr_slab)?.get_ssa_direct_def_symidx_vec(){
                    if !def_symidx.as_ref_borrow().is_literal() && !symtab.get(&def_symidx.as_ref_borrow().to_src_symidx())?.get_type()?.is_array()
                        && !*symtab.get(&def_symidx.as_ref_borrow().to_src_symidx())?.get_is_global()?{
                        let def_symbol = symtab.get_mut(&def_symidx.as_ref_borrow())?;
                        if !def_symbol.has_non_ssa_first_def(){
                            def_symbol.add_non_ssa_first_def(instr);
                        }
                    }
                }
                
            }
        }
    }
    // cross the join edge 
    let join_src_set = {
        let mut hash_set = AHashSet::new();
        for join_edge_ref in dj_graph.edge_indices().into_iter().filter(|e| dj_graph.edge_weight(*e).unwrap().is_join()){
            let (s,t) = dj_graph.edge_endpoints(join_edge_ref).unwrap();
            let target_cfg_node = dj_graph.node_weight(t).unwrap().cor_cfg_node;
            let src_cfg_node = dj_graph.node_weight(s).unwrap().cor_cfg_node;
            hash_set.insert(src_cfg_node);
        }
        hash_set
    };
    // println!("join src set: {:?}",join_src_set);
    for &cfg_node in join_src_set.iter(){
        let mut last_use_map = node!(at cfg_node in cfg_graph).get_last_use_map()?.clone();
        for child_cfg_node in direct_child_nodes!(at cfg_node in cfg_graph){
            if cfg_node == 38 {
                println!("visit {child_cfg_node}");
            }
            for (k,v) in node!(at child_cfg_node in cfg_graph).get_last_use_map()?{
                match last_use_map.get_mut(k){
                    Some(op_instr) => {
                        // if cfg_node == 38 {
                        //     println!("visit {k:?} set {op_instr:?} none");
                        // }
                        *op_instr = None;// 发生支配树分支合并
                    },
                    None => {
                        // if cfg_node == 38 {
                        //     println!("insert {k:?} {v:?}");
                        // }
                        last_use_map.insert(k.clone(), v.clone());
                    },
                }
            }
        }
        node_mut!(at cfg_node in cfg_graph).add_last_use_map(last_use_map);
    }
    for (rc_func_symidx,cfg_entry) in symtab.get_global_info().get_all_cfg_func_symidx_entry_tuples()?.clone().iter(){
        let cfg_entry = *cfg_entry;
        let &dj_entry = node!(at cfg_entry in cfg_graph).get_cor_dj_node()?;
        // get the join source set, we need to update it 
        // merge the second time
        for dj_node in etc::rpo_with_predicate(dj_graph, dj_entry, |e|e.weight().is_dom() ){
            let cfg_node = node!(at dj_node in dj_graph).cor_cfg_node;
            let dj_childs = direct_child_nodes!(at dj_node in dj_graph with_predicate {|e| true});
            let mut hash_map = node!(at cfg_node in cfg_graph).get_last_use_map()?.clone();
            for &child_dj_node in &dj_childs{
                let child_cfg_node = node!(at child_dj_node in dj_graph).cor_cfg_node;
                assert!(node!(at child_cfg_node in cfg_graph).has_last_use_map());
                for (use_symidx,op_last_use_instr) in node!(at child_cfg_node in cfg_graph).get_last_use_map()?{
                    match hash_map.get_mut(use_symidx){
                        Some(op_instr) => {
                            *op_instr = None;// 发生支配树分支合并
                        },
                        None => {
                            hash_map.insert(use_symidx.clone(), op_last_use_instr.clone());
                        },
                    }
                }
            }
            node_mut!(at cfg_node in cfg_graph).add_last_use_map(hash_map);
        }
    }
    Ok(())
}<|MERGE_RESOLUTION|>--- conflicted
+++ resolved
@@ -788,13 +788,8 @@
 
 
 
-<<<<<<< HEAD
-static mut untrack_num:i32= 0;
-static mut untrack_max:i32= 3;
-=======
 // static mut untrack_num:i32= 0;
 // static mut untrack_max:i32= 100;
->>>>>>> a6bda5c6
 pub fn gen_untrack_instr(symtab:&mut SymTab, cfg_graph:&mut CfgGraph, instr_slab:&mut InstrSlab<NhwcInstr>, dj_graph:&DjGraph) -> Result<()>{
     update_cfg_instr_idx_in_cfg_graph(cfg_graph, instr_slab)?;
     last_use_and_first_def_analysis(symtab, cfg_graph,  instr_slab, dj_graph)?;
@@ -854,15 +849,9 @@
                                 println!("insert {:?} at {}",instr!(at untrack_instr in instr_slab),child_cfg_node);
                                 let def_loop_level = get_loop_level_of_instr(first_def_instr, cfg_graph, instr_slab)?;
                                 // if child
-<<<<<<< HEAD
-                                
-                                untrack_num += 1;
-                            }
-=======
 
                             //     untrack_num += 1;
                             // }
->>>>>>> a6bda5c6
                         }
                     }
                 }
