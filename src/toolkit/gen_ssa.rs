use std::{cmp::Ordering, collections::{hash_set, HashSet}};

use crate::{add_field, add_symbol, debug_info_blue, debug_info_green, debug_info_red, debug_info_yellow, direct_child_nodes, direct_parent_nodes, instr, instr_mut, make_field_trait_for_struct, node, node_mut, reg_field_for_struct};
use ahash::{ AHashMap, AHashSet, HashMap, HashMapExt,  HashSetExt};
use bimap::BiMap;
use itertools::Itertools;
use super::{cfg_node::{CfgGraph, CfgInstrIdx, CfgNode, InCfgNodeInstrPos, InstrList, CFG_ROOT}, context::DjGraph, et_node::EtTree, etc, field::Type, gen_nhwc_cfg::{insert_bb_between, process_temp_symbol}, nhwc_instr::{InstrSlab, NhwcInstr, NhwcInstrType, PhiPair}, symbol::Symbol, symtab::{self, RcSymIdx, SymIdx, SymTab, WithBorrow}};
use anyhow::{anyhow, Result, Context};

use crate::toolkit::field::Field;


reg_field_for_struct!(Symbol {
    SSA_REACHING_DEF:Option<RcSymIdx>,
    SSA_MAX_SSA_IDX:RcSymIdx,
    } 
    with_fields fields
);
// 由于 每个 ssa symbol 都有唯一定义，因此我们可以把这个instr 存在里面
// reg_field_name!(INSTR);
reg_field_for_struct!(Symbol {
    SSA_DEF_INSTR:usize,
    NON_SSA_FIRST_DEF:usize,
} with_fields fields);
// 对应每一个src_symidx 对应的symbol 都有一个字段存储它所有的 ssa version
reg_field_for_struct!(Symbol {
    SSA_VERSIONS:Vec<RcSymIdx>,
} with_fields fields);

// parallel_copy_map is a map from rhs(to copy into) to lhs(to be copied )
// last_use_set is a set to check wether this path contains last use of symidx
make_field_trait_for_struct!(AHashMap<RcSymIdx,Option<usize>>,HashMap<isize,u32,>,HashMap<RcSymIdx,RcSymIdx>);
reg_field_for_struct!(CfgNode {
    PARALLEL_COPY_MAP:HashMap<RcSymIdx, RcSymIdx>,
    LAST_USE_MAP:AHashMap<RcSymIdx,Option<usize>>,
} with_fields info);

pub fn add_phi_nodes(cfg_graph:&mut CfgGraph,dj_graph:&mut DjGraph,symtab:&mut SymTab,instr_slab:&mut InstrSlab<NhwcInstr> )->Result<()>{
    update_cfg_instr_idx_in_cfg_graph(cfg_graph,  instr_slab)?;
    update_def_instr_vec_of_defined_symbol(cfg_graph,  symtab, instr_slab)?;

    let global_vars = symtab.get_global_info().get_global_vars()?.clone();
    for (rc_func_symidx,_cfg_entry) in symtab.get_global_info().get_all_cfg_func_symidx_entry_tuples()?.clone().iter(){
        let func_symidx = rc_func_symidx.as_ref_borrow();
        for rc_variable in symtab.get(&func_symidx)?.get_declared_vars()?.clone().iter().chain(
            global_vars.iter()
        ){
            // if *symtab.get_symbol(variable)?.get_is_temp()?{
            //     // 我们不处理 临时变量的 ssa
            //     continue;
            // }
            let variable = rc_variable.as_ref_borrow().clone();
            let mut cfg_instr_idx_vec = symtab.get(&variable)?.get_def_instrs_vec()?.iter().map(|&instr|instr!(at instr in instr_slab).unwrap().get_cfg_instr_idx().unwrap()).collect_vec();
            cfg_instr_idx_vec.sort();
            // get the cfg work list 
            let mut cfg_node_instr_groups:Vec<_> = cfg_instr_idx_vec.iter().group_by(|idx|idx.cfg_node).into_iter().map(
                |(cfg_node,group)|{
                    let instr = group.last().unwrap().get_instr(&cfg_graph).unwrap();
                    (cfg_node,instr)
                }
            ).collect();
            // defs of the variable 
            let def_cfg_nodes= cfg_node_instr_groups.iter().map(|x|x.0).collect_vec();
            while !cfg_node_instr_groups.is_empty(){
                let (cfg_node,_instr) = cfg_node_instr_groups.pop().unwrap();
                let domiance_frontiers = node!(at cfg_node in cfg_graph).get_domiance_frontier_cfg_nodes()?.clone();
                for cfg_df_node in domiance_frontiers{
                    debug_info_blue!("access cfg_df_node {} of {}",cfg_df_node, cfg_node);
                    if let Some(vec_idx) = find_first_def_in_instr_vec(&node_mut!(at cfg_df_node in cfg_graph).phi_instrs, &variable, instr_slab, Ordering::Less,None)?{
                        // 这说明phi node 已经添加过了，不需要再添加了
                        let phi_instr = node!(at cfg_df_node in cfg_graph).phi_instrs[vec_idx];
                        debug_info_blue!("appended so no need {:?} {:?}",(cfg_df_node,phi_instr),instr_slab.get_mut_instr(phi_instr)?);
                        // if let InstrType::Phi { lhs, rhs }=&mut instr_slab.get_mut_instr(phi_instr)?.instr_type{
                        //     rhs.push_phi_pair(PhiPair::new(lhs.clone(),instr ))?;
                        // }else{
                        //     return Err(anyhow!("找到了非 phi node"));
                        // }
                    }else if let Some(_recent_dom_def_instr) = find_recent_dom_instr_before(true, cfg_df_node, &variable,&symtab, 0, cfg_graph, dj_graph, instr_slab)? {
                        // 事实上我们在这个阶段并不需要添加 phi node 的几个 use 参数，这个在 variable_renaming 的时候可以很好的解决
                        // let mut phi_pairs = vec![];
                        // phi_pairs.push(PhiPair::new(variable.clone(),instr));
                        // 由于 c语言要求在 dominator 中 必须已经先声明 变量，因此我们可以直接假定存在这个 dom_instr 故直接 unwrap 是可行的
                        // let phi_instr_struct = InstrType::new_phi_node(variable.clone(), phi_pairs ).into();
                        let phi_instr_struct = NhwcInstrType::new_phi_node(rc_variable.clone(), vec![]).into();
                        let new_phi_instr = node_mut!(at cfg_df_node in cfg_graph).push_nhwc_instr(phi_instr_struct, instr_slab)?;
                        symtab.get_mut(&variable)?.get_mut_def_instrs_vec()?.push(new_phi_instr);
                        update_cfg_instr_idx_in_cfg_node_phi_instrs(cfg_graph, cfg_df_node,  instr_slab)?;

                        // 如果 def_cfg_nodes 不包含 这个 cfg_node ，那么需要把这个cfg_node 添加到 work_list 中，进行phi_node的再生产 reproduction
                        if !def_cfg_nodes.contains(&cfg_df_node) {
                            cfg_node_instr_groups.push((cfg_df_node,new_phi_instr));
                            debug_info_blue!("push {:?}",(cfg_df_node,new_phi_instr));
                        }
                    }else{
                        // 不符合插入 phi node 条件
                        // let _phi_instr_struct = NhwcInstrType::new_phi_node(variable.clone(), vec![]).into();
                        // debug_info_yellow!("remove {:?} ",phi_instr_struct);
                    }
                }
            }
            //遍历每个 phi node，如果它所在的 cfg_node 的入边

            // let recent_dom_instr = find_recent_dom_instr_before(false, cfg_node, variable.clone(), 0, cfg_graph, dj_graph, instr_slab)?.unwrap().get_instr(cfg_graph)?;
            // phi_pairs.push(PhiPair::new(variable.clone(),recent_dom_instr));
        }
    }

    Ok(())
}
pub fn variable_renaming(cfg_graph:&mut CfgGraph,dj_graph:&mut DjGraph,symtab:&mut SymTab,instr_slab:&mut InstrSlab<NhwcInstr>)->Result<()>{
    update_cfg_instr_idx_in_cfg_graph(cfg_graph,  instr_slab)?;
    // 添加 ssa_index 0 作为NULl ，一开始所有变量的 reaching_def 都是 None
    // init ssa_reaching_def and ssa_max_ssa_idx
    for (rc_func_symidx,_cfg_func_entry) in symtab.get_global_info().get_all_cfg_func_symidx_entry_tuples()?.clone().iter(){
        let func_symidx = rc_func_symidx.as_ref_borrow();
        let src_symidx_vec = symtab.get_mut(&func_symidx)?.get_mut_declared_vars()?.clone();
        symtab.get_mut(&func_symidx)?.get_mut_declared_vars()?.clear();
        for src_symidx in src_symidx_vec{
            add_field!(
                with_field SSA_REACHING_DEF:{None}
                with_field SSA_MAX_SSA_IDX:{src_symidx.clone()}
                to src_symidx in symtab
            );
        }
        // 清空弹夹，因为后面ssa后全都重命名了，那么之前的值就没啥用了 
    }
    for rc_symidx in symtab.get_global_info().get_global_vars()?.clone().into_iter() {
        let ssa_symidx = rc_symidx.as_ref_borrow().to_ssa_symidx(0);
        let rc_ssa_symidx = add_symbol!({ssa_symidx.into_symbol()}
            // with field TYPE:{}
            // with field DEF_INSTRS_VEC:{Vec::<usize>::new()}
            // with field REACHING_DEF:{symtab.get_symbol(src_symidx)?.get_type()?.clone()}
            with_field SSA_DEF_INSTR:{node!(at CFG_ROOT in cfg_graph).op_label_instr.unwrap()}
            with_field SSA_REACHING_DEF:{None}
        to symtab);
        add_field!(
            with_field SSA_REACHING_DEF:{Some(rc_ssa_symidx.clone())}
            with_field SSA_MAX_SSA_IDX:{rc_ssa_symidx.clone()}
            to rc_symidx in symtab
        );
    }

    for (_func_symidx,cfg_func_entry) in symtab.get_global_info().get_all_cfg_func_symidx_entry_tuples()?.clone().iter(){
        let cfg_func_entry = *cfg_func_entry;
        let &dj_func_entry = node!(at cfg_func_entry in cfg_graph).get_cor_dj_node()?;
        // 开始 对这一个 func 进行 dfs
        for dj_node in etc::dfs_with_predicate(dj_graph, dj_func_entry, |e| e.weight().is_dom()){
            // debug_info_green!("access dj_node {}",dj_node);
            let cfg_node = node!(at dj_node in dj_graph).cor_cfg_node;
            for &instr in node!(at cfg_node in cfg_graph).iter_all_instrs(){
                debug_info_green!("renaming instr {} in cfg_node {}",instr, cfg_node);
                let mut instr_struct = instr_slab.get_instr(instr)?.clone();
                // for non-phi-instr i
                if !instr_struct.is_phi(){
                    for rc_use_symidx in instr_struct.get_mut_ssa_direct_use_symidx_vec().into_iter().filter(|rc| rc.should_be_ssa()){
                        let cur_reaching_def = {
                            let use_symidx = rc_use_symidx.as_ref_borrow();
                            assert!(use_symidx.is_src_symidx());
                            // let &is_temp = symtab.get_symbol(&use_symidx)?.get_is_temp()?;
                            update_reaching_def(instr, &use_symidx, symtab, cfg_graph, dj_graph, instr_slab)?;
                            debug_info_blue!("set {:?} to {:?} in instr {}",use_symidx,symtab.get(&use_symidx)?.get_ssa_reaching_def()?.clone().context(anyhow!("ssa renaming 时发现变量在{:?}:instr[{}] 在 use 之前没有定义",use_symidx,instr)),instr);
                            symtab.get(&use_symidx)?.get_ssa_reaching_def()?.clone().context(anyhow!("ssa renaming 时发现变量在{:?}:instr[{}] 在 use 之前没有定义",use_symidx,instr))?
                        };
                        *rc_use_symidx = cur_reaching_def;
                    }
                }
                // for any instr i
                for rc_def_symidx in instr_struct.get_mut_ssa_direct_def_symidx_vec().into_iter().filter(|rc| rc.should_be_ssa()){
                    // symtab.get_mut_symbol(def_symidx)?.get_instr()
                    // here def_symidx is src_symidx 
                    let def_symidx = rc_def_symidx.as_ref_borrow();
                    assert!(def_symidx.is_src_symidx());
                    // let &is_temp = symtab.get_symbol(&def_symidx)?.get_is_temp()?;
                    let new_symidx= symtab.get(&def_symidx)?.get_ssa_max_ssa_idx()?.as_ref_borrow().get_next_ssa_symidx().clone();
                    let func_cor_symbol = node!(at cfg_node in cfg_graph).get_func_cor_symidx()?.as_ref_borrow();


                    debug_info_blue!("reach_def_symidx {:?} in instr {}",def_symidx,instr);
                    update_reaching_def(instr, &def_symidx, symtab, cfg_graph, dj_graph, instr_slab)?;
                    let rc_new_symidx = add_symbol!({new_symidx.into_symbol()}
                        // with field TYPE:{}
                        // with field DEF_INSTRS_VEC:{Vec::<usize>::new()}
                        // with field REACHING_DEF:{symtab.get_symbol(src_symidx)?.get_type()?.clone()}
                        with_field SSA_DEF_INSTR:{
                            match &instr!(at instr in instr_slab)?.instr_type{
                                NhwcInstrType::Chi { lhs, rhs, may_def_instr } => {
                                    *may_def_instr
                                },
                                _ =>{instr}
                            }
                        }
                        with_field SSA_REACHING_DEF:{None}
                    to symtab);

                    // add this new ssa version to def_symidx(src_symidx)
                    if !symtab.get(&def_symidx)?.has_ssa_versions(){
                        symtab.get_mut(&def_symidx)?.add_ssa_versions(Vec::default());
                    }
                    symtab.get_mut(&def_symidx)?.get_mut_ssa_versions()?.push(rc_new_symidx.clone());

                    // 更新 func symidx 对 此函数所定义变量的记录
                    symtab.get_mut(&func_cor_symbol)?.get_mut_declared_vars()?.push(rc_new_symidx.clone());
                    *symtab.get_mut(&def_symidx)?.get_mut_ssa_max_ssa_idx()? = rc_new_symidx.clone();
                    {
                        let new_symidx = rc_new_symidx.as_ref_borrow();

                        let def_symidx = def_symidx;
                        // replace the definition of src_symidx by def_symidx
                        // symtab.get_mut_symbol(&src_symidx).
                        // 以下构建链 construct the chain 
                        let op_src_reaching_def = symtab.get(&def_symidx)?.get_ssa_reaching_def()?.clone();
                        match &op_src_reaching_def{
                            Some(src_reaching_def) => {
                                *symtab.get_mut(&rc_new_symidx.as_ref_borrow())?.get_mut_ssa_reaching_def()? = Some(src_reaching_def.clone()); 
                            },
                            None => {
                                // do nothing 
                            },
                        }
                        *symtab.get_mut(&def_symidx)?.get_mut_ssa_reaching_def()? = Some(rc_new_symidx.clone()); 
                        debug_info_yellow!("set {:?}'s reaching_def_to {:?} in instr {}",def_symidx,new_symidx,instr);
                    }
                    *rc_def_symidx = rc_new_symidx.clone();
                }
                *instr_slab.get_mut_instr(instr)? = instr_struct;
            }
            for &child_cfg_node in direct_child_nodes!(at cfg_node in cfg_graph).iter(){
                for &phi_instr in node!(at child_cfg_node in cfg_graph).phi_instrs.iter(){
                    debug_info_green!("process_successor_phi_instr {}",phi_instr);
                    let mut phi_instr_struct = instr_slab.get_instr(phi_instr)?.clone();
                    if let NhwcInstrType::Phi { lhs: rc_lhs, rhs } = &mut phi_instr_struct.instr_type{
                        let lhs = rc_lhs.as_ref_borrow();
                        let phi_def_symidx =  lhs.to_src_symidx();

                        update_reaching_def(*node!(at cfg_node in cfg_graph).iter_all_instrs().last().unwrap(), &phi_def_symidx, symtab, cfg_graph, dj_graph, instr_slab)?;

                        debug_info_yellow!("transform {:?} to {:?}",phi_def_symidx,symtab.get(&phi_def_symidx)?.get_ssa_reaching_def()?);
                        let rc_phi_use_symidx = symtab.get(&phi_def_symidx)?.get_ssa_reaching_def()?.clone().context(anyhow!("这个symbol {:?} 的reaching def = None",symtab.get(&phi_def_symidx)?))?;
                        let phi_use_symidx = rc_phi_use_symidx.as_ref_borrow();

                        let &phi_use_def_instr = symtab.get(&phi_use_symidx)?.get_ssa_def_instr()?;
                        rhs.push_phi_pair(PhiPair::new(rc_phi_use_symidx.clone(),phi_use_def_instr,cfg_node))?;
                        // update_reaching_def(phi_instr, &phi_def_symidx, symtab, cfg_graph, dj_graph, instr_slab)?;
                    }
                    // }
                    *instr_slab.get_mut_instr(phi_instr)? = phi_instr_struct;
                }
            }
        }
    }
    Ok(())
}


pub fn update_reaching_def(instr:usize,src_symidx:&SymIdx,symtab:&mut SymTab,cfg_graph:&CfgGraph, dj_graph:&DjGraph,instr_slab:&InstrSlab<NhwcInstr>)->Result<()>{
    // src_symidx 的 reaching_def 一开始被设置为None,
    let mut r = symtab.get(&src_symidx)?.get_ssa_reaching_def()?.as_ref();
    debug_info_blue!("current_ssa_reaching_def {:?}",r);
    let mut count = 0;
    while r != None && {
        let &instr2 = symtab.get(&r.as_ref().unwrap().as_ref_borrow())?.get_ssa_def_instr()?;
        if instr_is_dominated_by(instr,instr2, cfg_graph, dj_graph, instr_slab)? {
            debug_info_blue!("{:?} is_dominated_by {:?}",instr!(at instr in instr_slab)?, instr!(at instr2 in instr_slab)?);
            false
        }else {
            count  = count +1 ;
            if count> 20 {
                return Err(anyhow!("count >20"));
            }
            debug_info_blue!("{:?} is_not_dominated_by {:?}",instr!(at instr in instr_slab)?, instr!(at instr2 in instr_slab)?);
            true
        }
    }

    {
        r = symtab.get(&r.unwrap().as_ref_borrow())?.get_ssa_reaching_def()?.as_ref();
        // debug_info_blue!("while_executed_set {:?} to {:?}",r,symtab.get(&r.as_ref().unwrap().as_ref_borrow())?.get_ssa_reaching_def()?.clone());
    }
    debug_info_blue!("update {:?}'s reaching_def to {:?}",src_symidx,r);
    *symtab.get_mut(&src_symidx)?.get_mut_ssa_reaching_def()? = r.cloned();
    Ok(())
}

/// 找到 一个cfg_node 里面的某个 instruction 所在位置之前  某个变量 最近一次的 domiance 定义处
/// 搜索方式是首先在 当前 cfg_node 内 cfg_instr_pos 之前找存在的定义(只在 instrs找,不包括 phi_instrs)
/// djgraph 中找到这个 cfg_node 对应的 dj_node 然后沿着支配树不断向上查找，直到找到定义这个变量的dj_node 对应的cfg_node 
/// 这里需要注意的是 你想要查找的符号究竟是 带 ssa_index 的还是不带的
/// 如果 不带 ssa_index ，那么会尝试将所有遇到的 带ssa_index 符号看做一个 不带ssa_index 的符号
/// 返回 (cfg_node,instr_idx,is_in_phi)
pub fn find_recent_dom_instr_before(check_phi_instrs:bool,cfg_node:u32,symidx:&SymIdx,symtab:&SymTab,cfg_instr_pos:usize,cfg_graph:&mut CfgGraph,dj_graph:&mut DjGraph, instr_slab:&mut InstrSlab<NhwcInstr>)->Result<Option<CfgInstrIdx>>{
    {
        let instrs = &node!(at cfg_node in cfg_graph).instrs;
        if let Some(idx) = find_first_def_in_instr_vec(instrs, &symidx, instr_slab, Ordering::Less,Some(cfg_instr_pos))?{
            return Ok(Some(CfgInstrIdx::new(cfg_node,InCfgNodeInstrPos::InInstrs { instr_pos: idx })))
        }
    }
    // 如果在 这个instruction 的 def_vec 找到了想要找的符号，那么就直接 return 
    // check phi instrs 
    if check_phi_instrs{
        let phi_instrs = &node!(at cfg_node in cfg_graph).phi_instrs;
        if let Some(idx) = find_first_def_in_instr_vec(phi_instrs, &symidx, instr_slab, Ordering::Less,None)?{
            return Ok(Some(CfgInstrIdx::new(cfg_node,InCfgNodeInstrPos::InPhi { phi_instr_pos: idx } )))
        }
    }
    // 检查所有 domiance node 
    let &dj_start_node = node!(at cfg_node in cfg_graph).get_cor_dj_node()?;
    let mut last_dj_node = dj_start_node;
    let mut hash_set = HashSet::new(); 
    for &def_instr in symtab.get(symidx)?.get_def_instrs_vec()?{
        hash_set.insert(instr!(at def_instr in instr_slab)?.get_cfg_instr_idx()?.cfg_node);
    }
    loop {
        let dj_parent_nodes = direct_parent_nodes!(at last_dj_node in dj_graph with_predicate {|e|e.weight().is_dom()});
        match dj_parent_nodes.len(){
            l if l>1 => {
                return Err(anyhow!("dj_node  不可能有多个 parent"));
            },
            l if l==1 => {
                last_dj_node = dj_parent_nodes[0];
                let dj_parent = dj_parent_nodes[0];
                let domiance_cfg_node = node!(at dj_parent in dj_graph).cor_cfg_node;
                if !hash_set.contains(&domiance_cfg_node){
                    continue;
                }

                {
                    let instrs = &node!(at domiance_cfg_node in cfg_graph).instrs;
                    if let Some(idx) = find_first_def_in_instr_vec(instrs, &symidx, instr_slab, Ordering::Less,None)?{
                        return Ok(Some(CfgInstrIdx::new(domiance_cfg_node,InCfgNodeInstrPos::InInstrs { instr_pos: idx })))
                    }
                }
                if check_phi_instrs{
                    let phi_instrs = &node!(at cfg_node in cfg_graph).phi_instrs;
                    if let Some(idx) = find_first_def_in_instr_vec(phi_instrs, &symidx, instr_slab, Ordering::Less,None)?{
                        return Ok(Some(CfgInstrIdx::new(domiance_cfg_node,InCfgNodeInstrPos::InPhi { phi_instr_pos: idx })))
                    }
                }
            },
            l if l==0 => {
                break;
            },
            _ => {return Err(anyhow!("dj_node parents 的 len 没有match 以上任何情况 "))}
        }
    }
    // Err(anyhow!("在cfg_node 的所有 domiance nodes 中都没找到这个定义"))
    Ok(None)
}

/// 返回找到包含此 symbol 的instruction 的在给定Vec中的下标，其中有两个ordering 选项，greater or less 如果是rev 查找，那么就只需要指定 Ordering::Less就行了，反之Greater   
/// Mention: this func will compare given symidx **as src_symidx** with defined symbol in instr
pub fn find_first_def_in_instr_vec(instrs:&InstrList,symidx:&SymIdx,instr_slab:&mut InstrSlab<NhwcInstr>, order:Ordering, op_start_from:Option<usize>) -> Result<Option<usize>>{
    let instrs_iter:Box<dyn Iterator<Item =_>> = match (order,op_start_from){
        (Ordering::Less, None) => { Box::new(instrs.iter().enumerate().rev()) },
        (Ordering::Less, Some(start_from)) => { Box::new(instrs.iter().enumerate().take(start_from).rev())},
        (Ordering::Greater, None) => {Box::new(instrs.iter().enumerate())},
        (Ordering::Greater, Some(start_from)) => { Box::new(instrs.iter().enumerate().take(start_from))},
        _ => return Err(anyhow!("错误输入 order"))
    };
    for (vec_idx,&instr) in instrs_iter{
        let instr_struct = instr_slab.get_instr(instr).unwrap();
        let defs_vec =  instr_struct.get_ssa_direct_def_symidx_vec();

        let defs_vec = defs_vec.iter().map(|f|{SymIdx::to_src_symidx(&f.as_ref_borrow())}).collect_vec();
        if defs_vec.contains(symidx){
            // 如果在 这个instruction 的 def_vec 找到了想要找的符号，那么就直接 return 
            debug_info_blue!("match! {:?}",symidx);
            return Ok(Some(vec_idx))
        }
    }
    Ok(None)
}
pub fn find_all_defs_in_instr_vec(instrs:&InstrList,symidx:&SymIdx,instr_slab:&mut InstrSlab<NhwcInstr>, order:Ordering,op_start_from:Option<usize>) -> Result<Vec<usize>>{
    let instrs_iter:Box<dyn Iterator<Item =_>> = match (order,op_start_from){
        (Ordering::Less, None) => { Box::new(instrs.iter().enumerate().rev()) },
        (Ordering::Less, Some(start_from)) => { Box::new(instrs.iter().enumerate().take(start_from).rev())},
        (Ordering::Greater, None) => {Box::new(instrs.iter().enumerate())},
        (Ordering::Greater, Some(start_from)) => { Box::new(instrs.iter().enumerate().take(start_from))},
        _ => return Err(anyhow!("错误输入 order"))
    };
    let mut rst = vec![];
    for (idx,&instr) in instrs_iter{
        let instr_struct = instr_slab.get_instr(instr).unwrap();
        let defs_vec =  instr_struct.get_ssa_direct_def_symidx_vec();
        let defs_vec:Vec<_> = defs_vec.iter().map(|f|{SymIdx::to_src_symidx(&f.as_ref_borrow())}).collect();
        if defs_vec.contains(symidx){
            // 如果在 这个instruction 的 def_vec 找到了想要找的符号，那么就放进去
            rst.push(idx)
        }
    }
    Ok(rst)
}

/// 判断 instr1 是否被 instr2 支配
pub fn instr_is_dominated_by(instr1:usize, instr2:usize, cfg_graph:&CfgGraph, dj_graph:&DjGraph, instr_slab:&InstrSlab<NhwcInstr>)->Result<bool>{
    // 如果instr1 == instr2 这里是非严格支配
    if instr1 == instr2 {return Ok(true)}
    // 这里分两种情况，一种是instr1 和 instr2 在同一节点中，一种instr1所在的cfg_node1 支配 instr2 所在的cfg_node2
    debug_info_blue!("check_whether instr {} is dominated by instr {}",instr1,instr2);
    let cfg_instr_idx1 = instr_slab.get_instr(instr1)?.get_cfg_instr_idx()?;
    let cfg_instr_idx2 = instr_slab.get_instr(instr2)?.get_cfg_instr_idx()?;
    if cfg_instr_idx1.cfg_node == cfg_instr_idx2.cfg_node {
        // 如果处于同一个cfg_node ，那么考虑 是否是 phi instr
        match (&cfg_instr_idx1.in_cfg_instr_pos,&cfg_instr_idx2.in_cfg_instr_pos){
            (InCfgNodeInstrPos::InPhi { phi_instr_pos:phi_instr_pos1 }, InCfgNodeInstrPos::InPhi { phi_instr_pos:phi_instr_pos2 }) => Ok(phi_instr_pos1> phi_instr_pos2),
            (InCfgNodeInstrPos::InPhi { phi_instr_pos: _ }, InCfgNodeInstrPos::InInstrs { instr_pos: _}) => Ok(false),
            (InCfgNodeInstrPos::InInstrs { instr_pos: _}, InCfgNodeInstrPos::InPhi { phi_instr_pos: _ }) => Ok(true),
            (InCfgNodeInstrPos::InInstrs { instr_pos:instr_pos1 }, InCfgNodeInstrPos::InInstrs { instr_pos:instr_pos2 }) =>Ok(instr_pos1 > instr_pos2),
            (InCfgNodeInstrPos::InPhi { phi_instr_pos: _ }, InCfgNodeInstrPos::InLabel {  }) => Ok(true),
            (InCfgNodeInstrPos::InInstrs { instr_pos: _ }, InCfgNodeInstrPos::InLabel {  }) => Ok(true),
            (InCfgNodeInstrPos::InPhi { phi_instr_pos: _ }, InCfgNodeInstrPos::InJump {  }) => Ok(false),
            (InCfgNodeInstrPos::InInstrs { instr_pos: _ }, InCfgNodeInstrPos::InJump {  }) => Ok(false),
            (InCfgNodeInstrPos::InLabel {  }, InCfgNodeInstrPos::InPhi { phi_instr_pos: _ }) => Ok(false),
            (InCfgNodeInstrPos::InLabel {  }, InCfgNodeInstrPos::InInstrs { instr_pos: _ }) => Ok(false),
            (InCfgNodeInstrPos::InLabel {  }, InCfgNodeInstrPos::InLabel {  }) => Ok(false),
            (InCfgNodeInstrPos::InLabel {  }, InCfgNodeInstrPos::InJump {  }) => Ok(false),
            (InCfgNodeInstrPos::InJump {  }, InCfgNodeInstrPos::InPhi { phi_instr_pos: _ }) => Ok(true),
            (InCfgNodeInstrPos::InJump {  }, InCfgNodeInstrPos::InInstrs { instr_pos: _ }) => Ok(true),
            (InCfgNodeInstrPos::InJump {  }, InCfgNodeInstrPos::InLabel {  }) => Ok(true),
            (InCfgNodeInstrPos::InJump {  }, InCfgNodeInstrPos::InJump {  }) => Ok(true),
            // _ => Err(anyhow!("instr_is_dominated_by 只讨论 普通Instr 和 Phi_instr 之间的支配关系，无法识别 instr1:{} instr2:{}",instr1,instr2))
        }
    }else{
        // 如果不是同一个cfg_node ，只需要判断 whether cfg_node1 is dominated by cfg_node2
        cfg_is_dominated_by(cfg_instr_idx1.cfg_node, cfg_instr_idx2.cfg_node, cfg_graph, dj_graph)
    }

}
pub fn cfg_is_dominated_by(cfg_node1:u32, cfg_node2:u32, cfg_graph:&CfgGraph,dj_graph:&DjGraph) -> Result<bool>{
    let &dj_node1 = node!(at cfg_node1 in cfg_graph).get_cor_dj_node()?;
    let &dj_node2 = node!(at cfg_node2 in cfg_graph).get_cor_dj_node()?;

    let mut last_dj_node = dj_node1;
    loop {
        let dj_parent_nodes = direct_parent_nodes!(at last_dj_node in dj_graph with_predicate {|e|e.weight().is_dom()});
        match dj_parent_nodes.len(){
            l if l>1 => {
                return Err(anyhow!("dj_node 不应该有多个 parent"));
            },
            l if l==1 => {
                let cur_dj_node = dj_parent_nodes[0];
                if cur_dj_node == dj_node2{
                    return Ok(true);
                }
                let _dj_parent = dj_parent_nodes[0];
                last_dj_node = cur_dj_node
            },
            l if l==0 => {
                break;
            },
            _ => {return Err(anyhow!("dj_node parents 的 len 没有match 以上任何情况 "))}
        }
    }
    Ok(false)
}

pub fn is_critical_edge(cfg_node_from:u32,cfg_node_to:u32, cfg_graph:&CfgGraph) -> bool{
    if direct_child_nodes!(at cfg_node_from in cfg_graph).len() > 1 
       && direct_parent_nodes!(at cfg_node_to in cfg_graph).len() > 1{
        true
    }else {
        false
    }
}


pub fn ssa_deconstruction(cfg_graph:&mut CfgGraph, dj_graph:&DjGraph,symtab:&mut SymTab,instr_slab:&mut InstrSlab<NhwcInstr>,et_tree:&mut EtTree)->Result<()>{
    update_cfg_instr_idx_in_cfg_graph(cfg_graph,  instr_slab)?;
    let all_cfg_func_symidx_entry_tuple = symtab.get_global_info().get_all_cfg_func_symidx_entry_tuples()?.clone();
    for (_func_symidx,cfg_entry) in all_cfg_func_symidx_entry_tuple{
        for cfg_node in etc::dfs(cfg_graph,cfg_entry){
            let mut target_node_map  = HashMap::new();
            for &phi_instr in node!(at cfg_node in cfg_graph).phi_instrs.clone().iter(){
                match &instr!(at phi_instr in instr_slab)?.instr_type.clone(){
                    NhwcInstrType::Phi { lhs, rhs } => {
                        for phi_pair in &rhs.phi_pairs{
                            if phi_pair.symidx.as_ref_borrow().is_literal() 
                            || !symtab.get(&phi_pair.symidx.as_ref_borrow().to_src_symidx())?.get_type()?.is_array() 
                            && !symtab.get(&phi_pair.symidx.as_ref_borrow().to_src_symidx())?.get_type()?.is_ptr_64()
                            && !*symtab.get(&phi_pair.symidx.as_ref_borrow().to_src_symidx())?.get_is_global()? && phi_pair.symidx != *lhs{
                                let target_cfg_node = if is_critical_edge(phi_pair.comming_cfg_node, cfg_node, cfg_graph){
                                    // 检查 comming_cfg_node 是否已有备胎
                                    if let Some(&inserted) = target_node_map.get(&phi_pair.comming_cfg_node){
                                        inserted
                                    }else {
                                        let inserted_bb = insert_bb_between(phi_pair.comming_cfg_node, cfg_node, cfg_graph,symtab, instr_slab)?;
                                        target_node_map.insert(phi_pair.comming_cfg_node, inserted_bb);
                                        inserted_bb
                                    }
                                }else {
                                    phi_pair.comming_cfg_node
                                };
                                // if phi_pair.symidx.as_ref_borrow().is_literal(){
                                //     node_mut!(at target_cfg_node in cfg_graph).push_nhwc_instr(
                                //         NhwcInstrType::new_assign(lhs.clone()
                                //         , phi_pair.symidx.clone(), 
                                //         lhs.as_ref_borrow().get_ty(symtab)?.clone()).into()
                                //         , instr_slab)?;
                                // }else {
                                let inserted_bb_struct = node_mut!(at target_cfg_node in cfg_graph);
                                if !inserted_bb_struct.has_parallel_copy_map(){ inserted_bb_struct.add_parallel_copy_map(HashMap::new()); }
                                // this is a map from rhs(to copy into) to lhs(to be copied )
                                let parallel_copy_map = inserted_bb_struct.get_mut_parallel_copy_map()?;
                                assert!(parallel_copy_map.get(&lhs).is_none());
                                parallel_copy_map.insert( lhs.as_ref_borrow().clone().as_rc(),phi_pair.symidx.as_ref_borrow().clone().as_rc(),);
                            }
                        }
                    }
                    NhwcInstrType::Nope {  } => {
                        // do nothing
                    }
                    _ => {
                        panic!("find non-phi instr in phi_instrs of cfg_node:{}",cfg_node);
                    }
                }
            }
            node_mut!(at cfg_node in cfg_graph).phi_instrs.instr_vec.clear();
        }
        



        // now unwrap all parallel_copy_map into seq  ref: ssabook page 265
        for cfg_node in etc::dfs(cfg_graph,cfg_entry){
            // if the cfg_node has this parallel copy map
            if node!(at cfg_node in cfg_graph).has_parallel_copy_map(){
                let parallel_copy_map = node!(at cfg_node in cfg_graph).get_parallel_copy_map()?.clone();
                let mut val_pos_bimap = BiMap::new();
                let mut todo = vec![];
                for (dst,src) in parallel_copy_map.iter(){
                    if !src.as_ref_borrow().is_literal(){
                        debug_info_blue!("insert bimap of dst:{:?} src:{:?}",dst,src);
                        val_pos_bimap.insert(src.clone(), src.clone());
                        todo.push(dst.clone());
                    }
                }

                let mut ready = vec![];
                for (dst,src) in parallel_copy_map.iter(){
                    if !src.as_ref_borrow().is_literal(){
                        // println!("insert ready of {:?}",src);
                        if val_pos_bimap.get_by_left(dst).is_none(){
                            // we thought this pos is available now
                            ready.push(dst.clone());
                        }
                    }
                }
                debug_info_red!("ready list {:?}",ready);
                debug_info_red!("todo list {:?}",todo);
                let mut op_tmp = None;
                loop {
                    // debug_info_red!("bimap{:?}",val_pos_bimap);
                    while let Some(dst) = ready.pop() {
                        debug_info_yellow!("dst {:?}",dst);
                        if parallel_copy_map.get(&dst) == val_pos_bimap.get_by_right(&dst)  {
                            debug_info_yellow!("dst continue {:?}",dst);
                            continue;
                        }
                        let target_val = parallel_copy_map.get(&dst).unwrap();
                        // node_mut!(at cfg_node in cfg_graph).push_nhwc_instr(instr, instr_slab)

                        // println!("read pos of {:?}",val);
                        let pos_of_val = val_pos_bimap.get_by_left(target_val).unwrap().clone();
                        node_mut!(at cfg_node in cfg_graph).push_nhwc_instr(
                            NhwcInstrType::new_assign(dst.clone()
                            , pos_of_val.clone(), 
                            dst.as_ref_borrow().get_ty(symtab)?.clone()).into()
                            , instr_slab)?;
                        // update the pos of val because copied to dst
                        debug_info_yellow!("copy pos:{:?} of val:{:?} into {:?} when parsing all ready",pos_of_val,target_val,dst);
                        todo.swap_remove(todo.iter().position(|x| x == &dst).unwrap());
                        match val_pos_bimap.insert(target_val.clone(), dst.clone()){
                            bimap::Overwritten::Neither => todo!(),
                            bimap::Overwritten::Left(l, r) => {
                                debug_info_yellow!("val pos map:{:?}",val_pos_bimap);
                                if let Some(val) = parallel_copy_map.get(&r) {
                                    if !val.as_ref_borrow().is_literal() && todo.contains(&r){
                                        debug_info_red!("pushed {:?}",r);
                                        ready.push(r);
                                    }
                                }
                            },
                            bimap::Overwritten::Right(_, _) => todo!(),
                            bimap::Overwritten::Pair(_, _) => todo!(),
                            bimap::Overwritten::Both(_, _) => todo!(),
                        }
                    }
                    if let Some(todo_dst) = todo.last(){
                        // if target value is not in target pos then mv the cor value of target pos to tmp
                        if &val_pos_bimap.get_by_left(parallel_copy_map.get(&todo_dst).unwrap()).unwrap() != &todo_dst{
                            let tmp_pos = op_tmp.get_or_insert_with(||{
                                process_temp_symbol(cfg_graph, symtab, &Type::I32, 0, cfg_node, instr_slab, None, et_tree, "swap").unwrap()
                            });
                            // mv value of cur destination to tmp then insert value 
                            node_mut!(at cfg_node in cfg_graph).push_nhwc_instr(
                                NhwcInstrType::new_assign(tmp_pos.clone()
                                , todo_dst.clone(), 
                                todo_dst.as_ref_borrow().get_ty(symtab)?.clone()).into()
                                , instr_slab)?;
                            // replace (todo_dst, value) pair with (tmp_pos, value) pair
                            let dst_cur_val =val_pos_bimap.get_by_right(&todo_dst).unwrap().clone();
                            // println!("copy pos:{:?} of val:{:?} into {:?}",todo_dst,dst_cur_val,tmp_pos);
                            match val_pos_bimap.insert(dst_cur_val,tmp_pos.clone() ){
                                bimap::Overwritten::Neither => {todo!() },
                                bimap::Overwritten::Left(_, _) => {
                                    if parallel_copy_map.get(&todo_dst).is_some(){
                                        ready.push(todo_dst.clone());
                                    }
                                },
                                bimap::Overwritten::Right(_, _) => {todo!() },
                                bimap::Overwritten::Pair(_, _) => todo!(),
                                bimap::Overwritten::Both(_, _) => todo!(),
                            }
                            ready.push(todo_dst.clone());
                        }
                    }else {
                        break;
                    }
                }
                for (dst,src) in parallel_copy_map.iter(){
                    if src.as_ref_borrow().is_literal(){
                        node_mut!(at cfg_node in cfg_graph).push_nhwc_instr(
                            NhwcInstrType::new_assign(dst.clone()
                            , src.clone(), 
                            src.as_ref_borrow().get_ty(symtab)?.clone()).into()
                            , instr_slab)?;
                    }
                }

            }
        }
        // cancel all index_ssa in all symbols in instrs 
        for cfg_node in etc::dfs(cfg_graph,cfg_entry){
            for &instr in node!(at cfg_node in cfg_graph).iter_all_instrs(){
                for rc_symidx in instr_mut!(at instr in instr_slab)?.get_mut_ssa_direct_def_symidx_vec().iter_mut().filter(|rc| !rc.as_ref_borrow().is_literal()){
                    if !rc_symidx.as_ref_borrow().is_literal() && symtab.get(&rc_symidx.as_ref_borrow().to_src_symidx())?.get_type()?.is_ptr_64(){
                        rc_symidx.as_ref_borrow_mut().index_ssa = None;
                    }
                }
                for rc_symidx in instr_mut!(at instr in instr_slab)?.get_mut_ssa_direct_use_symidx_vec().iter_mut(){
                    if !rc_symidx.as_ref_borrow().is_literal() && symtab.get(&rc_symidx.as_ref_borrow().to_src_symidx())?.get_type()?.is_ptr_64(){
                        rc_symidx.as_ref_borrow_mut().index_ssa = None;
                    }
                }
            }
        }
    }
    // gen_untrack_instr(symtab, cfg_graph, instr_slab, dj_graph)?;
    Ok(())
}

pub fn update_cfg_instr_idx_in_cfg_graph(cfg_graph:&mut CfgGraph,instr_slab:&mut InstrSlab<NhwcInstr>)->Result<()>{
    for cfg_node in etc::dfs(cfg_graph, 0) {
        update_cfg_instr_idx_in_cfg_node(cfg_graph, cfg_node,  instr_slab)?;
    }
    Ok(())
}
pub fn update_cfg_instr_idx_in_cfg_node(cfg_graph:&mut CfgGraph,cfg_node:u32,instr_slab:&mut InstrSlab<NhwcInstr>)->Result<()>{
    update_cfg_instr_idx_in_cfg_node_instrs(cfg_graph, cfg_node, instr_slab)?;
    update_cfg_instr_idx_in_cfg_node_phi_instrs(cfg_graph, cfg_node,  instr_slab)?;
    for &instr in node_mut!(at cfg_node in cfg_graph).op_label_instr.iter() {
        instr_slab.get_mut_instr(instr).unwrap().add_cfg_instr_idx(CfgInstrIdx::new(cfg_node, InCfgNodeInstrPos::InLabel {  } ));   
    }
    for &instr in node_mut!(at cfg_node in cfg_graph).op_jump_instr.iter() {
        instr_slab.get_mut_instr(instr).unwrap().add_cfg_instr_idx(CfgInstrIdx::new(cfg_node, InCfgNodeInstrPos::InJump {  } ));   
    }
    Ok(())
}
fn update_cfg_instr_idx_in_cfg_node_instrs(cfg_graph:&mut CfgGraph,cfg_node:u32,instr_slab:&mut InstrSlab<NhwcInstr>)->Result<()>{
    let outdated = &mut node_mut!(at cfg_node in cfg_graph).instrs.outdated ;
    // 只有当instrList 是outdated 状态才进行操作
    if !*outdated {
        debug_info_blue!("cfg_node:{} is not outdated",cfg_node);
        return Ok(());
    }
    *outdated = false;
    debug_info_yellow!("refresh node {}",cfg_node);

    for (instr_pos,&instr) in node_mut!(at cfg_node in cfg_graph).instrs.iter().enumerate() {
        instr_slab.get_mut_instr(instr).unwrap().add_cfg_instr_idx(CfgInstrIdx::new(cfg_node, InCfgNodeInstrPos::InInstrs { instr_pos }));   
    }
    Ok(())
}
fn update_cfg_instr_idx_in_cfg_node_phi_instrs(cfg_graph:&mut CfgGraph,cfg_node:u32,instr_slab:&mut InstrSlab<NhwcInstr>)->Result<()>{
    let outdated = &mut node_mut!(at cfg_node in cfg_graph).phi_instrs.outdated ;
    // 只有当instrList 是outdated 状态才进行操作
    if !*outdated {
        return Ok(());
    }
    *outdated = false;
    debug_info_blue!("refresh phi node {}",cfg_node);

    for (instr_pos,&phi_instr) in node_mut!(at cfg_node in cfg_graph).phi_instrs.iter().enumerate() {
        instr_slab.get_mut_instr(phi_instr).unwrap().add_cfg_instr_idx(CfgInstrIdx::new(cfg_node, InCfgNodeInstrPos::InPhi { phi_instr_pos: instr_pos }));   
    }
    Ok(())
}

fn update_def_instr_vec_of_defined_symbol(cfg_graph:&mut CfgGraph,symtab:&mut SymTab,instr_slab:&mut InstrSlab<NhwcInstr> )->Result<()>{
    let cfg_dfs_vec = etc::dfs(cfg_graph, CFG_ROOT);
    for (symidx,symbol) in symtab.iter_mut(){
        if symbol.has_def_instrs_vec(){
            symbol.get_mut_def_instrs_vec()?.clear();
        }
    }
    for cfg_node in cfg_dfs_vec{
        for &instr in node!(at cfg_node in cfg_graph).iter_all_instrs(){
            for def_symidx in instr!(at instr in instr_slab)?.get_ssa_direct_def_symidx_vec().iter(){
                debug_info_yellow!("{:?} def_instrs_vec push {:?}",def_symidx,instr);
                symtab.get_mut(&def_symidx.as_ref_borrow())?.get_mut_def_instrs_vec()?.push(instr);
            }
        }
    }
    Ok(())
}

trait SSACheck {
    fn should_be_ssa(&self)->bool;
}

impl SSACheck for RcSymIdx{
    fn should_be_ssa(&self)->bool {
        self.as_ref_borrow().should_be_ssa()
    }
}

impl SSACheck for SymIdx{
    fn should_be_ssa(&self)->bool {
        // debug_info_red!("should be ssa {:?} {}",&self,!(self.is_literal() || self.is_global_ptr()));
        !(self.is_literal() || self.is_global_ptr())
    }
}


pub fn update_ssa_def_instr(cfg_graph:&CfgGraph, symtab:&mut SymTab, instr_slab:&InstrSlab<NhwcInstr>) -> Result<()>{
    for (rc_func_symidx,cfg_entry) in symtab.get_global_info().get_all_cfg_func_symidx_entry_tuples()?.clone().iter(){
        let cfg_entry = *cfg_entry;
        for cfg_node in etc::dfs(cfg_graph,cfg_entry){
            for &instr in node!(at cfg_node in cfg_graph).iter_all_instrs(){
                for rc_symidx in instr!(at instr in instr_slab)?.get_ssa_direct_def_symidx_vec(){
                    if symtab.has_symbol(&rc_symidx.as_ref_borrow()){
                        symtab.get_mut(&rc_symidx.as_ref_borrow())?.add_ssa_def_instr(instr)
                    }
                }
                match &instr!(at instr in instr_slab)?.instr_type{
                    NhwcInstrType::Mu { may_use_symidx, may_use_instr } => {
                    },
                    NhwcInstrType::Chi { lhs, rhs, may_def_instr } => {
                        symtab.get_mut(&lhs.as_ref_borrow())?.add_ssa_def_instr(*may_def_instr)
                    },
                    _ => {

                    }
                }
            }
        }
    }

    Ok(())
}
pub fn update_ssa_def_instr_of_entry(cfg_graph:&CfgGraph, symtab:&mut SymTab, instr_slab:&InstrSlab<NhwcInstr>, cfg_entry:u32) -> Result<()>{
    for cfg_node in etc::dfs(cfg_graph,cfg_entry){
        for &instr in node!(at cfg_node in cfg_graph).iter_all_instrs(){
            for rc_symidx in instr!(at instr in instr_slab)?.get_ssa_direct_def_symidx_vec(){
                if symtab.has_symbol(&rc_symidx.as_ref_borrow()){
                    symtab.get_mut(&rc_symidx.as_ref_borrow())?.add_ssa_def_instr(instr)
                }
            }
            match &instr!(at instr in instr_slab)?.instr_type{
                NhwcInstrType::Mu { may_use_symidx, may_use_instr } => {
                },
                NhwcInstrType::Chi { lhs, rhs, may_def_instr } => {
                    symtab.get_mut(&lhs.as_ref_borrow())?.add_ssa_def_instr(*may_def_instr)
                },
                _ => {

                }
            }
        }
    }
    Ok(())
}


// pub fn ssa_index_correct(cfg_graph:&CfgGraph, symtab:&mut SymTab, instr_slab:&InstrSlab<NhwcInstr>){

//     // process_temp_symbol(cfg_graph, symtab, &Type::I32, 0, cfg_node, instr_slab, None, et_tree, "swap").unwrap()
// }



static mut untrack_num:i32= 0;
<<<<<<< HEAD
static mut untrack_max:i32= 15;
=======
static mut untrack_max:i32= 100;
>>>>>>> baa6b988
pub fn gen_untrack_instr(symtab:&mut SymTab, cfg_graph:&mut CfgGraph, instr_slab:&mut InstrSlab<NhwcInstr>, dj_graph:&DjGraph) -> Result<()>{
    update_cfg_instr_idx_in_cfg_graph(cfg_graph, instr_slab)?;
    last_use_and_first_def_analysis(symtab, cfg_graph,  instr_slab, dj_graph)?;
    for (rc_func_symidx,cfg_entry) in symtab.get_global_info().get_all_cfg_func_symidx_entry_tuples()?.clone().iter(){
        let cfg_entry = *cfg_entry;
        // append untrack instr for each cfg_node 
        for cfg_node in etc::dfs(cfg_graph, cfg_entry ){
            let cur_last_use_map = node!(at cfg_node in cfg_graph).get_last_use_map()?.clone();
            let cur_keys:HashSet<&RcSymIdx> = cur_last_use_map.keys().collect();

            let mut untrack_processed_set = AHashSet::new();

            for (rc_symidx, op_last_use_instr) in &cur_last_use_map{
                let &first_def_instr = symtab.get(&rc_symidx.as_ref_borrow())?.get_non_ssa_first_def()?;
                let def_loop_level = get_loop_level_of_instr(first_def_instr, cfg_graph, instr_slab)?;

                if let Some(&last_use_instr) = op_last_use_instr.as_ref(){
                    let cfg_instr_idx = instr!(at last_use_instr in instr_slab)?.get_cfg_instr_idx()?;
                    if cfg_instr_idx.cfg_node == cfg_node &&  def_loop_level == node!(at cfg_node in cfg_graph).loop_level{
                        match cfg_instr_idx.in_cfg_instr_pos{
                            InCfgNodeInstrPos::InPhi { phi_instr_pos } => panic!(),
                            InCfgNodeInstrPos::InInstrs { instr_pos } => {
                                unsafe{
                                    if untrack_num < untrack_max{
                                        let untrack_instr = node_mut!(at cfg_node in cfg_graph).insert_nhwc_instr(
                                            NhwcInstrType::Untrack { symidx: rc_symidx.clone() }.into(), instr_pos+1, instr_slab)?;
                                        println!("insert {:?} at {}:pos:{}",instr!(at untrack_instr in instr_slab),cfg_node,instr_pos+1);
                                        update_cfg_instr_idx_in_cfg_node(cfg_graph, cfg_node, instr_slab)?;
                                        untrack_processed_set.insert(rc_symidx);
                                        
                                        untrack_num += 1;
                                    }
                                }
                            },
                            InCfgNodeInstrPos::InLabel {  } => panic!(),
                            InCfgNodeInstrPos::InJump {  } => {
                                // do nothing
                            },
                        }
                    }
                }
            }

            for child_cfg_node in direct_child_nodes!(at cfg_node in cfg_graph){
                let child_last_use_map = node!(at child_cfg_node in cfg_graph).get_last_use_map()?.clone();
                let child_keys:HashSet<&RcSymIdx> = child_last_use_map.keys().collect(); 
                // 找到所有当前 node 中有 而 child node 没有use 的symidx
                // 如果没有就加入 
                for &rc_symidx in cur_keys.difference(&child_keys){
                    let &first_def_instr = symtab.get(&rc_symidx.as_ref_borrow())?.get_non_ssa_first_def()?;
                    let def_loop_level = get_loop_level_of_instr(first_def_instr, cfg_graph, instr_slab)?;
                    if !untrack_processed_set.contains(rc_symidx) && def_loop_level == node!(at child_cfg_node in cfg_graph).loop_level{
                        // assert!()
                        unsafe{
                            if untrack_num < untrack_max{
                                let untrack_instr = node_mut!(at child_cfg_node in cfg_graph).insert_nhwc_instr(NhwcInstrType::Untrack { symidx: rc_symidx.clone() }.into(), 0, instr_slab)?;
                                println!("insert {:?} at {}",instr!(at untrack_instr in instr_slab),child_cfg_node);
                                let def_loop_level = get_loop_level_of_instr(first_def_instr, cfg_graph, instr_slab)?;
                                // if child
                                
                                untrack_num += 1;
                            }
                        }
                    }
                }
                update_cfg_instr_idx_in_cfg_node(cfg_graph, child_cfg_node, instr_slab)?;
            }
        }
    }

    Ok(())
}
pub fn get_loop_level_of_instr(instr:usize,cfg_graph:&CfgGraph, instr_slab:&mut InstrSlab<NhwcInstr>)->Result<usize>{
    let cfg_node = instr!(at instr in instr_slab)?.get_cfg_instr_idx()?.cfg_node;
    Ok(node!(at cfg_node in cfg_graph).loop_level)
}
pub fn last_use_and_first_def_analysis(symtab:&mut SymTab, cfg_graph:&mut CfgGraph, instr_slab:&InstrSlab<NhwcInstr>, dj_graph:&DjGraph) -> Result<()>{
    // first merge all direct nodes' analysis
    // 对支配树进行 rpo 序
    for (rc_func_symidx,cfg_entry) in symtab.get_global_info().get_all_cfg_func_symidx_entry_tuples()?.clone().iter(){
        let cfg_entry = *cfg_entry;
        let &dj_entry = node!(at cfg_entry in cfg_graph).get_cor_dj_node()?;
        // merge the first time
        for dj_node in etc::rpo_with_predicate(dj_graph, dj_entry, |e|e.weight().is_dom() ){
            let cfg_node = node!(at dj_node in dj_graph).cor_cfg_node;
            let dj_childs = direct_child_nodes!(at dj_node in dj_graph with_predicate {|e|e.weight().is_dom()});
            let mut hash_map = AHashMap::new();
            for &child_dj_node in &dj_childs{
                let child_cfg_node = node!(at child_dj_node in dj_graph).cor_cfg_node;
                assert!(node!(at child_cfg_node in cfg_graph).has_last_use_map());
                for (use_symidx,op_last_use_instr) in node!(at child_cfg_node in cfg_graph).get_last_use_map()?{
                    match hash_map.get_mut(use_symidx){
                        Some(op_instr) => {
                            *op_instr = None;// 发生支配树分支合并
                        },
                        None => {
                            hash_map.insert(use_symidx.clone(), op_last_use_instr.clone());
                        },
                    }
                }
            }
            // after processed all child we process all instrs in this bb
            assert!(node!(at cfg_node in cfg_graph).phi_instrs.len() == 0 );
            for &instr in node!(at cfg_node in cfg_graph).iter_all_instrs_rev(){
                for use_symidx in instr!(at instr in instr_slab)?.get_ssa_direct_use_symidx_vec(){
                    if !use_symidx.as_ref_borrow().is_literal() && !symtab.get(&use_symidx.as_ref_borrow().to_src_symidx())?.get_type()?.is_array()
                        && !*symtab.get(&use_symidx.as_ref_borrow().to_src_symidx())?.get_is_global()?{
                        if hash_map.get(use_symidx).is_none(){
                            hash_map.insert(use_symidx.clone(), Some(instr));
                        }
                    }else {
                        // do nothing 
                    }
                }
            }
            node_mut!(at cfg_node in cfg_graph).add_last_use_map(hash_map);
        }


        for dj_node in etc::dfs_with_predicate(dj_graph, dj_entry, |e|e.weight().is_dom() ){
            let cfg_node = node!(at dj_node in dj_graph).cor_cfg_node;
            for &instr in node!(at cfg_node in cfg_graph).instrs.iter(){
                for def_symidx in instr!(at instr in instr_slab)?.get_ssa_direct_def_symidx_vec(){
                    if !def_symidx.as_ref_borrow().is_literal() && !symtab.get(&def_symidx.as_ref_borrow().to_src_symidx())?.get_type()?.is_array()
                        && !*symtab.get(&def_symidx.as_ref_borrow().to_src_symidx())?.get_is_global()?{
                        let def_symbol = symtab.get_mut(&def_symidx.as_ref_borrow())?;
                        if !def_symbol.has_non_ssa_first_def(){
                            def_symbol.add_non_ssa_first_def(instr);
                        }
                    }
                }
                
            }
        }
    }
    // cross the join edge 
    let join_src_set = {
        let mut hash_set = AHashSet::new();
        for join_edge_ref in dj_graph.edge_indices().into_iter().filter(|e| dj_graph.edge_weight(*e).unwrap().is_join()){
            let (s,t) = dj_graph.edge_endpoints(join_edge_ref).unwrap();
            let target_cfg_node = dj_graph.node_weight(t).unwrap().cor_cfg_node;
            let src_cfg_node = dj_graph.node_weight(s).unwrap().cor_cfg_node;
            hash_set.insert(src_cfg_node);
        }
        hash_set
    };
    for &cfg_node in join_src_set.iter(){
        let mut last_use_map = node!(at cfg_node in cfg_graph).get_last_use_map()?.clone();
        for child_cfg_node in direct_child_nodes!(at cfg_node in cfg_graph){
            for (k,v) in node!(at child_cfg_node in cfg_graph).get_last_use_map()?{
                match last_use_map.get_mut(k){
                    Some(op_instr) => {
                        *op_instr = None;// 发生支配树分支合并
                    },
                    None => {
                        last_use_map.insert(k.clone(), v.clone());
                    },
                }
            }
        }
        node_mut!(at cfg_node in cfg_graph).add_last_use_map(last_use_map);
    }
    for (rc_func_symidx,cfg_entry) in symtab.get_global_info().get_all_cfg_func_symidx_entry_tuples()?.clone().iter(){
        let cfg_entry = *cfg_entry;
        let &dj_entry = node!(at cfg_entry in cfg_graph).get_cor_dj_node()?;
        // get the join source set, we need to update it 
        // merge the second time
        for dj_node in etc::rpo_with_predicate(dj_graph, dj_entry, |e|e.weight().is_dom() ){
            let cfg_node = node!(at dj_node in dj_graph).cor_cfg_node;
            let dj_childs = direct_child_nodes!(at dj_node in dj_graph with_predicate {|e|e.weight().is_dom()});
            let mut hash_map = node!(at cfg_node in cfg_graph).get_last_use_map()?.clone();
            for &child_dj_node in &dj_childs{
                let child_cfg_node = node!(at child_dj_node in dj_graph).cor_cfg_node;
                assert!(node!(at child_cfg_node in cfg_graph).has_last_use_map());
                for (use_symidx,op_last_use_instr) in node!(at child_cfg_node in cfg_graph).get_last_use_map()?{
                    match hash_map.get_mut(use_symidx){
                        Some(op_instr) => {
                            *op_instr = None;// 发生支配树分支合并
                        },
                        None => {
                            hash_map.insert(use_symidx.clone(), op_last_use_instr.clone());
                        },
                    }
                }
            }
            node_mut!(at cfg_node in cfg_graph).add_last_use_map(hash_map);
        }
    }
    Ok(())
}<|MERGE_RESOLUTION|>--- conflicted
+++ resolved
@@ -789,11 +789,7 @@
 
 
 static mut untrack_num:i32= 0;
-<<<<<<< HEAD
-static mut untrack_max:i32= 15;
-=======
-static mut untrack_max:i32= 100;
->>>>>>> baa6b988
+static mut untrack_max:i32= 3;
 pub fn gen_untrack_instr(symtab:&mut SymTab, cfg_graph:&mut CfgGraph, instr_slab:&mut InstrSlab<NhwcInstr>, dj_graph:&DjGraph) -> Result<()>{
     update_cfg_instr_idx_in_cfg_graph(cfg_graph, instr_slab)?;
     last_use_and_first_def_analysis(symtab, cfg_graph,  instr_slab, dj_graph)?;
