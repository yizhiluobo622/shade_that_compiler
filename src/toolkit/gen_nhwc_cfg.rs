use anyhow::{anyhow, Context, Ok, Result};
use itertools::Itertools;
use petgraph::graph::{EdgeIndex, NodeIndex};
use petgraph::visit::IntoEdges;
use petgraph::{
    graph::node_index, visit::EdgeRef
};
use core::panic;
use std::collections::HashMap;
<<<<<<< HEAD
use crate::instr;
use crate::toolkit::etc::remove_isolate_nodes_from_dfs;
=======
use std::process::id;
use crate::{add_node, instr};
>>>>>>> 197040d8

use super::cfg_node::CFG_ROOT;
use super::et_node::ExprOp;
use super::etc::dfs_with_priority;
use super::eval_et::{self};
use super::field::{ArrayEleMap, Value};
use super::gen_cfg::AST_ROOT;
use super::gen_et;
use super::mem_layout::MemLayout;
use super::nhwc_instr::CmpPlan;
use super::{cfg_edge::CfgEdge, nhwc_instr::NhwcInstr};
use super::{
    ast_node::AstTree, cfg_node::CfgGraph, et_node::{DeclOrDefOrUse, EtNodeType, EtTree}, gen_et::process_any_stmt, nhwc_instr::NhwcInstrType, scope_node::ScopeTree, symtab::{SymIdx, SymTab, SymTabGraph}
};
use super::{cfg_edge::CfgEdgeType, cfg_node::CfgNodeType, field::Field, nhwc_instr::InstrSlab};
use crate::antlr_parser::clexer::{Identifier, LeftParen};
use crate::antlr_parser::cparser::{RULE_breakStatement, RULE_breakpointArg, RULE_breakpointStatement, RULE_continueStatement, RULE_initDeclarator, RULE_initDeclaratorList, RULE_returnStatement};
use crate::toolkit::nhwc_instr::BreakpointArg;
use crate::toolkit::scope_node::ST_ROOT;
use crate::{debug_info_blue, debug_info_green, debug_info_red, direct_parent_node};
use crate::{
    add_edge, add_node_with_edge, add_symbol, antlr_parser::cparser::{
        RULE_declaration, RULE_declarationSpecifiers, RULE_declarator, RULE_directDeclarator, RULE_expression, RULE_expressionStatement, RULE_forAfterExpression, RULE_forBeforeExpression, RULE_forMidExpression, RULE_jumpStatement, RULE_parameterDeclaration, RULE_parameterList, RULE_parameterTypeList
    }, direct_child_node, direct_child_nodes, direct_parent_nodes, find, find_nodes, incoming_edges, make_field_trait_for_struct, node, node_mut, outgoing_edges, reg_field_for_struct, rule_id, toolkit::{
        cfg_node::{CfgInstrIdx, CfgNode}, etc, field::{Type}, nhwc_instr::{IcmpPlan, FcmpPlan}, symbol::Symbol, symtab::SymTabEdge
    }
};

/*
这个文件主要是对  cfg_graph 进行后一步处理，因为cfg_graph 在此之前还没有
*/

make_field_trait_for_struct!(
    SymIdx,
    usize,
    u32,
    // UseCounter,
    bool,
    Type,
    CfgInstrIdx,
    MemLayout
);

// reg_field_for_struct!(EtNode {
//     } with_fields info);
// for variables symbol
reg_field_for_struct!(Symbol {
        DEF_INSTRS_VEC:Vec<usize>,
        DEF_CFG_NODE_VEC:Vec<u32>,
        CONST_SYMIDX:SymIdx,
        IS_TEMP:bool,
        IS_GLOBAL:bool,
        IS_LITERAL:bool,
        IS_EXTERNAL:bool,
        POINTED_SYMIDX:SymIdx,
        LABEL_CFG_NODE:u32,
        TEMP_COUNTER:u32,
    } with_fields fields);
// for compilation unit symbol
reg_field_for_struct!(Symbol {
        ALL_CFG_FUNC_NAME_ENTRY_TUPLES:Vec<(SymIdx,u32)>,
    } with_fields fields);
// for func symbol
reg_field_for_struct!(Symbol {
        DECLARED_VARS:Vec<SymIdx>,
        FUNC_CALL_VEC:Vec<SymIdx>,
        CFG_ENTRY_NODE:u32,
    } with_fields fields);
reg_field_for_struct!(CfgNode {
    FUNC_COR_SYMIDX:SymIdx,
    DEF_SYMIDX_INSTR_TUPLE_VEC:Vec<(SymIdx,usize)>,
} with_fields info);
// for Instruction
reg_field_for_struct!(NhwcInstr {
        CFG_INSTR_IDX:CfgInstrIdx,
    } with_fields info);

fn check_child_nodes(child_nodes:&Vec<u32>,num:usize) -> Result<()>{
    // debug_info_blue!("{:?} : {}",child_nodes,num);
    if child_nodes.len()>num{
        return Err(anyhow!("输入的操作数数量大于操作符处理的操作数数量 {child_nodes:?}"))
    }else if child_nodes.len()<num{
        return Err(anyhow!("操作符下缺少操作数，et错误"))
    }
    Ok(())
}

/// 这个函数根据stmt对instrs push instruction
fn parse_stmt_or_expr2nhwc(
    ast_tree:&AstTree, cfg_graph:&mut CfgGraph, symtab:&mut SymTab, scope_tree:&ScopeTree, et_tree:&mut EtTree, stmt_parent_scope:u32, ast_stmt_node:u32, cfg_node:u32, ast2scope:&HashMap<u32, u32>,
    instr_slab:&mut InstrSlab<NhwcInstr>, symtab_graph:&mut Option<&mut SymTabGraph>,
) -> Result<Vec<Option<SymIdx>>> {
    //将declaration生成et
    let sep_node = gen_et::process_any_stmt(et_tree, ast_tree, scope_tree, ast_stmt_node, stmt_parent_scope);
    // debug_info_red!("parent {}",stmt_parent_scope);
    eval_et::compress_et(et_tree, sep_node, &symtab,stmt_parent_scope ,scope_tree)?;
    // generate_png_by_graph(&et_tree, "et_src".to_string(), &[Config::EdgeNoLabel, Config::Record, Config::Title("et_tree".to_string()),Config::NodeIndexLabel])?;

    //如果该节点有子树
    let et_nodes = direct_child_nodes!(at sep_node in et_tree);
    let mut sep_symidx_vec= vec![];
    for et_node in et_nodes {
        let op_symidx = process_et(ast_tree, cfg_graph, et_tree, scope_tree, symtab, et_node, stmt_parent_scope, cfg_node, instr_slab,ast2scope,symtab_graph)?;
        sep_symidx_vec.push(op_symidx)
    }
    Ok(sep_symidx_vec)
}

fn parse_bb2nhwc(
    ast_tree:&AstTree, cfg_graph:&mut CfgGraph, scope_tree:&ScopeTree, et_tree:&mut EtTree, symtab:&mut SymTab, ast2scope:&HashMap<u32, u32>, ast_nodes:Vec<u32>, cfg_bb:u32,
    instr_slab:&mut InstrSlab<NhwcInstr>, symtab_g:&mut Option<&mut SymTabGraph>,
) -> Result<()> {
    for astnode in ast_nodes {
        match (rule_id!(at astnode in ast_tree), astnode) {
            (RULE_declaration, declaration_node) => {
                if let Some(&decl_scope) = ast2scope.get(&declaration_node) {
                    let decl_scope = direct_parent_node!(at decl_scope in scope_tree);
                    parse_declvar2nhwc(ast_tree, cfg_graph, symtab, scope_tree, et_tree, decl_scope, declaration_node, cfg_bb,  ast2scope,instr_slab, symtab_g)?
                } else {
                    return Err(anyhow!("找不到astnode{}的scope", declaration_node));
                }
            }
            (RULE_expressionStatement, statement_node) => {
                if let Some(&expr_scope) = ast2scope.get(&statement_node) {
                    let expr_scope = direct_parent_node!(at expr_scope in scope_tree);
                    parse_stmt_or_expr2nhwc(ast_tree, cfg_graph, symtab, scope_tree, et_tree, expr_scope, statement_node, cfg_bb,  ast2scope,instr_slab, symtab_g)?;
                } else {
                    return Err(anyhow!("找不到astnode的scope"));
                }
            }
            (RULE_forAfterExpression, after_node) => {
                if let Some(&after_scope) = ast2scope.get(&after_node) {
                    let after_scope = direct_parent_node!(at after_scope in scope_tree);
                    parse_stmt_or_expr2nhwc(ast_tree, cfg_graph, symtab, scope_tree, et_tree, after_scope, after_node, cfg_bb,  ast2scope,instr_slab, symtab_g)?;
                } else {
                    return Err(anyhow!("找不到astnode的scope"));
                }
            }
            (RULE_breakpointStatement, breakpoint_node) => {
                if let Some(&breakpoint_scope) = ast2scope.get(&breakpoint_node) {
                    let breakpoint_arg_nodes = find_nodes!(rule RULE_breakpointArg at breakpoint_node in ast_tree);
                    let breakpoint_head_node = find!(term Identifier at breakpoint_node in ast_tree).unwrap();
                    let breakpoint_args = breakpoint_arg_nodes.iter()
                        .map(|&breakpoint_arg_node| {
                            // idents 的长度可能是1或2  例如 breakpoint bp(a) 中 a 例如 breakpoint bp(a.simu_val) 中 a.simu_val就是2
                            let idents = find_nodes!(term Identifier at breakpoint_arg_node in ast_tree);
                            BreakpointArg{
                            symidx: {
                                let head =  idents[0];
                                let head_name = node!(at head in ast_tree).text.clone();
                                SymIdx::new(breakpoint_scope, head_name)
                            },
                            op_field_name: {
                                match idents.get(1) {
                                    Some(&tail_name) => Some(node!(at tail_name in ast_tree).text.clone()),
                                    None => None,
                                } 
                            },
                        } }).collect_vec();
                    let ret_instr = NhwcInstrType::new_breakpoint(
                        SymIdx::new(breakpoint_scope, node!(at  breakpoint_head_node in ast_tree).text.clone()),
                        breakpoint_args,
                    ).into();
                    node_mut!(at cfg_bb in cfg_graph).push_nhwc_instr(ret_instr, instr_slab)?;
                } else {
                    return Err(anyhow!("找不到astnode的scope"));
                }
            }
            (RULE_jumpStatement, jump_node) => {
                // debug_info_blue!("visit jumpstmt at {jump_node}");
                if let Some(&jump_scope) = ast2scope.get(&jump_node){
                    let jump_parent_scope = direct_parent_node!(at jump_scope in scope_tree);
                    let jump_type_ast = direct_child_node!(at jump_node in ast_tree);
                    match (rule_id!(at jump_type_ast in ast_tree),jump_type_ast){
                        (RULE_returnStatement,ret_ast) => {
                            let ret_instr = NhwcInstrType::new_ret(None).into();
                            node_mut!(at cfg_bb in cfg_graph).push_nhwc_instr(ret_instr, instr_slab)?;
                            if let  Some(ret_expr_ast)= find!(rule RULE_expression at ret_ast in ast_tree){
                                let ret_et_sep = process_any_stmt(et_tree, ast_tree, scope_tree, ret_expr_ast, jump_parent_scope);
                                eval_et::compress_et(et_tree, ret_et_sep, &symtab,jump_parent_scope ,scope_tree)?;

                                let ret_sep_child_nodes = direct_child_nodes!(at ret_et_sep in et_tree);
                                // debug_info_blue!("jump child nodes of {} is {:?}",ret_et_sep , ret_sep_child_nodes);
                                // check_child_nodes(&jump_stmt, 1)?;
                                match ret_sep_child_nodes.len(){
                                    x if x ==1 =>{
                                        let ret_symidx = process_et(ast_tree, cfg_graph, et_tree, scope_tree, symtab, ret_sep_child_nodes[0], jump_parent_scope, cfg_bb,  instr_slab, ast2scope,symtab_g)?.unwrap();
                                        let ret_instr = NhwcInstrType::new_ret(Some(ret_symidx)).into();
                                        // then delete all edges of the node 
                                        let edges = cfg_graph.edges_directed(node_index(cfg_bb as usize), petgraph::Direction::Outgoing);
                                        for edge in edges.into_iter().map(|edge| edge.id()).collect_vec() {
                                            cfg_graph.remove_edge(edge);
                                        }
                                        node_mut!(at cfg_bb in cfg_graph).push_nhwc_instr(ret_instr, instr_slab)?;
                                    }
                                    _=>{
                                        return Err(anyhow!("ret语句下参数数量不正确 et_node:{ret_et_sep}"))
                                    }
                                }
                            }else{
                                let ret_instr = NhwcInstrType::new_ret(None).into();
                                node_mut!(at cfg_bb in cfg_graph).push_nhwc_instr(ret_instr, instr_slab)?;
                            }
                            //// we should remove the edge 
                            // let cfg_child_node = direct_child_node!(at cfg_bb in cfg_graph);
                            // let cfg_edge_to_removed = cfg_graph.find_edge(node_index(cfg_bb as usize), node_index(cfg_child_node as usize)).unwrap();
                            // cfg_graph.remove_edge(cfg_edge_to_removed);
                        },
                        (RULE_breakStatement,break_ast) => {
                            let while_or_for_node = match get_while_or_for_node_of_cfg_node(cfg_bb, cfg_graph){
                                anyhow::Result::Ok(while_or_for_node ) => while_or_for_node ,
                                Err(e) => {debug_info_blue!("{}",e);continue;},
                            };
                            let body_exit_node = get_exit_node_of_while_or_for_node(while_or_for_node, cfg_graph)?;
                            // let jump_label = node!(at body_exit_node in cfg_graph).op_label_instr.unwrap();
                            // let jump_nhwctype = &instr_slab.get_instr(jump_label)?.instr_type;
                            // let jump_label = match jump_nhwctype{
                            //     NhwcInstrType::Label { label_symidx } => {label_symidx.clone()},
                            //     _ =>{
                            //         return Err(anyhow!("this instr should be a label {:?}", jump_nhwctype))
                            //     }
                            // };

                            // let jump_instr = NhwcInstrType::new_jump(jump_label).into();
                            // node_mut!(at cfg_bb in cfg_graph).push_nhwc_instr(jump_instr, instr_slab)?;

                            // we should remove the edge 
                            let cfg_child_node = direct_child_node!(at cfg_bb in cfg_graph);
                            let cfg_edge_to_removed = cfg_graph.find_edge(node_index(cfg_bb as usize), node_index(cfg_child_node as usize)).unwrap();
                            cfg_graph.remove_edge(cfg_edge_to_removed);
                            // than add a edge to while_exit or for_exit 
                            add_edge!({CfgEdge::new_direct()} from cfg_bb to body_exit_node in cfg_graph);
                        },
                        (RULE_continueStatement,ctn_ast) => {
                            let while_or_for_node = match get_while_or_for_node_of_cfg_node(cfg_bb, cfg_graph){
                                anyhow::Result::Ok(while_or_for_node ) => while_or_for_node ,
                                Err(e) => {debug_info_blue!("{}",e);continue;},
                            };
                            // let jump_label = node!(at while_or_for_node in cfg_graph).op_label_instr.unwrap();
                            // let jump_nhwctype = &instr_slab.get_instr(jump_label)?.instr_type;
                            // let jump_label = match jump_nhwctype{
                            //     NhwcInstrType::Label { label_symidx } => {label_symidx.clone()},
                            //     _ =>{
                            //         return Err(anyhow!("this instr should be a label {:?}", jump_nhwctype))
                            //     }
                            // };

                            // let jump_instr = NhwcInstrType::new_jump(jump_label).into();
                            // node_mut!(at cfg_bb in cfg_graph).push_nhwc_instr(jump_instr, instr_slab)?;

                            // we should remove the edge 
                            let cfg_child_node = direct_child_node!(at cfg_bb in cfg_graph);
                            let cfg_edge_to_removed = cfg_graph.find_edge(node_index(cfg_bb as usize), node_index(cfg_child_node as usize)).unwrap();
                            cfg_graph.remove_edge(cfg_edge_to_removed);
                            // than add a edge to while_head or for_head
                            add_edge!({CfgEdge::new_direct()} from cfg_bb to while_or_for_node in cfg_graph);
                        },
                        (_,_) => {
                            return Err(anyhow!("错位的无条件跳转类型"));
                        }
                    }
                }
            }
            (_, _) => return Err(anyhow!("bb中未知RULE，{}不是expr或stmt", astnode)),
        }
    }
    Ok(())
}
fn parse_whileloop2nhwc(
    ast_tree:&AstTree, cfg_graph:&mut CfgGraph, scope_tree:&ScopeTree, et_tree:&mut EtTree, symtab:&mut SymTab, ast2scope:&HashMap<u32, u32>, ast_expr_node:u32, cfg_whileloop:u32, 
    instr_slab:&mut InstrSlab<NhwcInstr>, symtab_graph:&mut Option<&mut SymTabGraph>,
) -> Result<()> {
    match (rule_id!(at ast_expr_node in ast_tree), ast_expr_node) {
        (RULE_expression, expr_ast) => {

            let cfg_body_head_node = direct_child_node!(at cfg_whileloop in cfg_graph with_predicate {|e| e.weight().cfg_edge_type.is_body_head() });
            let cfg_exit_node = get_exit_node_of_while_or_for_node(cfg_whileloop, cfg_graph)?;
            let cfg_body_tail_node = direct_parent_node!(at cfg_whileloop in cfg_graph with_predicate {|e| e.weight().cfg_edge_type.is_body_tail() });

            let while_head_symidx = find_or_new_label_to_cfg_node(cfg_whileloop,*ast2scope.get(&ast_expr_node).unwrap(), "while.head".to_string(), symtab,cfg_graph,instr_slab)?;
            let while_body_symidx = find_or_new_label_to_cfg_node(cfg_body_head_node,*ast2scope.get(&ast_expr_node).unwrap(), "while.body".to_string(), symtab,cfg_graph, instr_slab)?;
            let while_exit_symidx = find_or_new_label_to_cfg_node(cfg_exit_node,*ast2scope.get(&ast_expr_node).unwrap(), "while.exit".to_string(), symtab,cfg_graph,instr_slab)?;

            if let Some(&expr_scope) = ast2scope.get(&expr_ast) {
                let expr_parent_scope = direct_parent_node!(at expr_scope in scope_tree);
                let ret_vec = parse_stmt_or_expr2nhwc(ast_tree, cfg_graph, symtab, scope_tree, et_tree, expr_parent_scope, ast_expr_node, cfg_whileloop, ast2scope, instr_slab, symtab_graph)?;
                if ret_vec.len()>1{
                    return Err(anyhow!("条件表达式错误，返回参数不能大于一个"))
                }
                let r2bool_symidx;
                if let Some(symidx) = &ret_vec[0]{
                    let result_type = symtab.get(&symidx)?.get_type()?.clone();
                    r2bool_symidx = force_trans_type(cfg_graph, symtab, &Type::I1,  &result_type,&symidx, ast_expr_node, cfg_whileloop,  instr_slab, symtab_graph,None,et_tree)?;
                    // 添加 br 语句
                    let br_whileloop_instr_struct = NhwcInstrType::new_br(r2bool_symidx.clone(),while_body_symidx,while_exit_symidx).into();
                    node_mut!(at cfg_whileloop in cfg_graph).push_nhwc_instr(br_whileloop_instr_struct, instr_slab)?;


                    let jump_body_tail_instr_struct = NhwcInstrType::new_jump(while_head_symidx.clone()).into();
                    node_mut!(at cfg_body_tail_node in cfg_graph).push_nhwc_instr(jump_body_tail_instr_struct, instr_slab)?;

                    node_mut!(at cfg_whileloop in cfg_graph).add_jump_det(r2bool_symidx);
                }else{
                    return Err(anyhow!("whileloop mid_expr can't be void type"));
                }
            } else {
                return Err(anyhow!("找不到astnode的scope"));
            }
        }
        (_, _) => return Err(anyhow!("whileloop中未知RULE,{}不是expr或stmt", ast_expr_node)),
    }
    Ok(())
}
pub fn process_label_symbol(cfg_node:u32,scope_node:u32,label_name:String,symtab:&mut SymTab)->Result<SymIdx>{
    let label_symidx = add_symbol!({Symbol::new(scope_node,label_name)} 
        with_field TYPE:{Type::Label} 
        with_field IS_LITERAL:{true}
        with_field LABEL_CFG_NODE:{cfg_node}
        with_field DEF_INSTRS_VEC:{Vec::<usize>::new()}
    to symtab);
    Ok(label_symidx)
}
pub fn find_or_new_label_to_cfg_node(cfg_node:u32,scope_node:u32,label_name:String,symtab:&mut SymTab,cfg_graph:&mut CfgGraph, instr_slab:&mut InstrSlab<NhwcInstr>) -> Result<SymIdx>{
    match &node!(at cfg_node in cfg_graph).op_label_instr{
        Some(instr) => {
            let instr = *instr;
            match &instr!(at instr in instr_slab)?.instr_type{
                NhwcInstrType::Label { label_symidx } => {
                    Ok(label_symidx.clone())
                },
                _ => panic!()
            }},
        None => {
            let label_symidx = process_label_symbol(cfg_node, scope_node, label_name, symtab)?;
            let label_body_instr_struct = NhwcInstrType::new_label(label_symidx.clone()).into();
            node_mut!(at cfg_node in cfg_graph).push_nhwc_instr(label_body_instr_struct, instr_slab)?;
            Ok(label_symidx)
        },
    }
}
fn parse_forloop2nhwc(
    ast_tree:&AstTree, cfg_graph:&mut CfgGraph, scope_tree:&ScopeTree, et_tree:&mut EtTree, symtab:&mut SymTab, ast2scope:&HashMap<u32, u32>, ast_before_node:u32, ast_mid_node:u32,
    ast_after_node:u32, cfg_forloop:u32,  instr_slab:&mut InstrSlab<NhwcInstr>, symtab_graph:&mut Option<&mut SymTabGraph>,
) -> Result<()> {
    let (_, cfg_body_tail_node) = get_head_tail_of_while_or_for_node(cfg_forloop, cfg_graph)?;
    match rule_id!(at ast_before_node in ast_tree) {
        RULE_forBeforeExpression => {
            // push before instr label
            let cfg_for_parent_node = etc::element_remained_after_exclusion_in_vec(direct_parent_nodes!(at cfg_forloop in cfg_graph), cfg_body_tail_node)?;
            // debug_info_yellow!("{:?}",direct_parent_nodes!(at cfg_forloop in cfg_graph));
            let cfg_new_bb_node = insert_bb_between(cfg_for_parent_node, cfg_forloop, cfg_graph)?;

            let label_before_symidx = process_label_symbol(cfg_for_parent_node,*ast2scope.get(&ast_before_node).unwrap(), "for.before:".to_string(), symtab)?;
            let label_before_instr = NhwcInstrType::new_label(label_before_symidx).into();

            node_mut!(at cfg_new_bb_node in cfg_graph).push_nhwc_instr(label_before_instr, instr_slab)?;
            if let Some(&before_scope) = ast2scope.get(&ast_before_node) {
                let before_parent_scope = direct_parent_node!(at before_scope in scope_tree);
                let before_ast = direct_child_node!(at ast_before_node in ast_tree);
                parse_declvar2nhwc(ast_tree, cfg_graph, symtab, scope_tree, et_tree, before_parent_scope, before_ast, cfg_new_bb_node,  ast2scope,instr_slab, symtab_graph)?
            } else {
                return Err(anyhow!("找不到astnode的scope"));
            }
        }
        _ => return Err(anyhow!("forloop中未知RULE,{}不是或forBeforeExpression", ast_before_node)),
    }
    match rule_id!(at ast_mid_node in ast_tree) {
        RULE_forMidExpression => {
            // push before instr label
            let label_mid_symidx = process_label_symbol(cfg_forloop,*ast2scope.get(&ast_mid_node).unwrap(), "for.mid:".to_string(), symtab)?;
            let label_mid_instr = NhwcInstrType::new_label(label_mid_symidx).into();
            node_mut!(at cfg_forloop in cfg_graph).push_nhwc_instr(label_mid_instr, instr_slab)?;
            if let Some(&mid_scope) = ast2scope.get(&ast_mid_node) {
                let mid_parent_scope = direct_parent_node!(at mid_scope in scope_tree);
                let ret_vec = parse_stmt_or_expr2nhwc(ast_tree, cfg_graph, symtab, scope_tree, et_tree, mid_parent_scope, ast_mid_node, cfg_forloop,ast2scope,  instr_slab, symtab_graph)?;
                if ret_vec.len()>1{
                    return Err(anyhow!("条件表达式错误，返回类型不能转为bool"))
                }
                if let Some(rst_symidx) =&ret_vec[0]{
                    let result_type = symtab.get(&rst_symidx)?.get_type()?.clone();
                    let r2bool_symidx = force_trans_type(cfg_graph, symtab, &Type::I1,  &result_type,&rst_symidx, ast_mid_node, cfg_forloop,  instr_slab, symtab_graph,None,et_tree)?;
                    node_mut!(at cfg_forloop in cfg_graph).add_jump_det(r2bool_symidx);
                } else{
                    return Err(anyhow!("for mid_expr can't be void type"));
                }
            } else {
                return Err(anyhow!("找不到astnode的scope"));
            }
        }
        _ => return Err(anyhow!("forloop中未知RULE,{}不是或forMidExpression", ast_mid_node)),
    }
    match rule_id!(at ast_after_node in ast_tree) {
        RULE_forAfterExpression => {
            // push before instr label

            let cfg_new_bb_node = insert_bb_between(cfg_body_tail_node, cfg_forloop, cfg_graph)?;

            let label_after_symidx = process_label_symbol(cfg_new_bb_node,*ast2scope.get(&ast_after_node).unwrap(),"for.after:".to_string(), symtab)?;
            let label_after_instr = NhwcInstrType::new_label(label_after_symidx).into();

            node_mut!(at cfg_new_bb_node in cfg_graph).push_nhwc_instr(label_after_instr, instr_slab)?;
            if let Some(&after_scope) = ast2scope.get(&ast_after_node) {
                let after_parent_scope = direct_parent_node!(at after_scope in scope_tree);
                parse_stmt_or_expr2nhwc(ast_tree, cfg_graph, symtab, scope_tree, et_tree, after_parent_scope, ast_after_node, cfg_new_bb_node,  ast2scope,instr_slab, symtab_graph)?;
            } else {
                return Err(anyhow!("找不到astnode的scope"));
            }
        }
        _ => return Err(anyhow!("forloop中未知RULE,{}不是或forAfterExpression", ast_after_node)),
    }
    Ok(())
}

fn parse_branch2nhwc(
    ast_tree:&AstTree, cfg_graph:&mut CfgGraph, scope_tree:&ScopeTree, et_tree:&mut EtTree, symtab:&mut SymTab, ast2scope:&HashMap<u32, u32>, ast_expr_node:u32, cfg_branch_node:u32, 
    instr_slab:&mut InstrSlab<NhwcInstr>, symtab_g:&mut Option<&mut SymTabGraph>,
) -> Result<()> {
    let cfg_true_node = direct_child_node!(at cfg_branch_node in cfg_graph with_predicate {|e| e.weight().cfg_edge_type.is_if_true()});
    let cfg_false_node = direct_child_node!(at cfg_branch_node in cfg_graph with_predicate {|e| e.weight().cfg_edge_type.is_if_false()});

    let label_true_symidx = find_or_new_label_to_cfg_node(cfg_true_node,*ast2scope.get(&ast_expr_node).unwrap(), "branch_true".to_string(), symtab,cfg_graph,instr_slab)?;
    let label_false_symidx = find_or_new_label_to_cfg_node(cfg_false_node,*ast2scope.get(&ast_expr_node).unwrap(), "branch_false".to_string(), symtab,cfg_graph,instr_slab)?;

    match (rule_id!(at ast_expr_node in ast_tree), ast_expr_node) {
        (RULE_expression, expr_node) => {
            if let Some(&expr_scope) = ast2scope.get(&expr_node) {
                let expr_parent_scope = direct_parent_node!(at expr_scope in scope_tree);
                let ret_vec = parse_stmt_or_expr2nhwc(ast_tree, cfg_graph, symtab, scope_tree, et_tree, expr_parent_scope, expr_node, cfg_branch_node,ast2scope,  instr_slab, symtab_g)?;
                if ret_vec.len()>1{
                    return Err(anyhow!("{:?} number of ret value is not 1",ret_vec))
                }
                let r2bool_symidx;
                if let Some(result_symidx) = &ret_vec[0]{
                    let result_type = symtab.get(&result_symidx)?.get_type()?.clone();
                    r2bool_symidx = force_trans_type(cfg_graph, symtab, &Type::I1,  &result_type,&result_symidx, expr_node, cfg_branch_node,  instr_slab, symtab_g,None,et_tree)?;
                }else{
                    return Err(anyhow!("条件表达式错误，返回类型不能转为bool"))
                }

                if cfg_true_node != cfg_false_node{
                    let br_branch_instr_struct = NhwcInstrType::new_br(r2bool_symidx.clone(),label_true_symidx,label_false_symidx).into();
                    node_mut!(at cfg_branch_node in cfg_graph).push_nhwc_instr(br_branch_instr_struct, instr_slab)?;
                }else {
                    let jump_instr_struct = NhwcInstrType::new_jump(label_false_symidx).into();
                    node_mut!(at cfg_branch_node in cfg_graph).push_nhwc_instr(jump_instr_struct, instr_slab)?;
                }

                node_mut!(at cfg_branch_node in cfg_graph).add_jump_det(r2bool_symidx);
            } else {
                return Err(anyhow!("找不到astnode的scope"));
            }
        }
        (_, _) => return Err(anyhow!("不正确的astnode")),
    }

    Ok(())
}
fn process_literal(symtab:&mut SymTab, const_literal:&String, symtab_graph:&mut Option<&mut SymTabGraph>) -> Result<SymIdx> {
    // 我们认为 constant 的scope node 都是全局的
    // match find!(symbol mut {const_literal.clone()} of scope {0} in symtab debug symtab_graph symtab_graph){
    match symtab.get_mut_symbol_verbose(const_literal.clone(), 0) {
        Result::Ok(const_sym) => {
            // do nothing 找到了同样的常量
            // let use_counter = find!(field mut USE_COUNTER:UseCounter in const_sym).unwrap();
        }
        Err(_) => {
            add_symbol!({Symbol::new(0, const_literal.clone())} 
                // with_field USE_COUNTER:{UseCounter{ use_count: 1}} 
                with_field TYPE:{Type::new_from_const_str(const_literal)} 
                with_field IS_TEMP:{false}
                with_field IS_LITERAL:{true}
            to symtab debug symtab_graph);
        }
    }
    let const_symidx = SymIdx::new(0, const_literal.to_string());
    Ok(const_symidx)
}
fn process_func_symbol(
    symtab:&mut SymTab,op_symtab_graph:&mut Option<&mut SymTabGraph>, func_name:&String, is_external:bool,
)->Result<SymIdx>{
    let func_symidx = add_symbol!({Symbol::new(0, func_name.clone())} 
        with_field DECLARED_VARS:{vec![]}
        // with_field SSA_REACHING_DEF:{None}
        with_field DEF_INSTRS_VEC:{vec![]}
        with_field IS_TEMP:{false}
        with_field IS_LITERAL:{false}
        with_field IS_EXTERNAL:{is_external}
        with_field FUNC_CALL_VEC: {vec![]}
    to symtab debug op_symtab_graph);
    Ok(func_symidx)
}

/// let the symbol be immediately available in symtab
fn process_symbol(
    ast_tree:&AstTree, scope_tree:&ScopeTree, symtab:&mut SymTab,instr_slab:&mut InstrSlab<NhwcInstr>, decldef_def_or_use:&DeclOrDefOrUse, op_symtab_graph:&mut Option<&mut SymTabGraph>,scope_parent_node:u32, symbol_name:&String, 
    cfg_node:u32,cfg_graph:&mut CfgGraph,op_et_node:Option<u32>,et_tree:&mut EtTree, 
) -> Result<SymIdx> {
    // label:variable
    let mut symbol_scope = scope_parent_node;
    let op_dims = if let Some(et_node) = op_et_node.clone() {
        if node!(at et_node in et_tree).has_dims(){ Some(node!(at et_node in et_tree).get_dims()?) }else{ None }
    }else { None };
    match decldef_def_or_use {
        &DeclOrDefOrUse::DeclDef { type_ast_node, is_const } => {
            let var_type: Type ;
            // 这里有两种可能，一种是数组，一种是普通变量，如果是数组，那么et_node 上一定有 dims 字段
            if let Some(op_dims) = op_dims{
                var_type = Type::new_array_dims_may_unknown(Type::new(type_ast_node, ast_tree), op_dims.clone())?;
            }else{
                var_type = Type::new(type_ast_node, ast_tree);
            }
            let symbol_name_cloned = symbol_name.clone();
            // let var_type = Type::new(*type_ast_node, ast_tree);
            // if scope parent node is root, then the variable must be global
            let is_global = scope_parent_node == ST_ROOT;
            // array
            let mut has_unknown_dim = false; 
            if var_type.is_array(){
                for i in op_dims.unwrap(){
                    if i.is_none(){
                        has_unknown_dim = true
                    }
                }
            }
            let symidx = add_symbol!({Symbol::new(scope_parent_node,symbol_name_cloned.clone())}
                with_field TYPE:{
                    if !has_unknown_dim{var_type.clone()} else {var_type.to_ref_ptr_type()?}}
                with_field DEF_CFG_NODE_VEC:{vec![cfg_node]}
                with_field DEF_INSTRS_VEC:{Vec::<usize>::new()}
                with_field IS_GLOBAL:{is_global}
                with_field IS_TEMP:{false} 
                with_field IS_LITERAL:{false}
            to symtab debug op_symtab_graph);
            // if it is global then add global ptr to this global variable
            if is_global{
                let _global_ptr_symidx = add_symbol!({symidx.to_globl_ptr()?.into_symbol()}
                    with_field TYPE:{var_type.to_ref_ptr_type()?}
                    with_field DEF_CFG_NODE_VEC:{vec![cfg_node]}
                    with_field DEF_INSTRS_VEC:{Vec::<usize>::new()}
                    with_field IS_GLOBAL:{is_global}
                    with_field IS_TEMP:{false} 
                    with_field IS_LITERAL:{false}
                    with_field POINTED_SYMIDX:{symidx.clone()}
                to symtab debug op_symtab_graph);
            }
            if node!(at cfg_node in cfg_graph).has_func_cor_symidx(){
                let func_symidx = CfgNode::get_func_cor_symidx(node_mut!(at cfg_node in cfg_graph))?;
                symtab.get_mut(&func_symidx)?.get_mut_declared_vars()?.push(symidx.clone());
            }
            if let Some(et_node) = op_et_node.clone(){
                // debug 可删
                node_mut!(at et_node in et_tree).add_type(symtab.get(&symidx)?.get_type()?.to_ref_ptr_type()?);
            }
            Ok(symidx)
        }
        DeclOrDefOrUse::Use => {
            // 如果是数组类型则需要转化为指针，因为数组在被引用的时候都是作为指针
            while let Err(_) = symtab.get_symbol_verbose(symbol_name.clone(),symbol_scope) {
                if symbol_scope!=ST_ROOT{
                    symbol_scope = direct_parent_node!(at symbol_scope in scope_tree)
                }else{
                    return Err(anyhow!("scope为{}符号表中未找到{:?}", symbol_scope, symbol_name.clone()));
                }
            }
            let symidx = SymIdx::new(symbol_scope, symbol_name.clone());
            if let Some(et_node) = op_et_node.clone(){
                node_mut!(at et_node in et_tree).add_type(symtab.get(&symidx)?.get_type()?.clone());
                // node_mut!(at et_node in et_tree).add_scope_node(scope_parent_node);
            }
            // non-array local variable
            if *symtab.get(&symidx)?.get_is_global()? {
                match symtab.get(&symidx)?.get_type()?{
                    Type::Array { dims, ele_ty } => {
                        // let temp_type = symtab.get(&symidx)?.get_type()?.clone();
                        // let ptr_type = symtab.get(&symidx.to_globl_ptr()?)?.get_type()?.clone();
                        // let temp_symidx = process_temp_symbol(cfg_graph, symtab, &temp_type, scope_parent_node, cfg_node, instr_slab, &mut None, op_et_node, et_tree, "ptr2globl")?;
                        // node_mut!(at cfg_node in cfg_graph).push_nhwc_instr(NhwcInstrType::new_assign(temp_symidx.clone(), symidx.to_globl_ptr()?, ptr_type.clone()).into(), instr_slab)?;
                        Ok(symidx.to_globl_ptr()?)
                    },
                    _ => {
                        let temp_type = symtab.get(&symidx)?.get_type()?.clone();
                        let ptr_type = symtab.get(&symidx.to_globl_ptr()?)?.get_type()?.clone();
                        let temp_symidx = process_temp_symbol(cfg_graph, symtab, &temp_type, scope_parent_node, cfg_node, instr_slab, &mut None, op_et_node, et_tree, "ptr2globl")?;
                        node_mut!(at cfg_node in cfg_graph).push_nhwc_instr(NhwcInstrType::new_load(temp_symidx.clone(), symidx.to_globl_ptr()?, ptr_type.clone()).into(), instr_slab)?;
                        Ok(temp_symidx)
                    }
                }
            }else{
                Ok(symidx)
            }
        }
        DeclOrDefOrUse::Def => {
            while let Err(_) = symtab.get_symbol_verbose(symbol_name.clone(),symbol_scope) {
                if symbol_scope!=ST_ROOT{
                    symbol_scope = direct_parent_node!(at symbol_scope in scope_tree);
                }else{
                    return Err(anyhow!("scope为{}符号表中未找到{:?}", symbol_scope, symbol_name.clone()));
                }
            }
            let symidx = SymIdx::new(symbol_scope, symbol_name.clone());
            if let Some(et_node) = op_et_node.clone(){
                node_mut!(at et_node in et_tree).add_type(symtab.get(&symidx)?.get_type()?.clone());
            }
            if *symtab.get(&symidx)?.get_is_global()? {
                match symtab.get(&symidx)?.get_type()?{
                    Type::Array { dims, ele_ty } => {
                        // let temp_type = symtab.get(&symidx)?.get_type()?.clone();
                        // let ptr_type = symtab.get(&symidx.to_globl_ptr()?)?.get_type()?.clone();
                        // let temp_symidx = process_temp_symbol(cfg_graph, symtab, &temp_type, scope_parent_node, cfg_node, instr_slab, &mut None, op_et_node, et_tree, "ptr2globl")?;
                        // node_mut!(at cfg_node in cfg_graph).push_nhwc_instr(NhwcInstrType::new_assign(temp_symidx.clone(), symidx.to_globl_ptr()?, ptr_type.clone()).into(), instr_slab)?;
                        Ok(symidx.to_globl_ptr()?)
                    },
                    _ => {
                        Ok(symidx)
                    }
                }
            }else{
                Ok(symidx)
            }
        },
    }
}
fn process_temp_symbol(
    cfg_graph:&mut CfgGraph, symtab:&mut SymTab, temp_type:&Type,  scope_node:u32, cfg_node:u32,  instr_slab:&mut InstrSlab<NhwcInstr>,
    symtab_graph:&mut Option<&mut SymTabGraph>,op_et_node:Option<u32>,et_tree:&mut EtTree,annotation:&str)->Result<SymIdx>{
        let temp_symidx = add_symbol!({Symbol::new(scope_node,format!("temp_{}_{}",symtab.get_global_info().get_temp_counter()?,annotation))} 
            with_field TYPE:{temp_type.clone()} 
            with_field DEF_INSTRS_VEC:{Vec::<usize>::new()}
            with_field IS_TEMP:{true} 
            with_field IS_LITERAL:{false} 
            with_field IS_GLOBAL:{false}
            to symtab debug symtab_graph);
        *symtab.get_mut_global_info().get_mut_temp_counter()? += 1;
        let temp_def_instr = NhwcInstrType::new_def_var(temp_type.clone(), temp_symidx.clone(), None).into();
        if node_mut!(at cfg_node in cfg_graph).has_func_cor_symidx(){
            // when the variable is local to function 
            let func_symidx = node_mut!(at cfg_node in cfg_graph).get_func_cor_symidx()?;
            symtab.get_mut(&func_symidx)?.get_mut_declared_vars()?.push(temp_symidx.clone());
            node_mut!(at cfg_node in cfg_graph).push_nhwc_instr(temp_def_instr, instr_slab)?;

            let alloc_instr = NhwcInstrType::new_alloc(temp_type.clone(), temp_symidx.clone()).into();
            let cfg_entry = get_cfg_entry_by_cfg_node(cfg_graph, symtab, cfg_node)?.ok_or(anyhow!("这个cfg node:{} 没有对应的entry节点",cfg_node))?;
            node_mut!(at cfg_entry in cfg_graph).push_nhwc_instr(alloc_instr, instr_slab)?;

            if let Some(et_node) = op_et_node{
                node_mut!(at et_node in et_tree).add_type(symtab.get(&temp_symidx)?.get_type()?.clone());
            }
        }else{
            // when the variable is global 
            node_mut!(at cfg_node in cfg_graph).push_nhwc_instr(temp_def_instr, instr_slab)?;
        }
        Ok(temp_symidx)
}
///具有赋值性质的会将value的类型强制转换为var的类型，返回转换后的symidx
fn force_trans_type(
    cfg_graph:&mut CfgGraph, symtab:&mut SymTab, type_to_trans_to:&Type, type_be_transed:&Type, symidx:&SymIdx, scope_node:u32, cfg_bb:u32, instr_slab:&mut InstrSlab<NhwcInstr>,
    symtab_graph:&mut Option<&mut SymTabGraph>,op_et_node:Option<u32>,et_tree:&mut EtTree,
) -> Result<SymIdx> {
    if type_be_transed.direct_suits(type_to_trans_to){
        // suit
        debug_info_blue!("{:?} suits from {:?} to {:?} ",symidx,type_be_transed,type_to_trans_to);
        return Ok(symidx.clone());
    }
    // if type_be_transed == type_to_trans_to {
    //     return Ok(symidx.clone());
    // }
    match (type_be_transed, type_to_trans_to) {
        (Type::I32, Type::F32) => {
            //创建f32类型的临时变量
            let ftmp_type_symidx = process_temp_symbol(cfg_graph, symtab, &Type::F32, scope_node, cfg_bb,  instr_slab, symtab_graph,op_et_node,et_tree, "")?;
            let i2f_instr = NhwcInstrType::new_int2float(symidx.clone(), ftmp_type_symidx.clone()).into();
            node_mut!(at cfg_bb in cfg_graph).push_nhwc_instr(i2f_instr, instr_slab)?;
            return Ok(ftmp_type_symidx);
        }
        (Type::I32, Type::I1) => {
            //创建i1类型的变临时量
            let btmp_type_symidx = process_temp_symbol(cfg_graph, symtab, &Type::I1, scope_node, cfg_bb,  instr_slab, symtab_graph,op_et_node,et_tree, "")?;
            let izero_symidx = process_literal(symtab, &"0".to_string(), symtab_graph)?;
            let i2b_instr = NhwcInstrType::new_icmp(btmp_type_symidx.clone(), IcmpPlan::Ne, symidx.clone(), izero_symidx, Type::I32).into();
            node_mut!(at cfg_bb in cfg_graph).push_nhwc_instr(i2b_instr, instr_slab)?;
            return Ok(btmp_type_symidx);
        }
        (Type::F32, Type::I32) => {
            //创建i32类型的临时变量
            let itmp_type_symidx = process_temp_symbol(cfg_graph, symtab, &Type::I32, scope_node, cfg_bb,  instr_slab, symtab_graph,op_et_node,et_tree, "")?;
            let f2i_instr = NhwcInstrType::new_float2int(symidx.clone(), itmp_type_symidx.clone()).into();
            node_mut!(at cfg_bb in cfg_graph).push_nhwc_instr(f2i_instr, instr_slab)?;
            return Ok(itmp_type_symidx);
        }
        (Type::F32, Type::I1) => {
            //创建i1类型临时变量
            let btmp_type_symidx = process_temp_symbol(cfg_graph, symtab, &Type::I1, scope_node, cfg_bb,  instr_slab, symtab_graph,op_et_node,et_tree, "")?;
            let fzero_symidx = process_literal(symtab, &"0.0".to_string(), symtab_graph)?;
            let f2b_instr = NhwcInstrType::new_fcmp(btmp_type_symidx.clone(), FcmpPlan::One, symidx.clone(), fzero_symidx, Type::F32).into();
            node_mut!(at cfg_bb in cfg_graph).push_nhwc_instr(f2b_instr, instr_slab)?;
            return Ok(btmp_type_symidx);
        }
        (Type::I1, Type::I32) => {
            //创建i1类型临时变量
            let itmp_type_symidx = process_temp_symbol(cfg_graph, symtab, &Type::I1, scope_node, cfg_bb,  instr_slab, symtab_graph,op_et_node,et_tree, "")?;            
            let b2i_instr = NhwcInstrType::new_bool2int(symidx.clone(), itmp_type_symidx.clone()).into();
            node_mut!(at cfg_bb in cfg_graph).push_nhwc_instr(b2i_instr, instr_slab)?;
            return Ok(itmp_type_symidx);
        }
        (Type::I1, Type::F32) => {
            //i1转f32分两步，第一步i1转i32，第二步i32转f32
            //第一步
            let itmp_type_symidx = process_temp_symbol(cfg_graph, symtab, &Type::I32, scope_node, cfg_bb,  instr_slab, symtab_graph,op_et_node,et_tree, "")?;
            let b2i_instr = NhwcInstrType::new_bool2int(symidx.clone(), itmp_type_symidx.clone()).into();
            node_mut!(at cfg_bb in cfg_graph).push_nhwc_instr(b2i_instr, instr_slab)?;
            //第二步
            let ftmp_type_symidx = process_temp_symbol(cfg_graph, symtab, &Type::F32, scope_node, cfg_bb,  instr_slab, symtab_graph,op_et_node,et_tree, "")?;
            let i2f_instr = NhwcInstrType::new_int2float(itmp_type_symidx.clone(), ftmp_type_symidx.clone()).into();
            node_mut!(at cfg_bb in cfg_graph).push_nhwc_instr(i2f_instr, instr_slab)?;
            return Ok(ftmp_type_symidx);
        }
        (Type::Ptr64 { ty },Type::I32) => {
            return Ok(symidx.clone())
        }
        (Type::Array { dims, ele_ty },Type::I32) => {
            return Ok(symidx.clone())
        }
        _ => return Err(anyhow!("{:?}=>{:?}该类型不支持强制转化",type_be_transed,type_to_trans_to)),
    }
}
///算数运算符自动类型转换，返回转换后两个操作符的symidx
fn autotrans_arith_type(
    cfg_graph:&mut CfgGraph, symtab:&mut SymTab, l_type:&Type, l_symidx:&SymIdx, r_type:&Type, r_symidx:&SymIdx, scope_node:u32, cfg_bb:u32, instr_slab:&mut InstrSlab<NhwcInstr>,
    symtab_graph:&mut Option<&mut SymTabGraph>,op_et_node:Option<u32>,et_tree:&mut EtTree
) -> Result<(SymIdx, SymIdx)> {
    //adapt函数会去除掉不能进行运算的类型情况
    match (l_type.clone(), r_type.clone()) {
        (Type::I32, Type::F32) => {
            //i32自动转换为f32
            let ftmp_type_symidx = process_temp_symbol(cfg_graph, symtab, &Type::F32, scope_node, cfg_bb,  instr_slab, symtab_graph,op_et_node,et_tree, "")?;
            let i2f_instr = NhwcInstrType::new_int2float(l_symidx.clone(), ftmp_type_symidx.clone()).into();
            node_mut!(at cfg_bb in cfg_graph).push_nhwc_instr(i2f_instr, instr_slab)?;
            return Ok((ftmp_type_symidx, r_symidx.clone()));
        }
        (Type::F32, Type::I32) => {
            //i32转f32
            let ftmp_type_symidx = process_temp_symbol(cfg_graph, symtab,&Type::F32, scope_node, cfg_bb,  instr_slab, symtab_graph,op_et_node,et_tree, "")?;
            let i2f_instr = NhwcInstrType::new_int2float(r_symidx.clone(), ftmp_type_symidx.clone()).into();
            node_mut!(at cfg_bb in cfg_graph).push_nhwc_instr(i2f_instr, instr_slab)?;
            return Ok((l_symidx.clone(), ftmp_type_symidx));
        }
        (Type::I1, Type::I32) => {
            //i1转i32
            let itmp_type_symidx = process_temp_symbol(cfg_graph, symtab, &Type::I32, scope_node, cfg_bb,  instr_slab, symtab_graph,op_et_node,et_tree, "")?;
            let b2i_instr = NhwcInstrType::new_bool2int(l_symidx.clone(), itmp_type_symidx.clone()).into();
            node_mut!(at cfg_bb in cfg_graph).push_nhwc_instr(b2i_instr, instr_slab)?;
            return Ok((itmp_type_symidx, r_symidx.clone()));
        }
        (Type::I32, Type::I1) => {
            //i1转i32
            let itmp_type_symidx = process_temp_symbol(cfg_graph, symtab, &Type::I32, scope_node, cfg_bb,  instr_slab, symtab_graph,op_et_node,et_tree, "")?;
            let b2i_instr = NhwcInstrType::new_bool2int(r_symidx.clone(), itmp_type_symidx.clone()).into();
            node_mut!(at cfg_bb in cfg_graph ).push_nhwc_instr(b2i_instr, instr_slab)?;
            return Ok((l_symidx.clone(), itmp_type_symidx));
        }
        (Type::I1, Type::F32) => {
            //先i1转i32
            let itmp_type_symidx = process_temp_symbol(cfg_graph, symtab, &Type::I32, scope_node, cfg_bb,  instr_slab, symtab_graph,op_et_node,et_tree, "")?;
            let b2i_instr = NhwcInstrType::new_bool2int(l_symidx.clone(), itmp_type_symidx.clone()).into();
            node_mut!(at cfg_bb in cfg_graph ).push_nhwc_instr(b2i_instr, instr_slab)?;
            //再i32转f32
            let ftmp_type_symidx = process_temp_symbol(cfg_graph, symtab, &Type::F32, scope_node, cfg_bb,  instr_slab, symtab_graph,op_et_node,et_tree, "")?;
            let i2f_instr = NhwcInstrType::new_int2float(itmp_type_symidx, ftmp_type_symidx.clone()).into();
            node_mut!(at cfg_bb in cfg_graph ).push_nhwc_instr(i2f_instr, instr_slab)?;
            return Ok((ftmp_type_symidx, r_symidx.clone()));
        }
        (Type::F32, Type::I1) => {
            //i1转i32
            let itmp_type_symidx = process_temp_symbol(cfg_graph, symtab, &Type::I32, scope_node, cfg_bb,  instr_slab, symtab_graph,op_et_node,et_tree, "")?;
            let b2i_instr = NhwcInstrType::new_bool2int(r_symidx.clone(), itmp_type_symidx.clone()).into();
            node_mut!(at cfg_bb in cfg_graph ).push_nhwc_instr(b2i_instr, instr_slab)?;
            //i32转f32
            let ftmp2_type_symidx = process_temp_symbol(cfg_graph, symtab, &Type::F32, scope_node, cfg_bb,  instr_slab, symtab_graph,op_et_node,et_tree, "")?;
            let i2f_instr = NhwcInstrType::new_int2float(itmp_type_symidx, ftmp2_type_symidx.clone()).into();
            node_mut!(at cfg_bb in cfg_graph ).push_nhwc_instr(i2f_instr, instr_slab)?;
            return Ok((l_symidx.clone(), ftmp2_type_symidx));
        }
        (Type::I32, Type::I32) | (Type::F32, Type::F32) | (Type::I1, Type::I1) => {
            //相同不用转换
            return Ok((l_symidx.clone(), r_symidx.clone()));
        }
        _ => return Err(anyhow!("操作数类型不能参与运算 {l_type:?} {r_type:?} {l_symidx:?} {r_symidx:?} et_node:{:?}",op_et_node)),
    }
}
///逻辑运算符自动类型转换，返回转换后的两个操 {l_symidx:?作符的symidx
fn autotrans_logic_type(
    cfg_graph:&mut CfgGraph, symtab:&mut SymTab, l_type:&Type, l_symidx:&SymIdx, r_type:&Type, r_symidx:&SymIdx, scope_node:u32, cfg_node1:u32,cfg_node2:u32, instr_slab:&mut InstrSlab<NhwcInstr>,
    symtab_graph:&mut Option<&mut SymTabGraph>,op_et_node:Option<u32>,et_tree:&mut EtTree
) -> Result<(SymIdx, SymIdx)> {
    //adapt函数会去除掉不能进行运算的类型情况
    match (l_type.clone(), r_type.clone()) {
        (Type::I32, Type::F32) => {
            //i32转i1
            //由于除了i1都要转为i1，这里变量名中ltmp指左操作符转换后的临时symidx，rtmp指右操作符
            //处理左操作数，i32转i1
            let ltmp_type_symidx = process_temp_symbol(cfg_graph, symtab, &Type::I1, scope_node, cfg_node1,  instr_slab, symtab_graph,op_et_node,et_tree, "i32_to_bool")?;
            //转i1相当于和0进行不等比较，这里调用常数处理函数处理0
            let izero_symidx = process_literal(symtab, &"0".to_string(), symtab_graph)?;
            let i2b_instr = NhwcInstrType::new_icmp(ltmp_type_symidx.clone(), IcmpPlan::Ne, l_symidx.clone(), izero_symidx, Type::I1).into();
            node_mut!(at cfg_node1 in cfg_graph ).push_nhwc_instr(i2b_instr, instr_slab)?;
            //处理右操作数，f32转i1
            let rtmp_type_symidx = process_temp_symbol(cfg_graph, symtab, &Type::I1, scope_node, cfg_node2,  instr_slab, symtab_graph,op_et_node,et_tree, "f32_to_bool")?;
            let fzero_symidx = process_literal(symtab, &"0.0".to_string(), symtab_graph)?;
            let f2b_instr = NhwcInstrType::new_fcmp(rtmp_type_symidx.clone(), FcmpPlan::One, r_symidx.clone(), fzero_symidx, Type::F32).into();
            node_mut!(at cfg_node2 in cfg_graph ).push_nhwc_instr(f2b_instr, instr_slab)?;
            return Ok((ltmp_type_symidx, rtmp_type_symidx));
        }
        (Type::F32, Type::I32) => {
            //左操作数f32转i1
            let ltmp_type_symidx = process_temp_symbol(cfg_graph, symtab, &Type::I1, scope_node, cfg_node1,  instr_slab, symtab_graph,op_et_node,et_tree, "f32_to_bool")?;
            let fzero_symidx = process_literal(symtab, &"0.0".to_string(), symtab_graph)?;
            let f2b_instr = NhwcInstrType::new_fcmp(ltmp_type_symidx.clone(), FcmpPlan::One, l_symidx.clone(), fzero_symidx, Type::F32).into();
            node_mut!(at cfg_node1 in cfg_graph ).push_nhwc_instr(f2b_instr, instr_slab)?;
            //右操作数i32转i1
            let rtmp_type_symidx = process_temp_symbol(cfg_graph, symtab, &Type::I1, scope_node, cfg_node2,  instr_slab, symtab_graph,op_et_node,et_tree, "i32_to_bool")?;
            let izero_symidx = process_literal(symtab, &"0".to_string(), symtab_graph)?;
            let i2b_instr = NhwcInstrType::new_icmp(rtmp_type_symidx.clone(), IcmpPlan::Ne, r_symidx.clone(), izero_symidx, Type::I32).into();
            node_mut!(at cfg_node2 in cfg_graph ).push_nhwc_instr(i2b_instr, instr_slab)?;
            return Ok((rtmp_type_symidx, ltmp_type_symidx));
        }
        (Type::I1, Type::I32) => {
            //处理右操作数i32转i1
            let rtmp_type_symidx = process_temp_symbol(cfg_graph, symtab, &Type::I1, scope_node, cfg_node2,  instr_slab, symtab_graph,op_et_node,et_tree, "i32_to_bool")?;
            let izero_symidx = process_literal(symtab, &"0".to_string(), symtab_graph)?;
            let i2b_instr = NhwcInstrType::new_icmp(rtmp_type_symidx.clone(), IcmpPlan::Ne, r_symidx.clone(), izero_symidx, Type::I32).into();
            node_mut!(at cfg_node2 in cfg_graph ).push_nhwc_instr(i2b_instr, instr_slab)?;
            return Ok((l_symidx.clone(), rtmp_type_symidx));
        }
        (Type::I32, Type::I1) => {
            //处理左操作数i32转i1
            let ltmp_type_symidx = process_temp_symbol(cfg_graph, symtab, &Type::I1, scope_node, cfg_node1,  instr_slab, symtab_graph,op_et_node,et_tree, "i32_to_bool")?;
            let izero_symidx = process_literal(symtab, &"0".to_string(), symtab_graph)?;
            let i2b_instr = NhwcInstrType::new_icmp(ltmp_type_symidx.clone(), IcmpPlan::Ne, l_symidx.clone(), izero_symidx, Type::I32).into();
            node_mut!(at cfg_node1 in cfg_graph ).push_nhwc_instr(i2b_instr, instr_slab)?;
            return Ok((ltmp_type_symidx.clone(), r_symidx.clone()));
        }
        (Type::I1, Type::F32) => {
            //处理右操作数f32转i1
            let rtmp_type_symidx = process_temp_symbol(cfg_graph, symtab, &Type::I1, scope_node, cfg_node2,  instr_slab, symtab_graph,op_et_node,et_tree, "f32_to_bool")?;
            let fzero_symidx = process_literal(symtab, &"0.0".to_string(), symtab_graph)?;
            let i2b_instr = NhwcInstrType::new_fcmp(rtmp_type_symidx.clone(), FcmpPlan::One, r_symidx.clone(), fzero_symidx, Type::F32).into();
            node_mut!(at cfg_node2 in cfg_graph ).push_nhwc_instr(i2b_instr, instr_slab)?;
            return Ok((l_symidx.clone(), rtmp_type_symidx.clone()));
        }
        (Type::F32, Type::I1) => {
            //左操作数f32转i1
            let ltmp_type_symidx = process_temp_symbol(cfg_graph, symtab, &Type::I1, scope_node, cfg_node1,  instr_slab, symtab_graph,op_et_node,et_tree, "f32_to_bool")?;
            let fzero_symidx = process_literal(symtab, &"0.0".to_string(), symtab_graph)?;
            let i2b_instr = NhwcInstrType::new_fcmp(ltmp_type_symidx.clone(), FcmpPlan::One, l_symidx.clone(), fzero_symidx, Type::F32).into();
            node_mut!(at cfg_node1 in cfg_graph ).push_nhwc_instr(i2b_instr, instr_slab)?;
            return Ok((ltmp_type_symidx.clone(), r_symidx.clone()));
        }
        (Type::F32, Type::F32) => {
            //左操作数f32转i1
            let ltmp_type_symidx = process_temp_symbol(cfg_graph, symtab, &Type::I1, scope_node, cfg_node1,  instr_slab, symtab_graph,op_et_node,et_tree, "f32_to_bool")?;
            let fzero_symidx = process_literal(symtab, &"0.0".to_string(), symtab_graph)?;
            let lf2b_instr = NhwcInstrType::new_fcmp(ltmp_type_symidx.clone(), FcmpPlan::One, l_symidx.clone(), fzero_symidx.clone(), Type::F32).into();
            node_mut!(at cfg_node1 in cfg_graph ).push_nhwc_instr(lf2b_instr, instr_slab)?;
            //右操作数f32转i1
            let rtmp_type_symidx = process_temp_symbol(cfg_graph, symtab, &Type::I1, scope_node, cfg_node2,  instr_slab, symtab_graph,op_et_node,et_tree, "f32_to_bool")?;
            let rf2b_instr = NhwcInstrType::new_fcmp(rtmp_type_symidx.clone(), FcmpPlan::One, r_symidx.clone(), fzero_symidx.clone(), Type::F32).into();
            node_mut!(at cfg_node2 in cfg_graph ).push_nhwc_instr(rf2b_instr, instr_slab)?;
            return Ok((ltmp_type_symidx, rtmp_type_symidx));
        }
        (Type::I32, Type::I32) => {
            //左操作数i32转i1
            let ltmp_type_symidx = process_temp_symbol(cfg_graph, symtab, &Type::I1, scope_node, cfg_node1,  instr_slab, symtab_graph,op_et_node,et_tree, "i32_to_bool")?;
            let izero_symidx = process_literal(symtab, &"0".to_string(), symtab_graph)?;
            let li2b_instr = NhwcInstrType::new_icmp(ltmp_type_symidx.clone(), IcmpPlan::Ne, l_symidx.clone(), izero_symidx.clone(), Type::I32).into();
            node_mut!(at cfg_node1 in cfg_graph ).push_nhwc_instr(li2b_instr, instr_slab)?;
            //右操作数i32转i1
            let rtmp_type_symidx = process_temp_symbol(cfg_graph, symtab, &Type::I1, scope_node, cfg_node2,  instr_slab, symtab_graph,op_et_node,et_tree, "i32_to_bool")?;
            let ri2b_instr = NhwcInstrType::new_icmp(rtmp_type_symidx.clone(), IcmpPlan::Ne, r_symidx.clone(), izero_symidx.clone(), Type::I32).into();
            node_mut!(at cfg_node2 in cfg_graph ).push_nhwc_instr(ri2b_instr, instr_slab)?;
            return Ok((ltmp_type_symidx, rtmp_type_symidx));
        }
        (Type::I1, Type::I1) => return Ok((l_symidx.clone(), r_symidx.clone())),
        _ => return Err(anyhow!("操作数无法进行逻辑计算")),
    }
}
///处理自增运算符，不分左右,统一返回增加instr和赋值instr
fn process_self_increment(
    ast_tree:&AstTree, cfg_graph:&mut CfgGraph, et_tree:&mut EtTree, scope_tree:&ScopeTree, symtab:&mut SymTab, et_node:u32, scope_node:u32, cfg_bb:u32, instr_slab:&mut InstrSlab<NhwcInstr>,ast2scope:&HashMap<u32, u32>,
    symtab_graph:&mut Option<&mut SymTabGraph>,
) -> Result<(SymIdx, SymIdx)> {
    //取自增运算符下的symidx和type
    let var_symidx = process_et(ast_tree, cfg_graph, et_tree, scope_tree, symtab, et_node, scope_node, cfg_bb,  instr_slab,ast2scope, symtab_graph)?.unwrap();
    let var_type = symtab.get(&var_symidx)?.get_type()?.clone();
    //读取变量的instr
    let tmp_loadvar_symidx = process_temp_symbol(cfg_graph, symtab, &var_type, scope_node, cfg_bb,  instr_slab, symtab_graph,Some(et_node),et_tree, "")?;
    let load_instr = NhwcInstrType::new_assign(tmp_loadvar_symidx.clone(), var_symidx.clone(),var_type.clone()).into();
    node_mut!(at cfg_bb in cfg_graph ).push_nhwc_instr(load_instr, instr_slab)?;
    //自增的instr，以及类型转换
    let tmp_addvar_symidx = process_temp_symbol(cfg_graph, symtab, &var_type, scope_node, cfg_bb,  instr_slab, symtab_graph,Some(et_node),et_tree, "self_incremenet")?;
    match &var_type {
        Type::F32 => {
            let fone_symidx = process_literal(symtab, &"1.0".to_string(), symtab_graph)?;
            let add_instr = NhwcInstrType::new_add(tmp_addvar_symidx.clone(), var_symidx.clone(), fone_symidx, var_type.clone()).into();
            node_mut!(at cfg_bb in cfg_graph ).push_nhwc_instr(add_instr, instr_slab)?;
        }
        Type::I32 => {
            let ione_symidx = process_literal(symtab, &"1".to_string(), symtab_graph)?;
            let add_instr = NhwcInstrType::new_add(tmp_addvar_symidx.clone(), var_symidx.clone(), ione_symidx, var_type.clone()).into();
            node_mut!(at cfg_bb in cfg_graph ).push_nhwc_instr(add_instr, instr_slab)?;
        }
        _ => return Err(anyhow!("自增自减操作数不是数字类型的")),
    }
    //自增后赋值的instr
    let assign_instr = NhwcInstrType::new_assign(var_symidx, tmp_addvar_symidx.clone(),var_type.clone()).into();
    node_mut!(at cfg_bb in cfg_graph ).push_nhwc_instr(assign_instr, instr_slab)?;
    Ok((tmp_addvar_symidx, tmp_loadvar_symidx))
}

///处理自减运算符，不分左右
fn process_self_attennuation(
    ast_tree:&AstTree, cfg_graph:&mut CfgGraph, et_tree:&mut EtTree, scope_tree:&ScopeTree, symtab:&mut SymTab, et_node:u32, scope_node:u32, cfg_bb:u32,  instr_slab:&mut InstrSlab<NhwcInstr>,ast2scope:&HashMap<u32, u32>,
    symtab_graph:&mut Option<&mut SymTabGraph>,
) -> Result<(SymIdx, SymIdx)> {
    //取操作数的symidx和type
    let var_symidx = process_et(ast_tree, cfg_graph, et_tree, scope_tree, symtab, et_node, scope_node, cfg_bb,  instr_slab, ast2scope,symtab_graph)?.unwrap();
    let var_type = symtab.get(&var_symidx)?.get_type()?.clone();
    //读取变量的instr
    let tmp_loadvar_symidx = process_temp_symbol(cfg_graph, symtab, &var_type, scope_node, cfg_bb,  instr_slab, symtab_graph,Some(et_node),et_tree, "")?;
    let load_instr = NhwcInstrType::new_assign(tmp_loadvar_symidx.clone(), var_symidx.clone(),var_type.clone()).into();
    node_mut!(at cfg_bb in cfg_graph ).push_nhwc_instr(load_instr, instr_slab)?;
    //自减的instr
    let tmp_subvar_symidx = process_temp_symbol(cfg_graph, symtab, &var_type.clone(), scope_node, cfg_bb,  instr_slab, symtab_graph,Some(et_node),et_tree, "")?;
    match &var_type {
        Type::F32 => {
            let fone_symidx = process_literal(symtab, &"1.0".to_string(), symtab_graph)?;
            let sub_instr = NhwcInstrType::new_sub(tmp_subvar_symidx.clone(), var_symidx.clone(), fone_symidx, var_type.clone()).into();
            node_mut!(at cfg_bb in cfg_graph ).push_nhwc_instr(sub_instr, instr_slab)?;
        }
        Type::I32 => {
            let ione_symidx = process_literal(symtab, &"1".to_string(), symtab_graph)?;
            let sub_instr = NhwcInstrType::new_sub(tmp_subvar_symidx.clone(), var_symidx.clone(), ione_symidx, var_type.clone()).into();
            node_mut!(at cfg_bb in cfg_graph ).push_nhwc_instr(sub_instr, instr_slab)?;
        }
        _ => {
            panic!("自增自减操作数不是数字类型的");
        }
    }
    //自减后的赋值instr
    let assign_instr = NhwcInstrType::new_assign(var_symidx, tmp_subvar_symidx.clone(),var_type.clone()).into();
    node_mut!(at cfg_bb in cfg_graph ).push_nhwc_instr(assign_instr, instr_slab)?;
    Ok((tmp_subvar_symidx, tmp_loadvar_symidx))
}
///处理操作符，获取下面的两个操作数，按算数操作符进行两个操作数的自动类型转换，返回（结果的临时变量，左操作数，右操作数，临时变量的类型）
fn process_arithop(
    ast_tree:&AstTree, cfg_graph:&mut CfgGraph, et_tree:&mut EtTree, et_node:u32, scope_tree:&ScopeTree, symtab:&mut SymTab, root_et_node:u32, scope_node:u32, cfg_bb:u32, instr_slab:&mut InstrSlab<NhwcInstr>,ast2scope:&HashMap<u32, u32>,
    symtab_graph:&mut Option<&mut SymTabGraph>,
) -> Result<(SymIdx, SymIdx, SymIdx, Type, Type)> {
    let next_nodes = direct_child_nodes!(at root_et_node in et_tree with_predicate {|e|!e.weight().et_edge_type.is_deleted()});
    check_child_nodes(&next_nodes, 2)?;
    //取右操作数symidx和type
    let r_symidx = process_et(ast_tree, cfg_graph, et_tree, scope_tree, symtab, next_nodes[1], scope_node, cfg_bb, instr_slab, ast2scope,symtab_graph)?.unwrap();
    let r_type = symtab.get(&r_symidx)?.get_type()?.clone();

    //取左操作数symidx和type
    let l_symidx = process_et(ast_tree, cfg_graph, et_tree, scope_tree, symtab, next_nodes[0], scope_node, cfg_bb, instr_slab, ast2scope,symtab_graph)?.unwrap();
    let l_type = symtab.get(&l_symidx)?.get_type()?.clone();

    //将左右操作数进行类型自动转换
    let (l_symidx, r_symidx) = autotrans_arith_type(cfg_graph, symtab, &l_type, &l_symidx, &r_type, &r_symidx, scope_node, cfg_bb, instr_slab, symtab_graph,Some(et_node),et_tree)?;
    let var_type = symtab.get(&l_symidx)?.get_type()?.clone();
    let tmp_var_symidx = process_temp_symbol(cfg_graph, symtab,&var_type, scope_node, cfg_bb,  instr_slab, symtab_graph,Some(et_node),et_tree, "arithop")?;


    //在复合操作符如+=这类操作符在类型转换后需要返回左操作数（即变量）的类型
    Ok((tmp_var_symidx, l_symidx, r_symidx, var_type, l_type))
}

fn process_logicop(
    ast_tree:&AstTree, cfg_graph:&mut CfgGraph, et_tree:&mut EtTree, scope_tree:&ScopeTree, symtab:&mut SymTab, et_node:u32, scope_node:u32, cfg_node1:u32,cfg_node2:u32, instr_slab:&mut InstrSlab<NhwcInstr>,ast2scope:&HashMap<u32, u32>,
    symtab_graph:&mut Option<&mut SymTabGraph>,
) -> Result<(SymIdx, SymIdx, SymIdx)> {
    let next_nodes = direct_child_nodes!(at et_node in et_tree with_predicate {|e|!e.weight().et_edge_type.is_deleted()});
    check_child_nodes(&next_nodes, 2)?;
    //取左操作数的symidx和type
    debug_info_red!("process logicaop at et_node:{} to cfg_node:{cfg_node1}",next_nodes[0]);
    let l_symidx = process_et(ast_tree, cfg_graph, et_tree, scope_tree, symtab, next_nodes[0], scope_node, cfg_node1, instr_slab, ast2scope,symtab_graph)?.unwrap();
    let l_type = symtab.get(&l_symidx)?.get_type()?.clone();
    //取右操作数的symidx和type
    debug_info_red!("process logicaop at et_node:{} to cfg_node:{cfg_node2}",next_nodes[1]);
    let r_symidx = process_et(ast_tree, cfg_graph, et_tree, scope_tree, symtab, next_nodes[1], scope_node, cfg_node2, instr_slab, ast2scope,symtab_graph)?.unwrap();
    let r_type = symtab.get(&r_symidx)?.get_type()?.clone();
    //左右操作数自动逻辑类型转换
    let (l_symidx, r_symidx) = autotrans_logic_type(cfg_graph, symtab, &l_type, &l_symidx, &r_type, &r_symidx, scope_node, cfg_node1, cfg_node2, instr_slab, symtab_graph,Some(et_node),et_tree)?;

    // let tmp_var_symidx = process_temp_symbol(cfg_graph, symtab, &Type::I1, scope_node, cfg_node1,  instr_slab, symtab_graph,Some(et_node),et_tree, "logic")?;

    Ok((l_symidx.clone(), l_symidx, r_symidx))
}
///处理比较运算符，先将操作数根据运算符自动转换，根据操作符生成对应instr并返回和临时变量symidx
fn process_cmp_op(
    ast_tree:&AstTree, cfg_graph:&mut CfgGraph, et_tree:&mut EtTree, scope_tree:&ScopeTree, symtab:&mut SymTab, et_node:u32, scope_node:u32, cfg_bb:u32, instr_slab:&mut InstrSlab<NhwcInstr>,cmp_plan:CmpPlan,ast2scope:&HashMap<u32, u32>,
    symtab_graph:&mut Option<&mut SymTabGraph>,
) -> Result<(NhwcInstr,SymIdx)>{
    let next_nodes = direct_child_nodes!(at et_node in et_tree with_predicate {|e|!e.weight().et_edge_type.is_deleted()});
    check_child_nodes(&next_nodes, 2)?;
    //取右操作数symidx和type
    let r_symidx = process_et(ast_tree, cfg_graph, et_tree, scope_tree, symtab, next_nodes[1], scope_node, cfg_bb, instr_slab, ast2scope,symtab_graph)?.unwrap();
    let r_type = symtab.get(&r_symidx)?.get_type()?.clone();

    //取左操作数symidx和type
    let l_symidx = process_et(ast_tree, cfg_graph, et_tree, scope_tree, symtab, next_nodes[0], scope_node, cfg_bb, instr_slab, ast2scope,symtab_graph)?.unwrap();
    let l_type = symtab.get(&l_symidx)?.get_type()?.clone();

    //将左右操作数进行类型自动转换
    let (transed_l_symidx, transed_r_symidx) = autotrans_arith_type(cfg_graph, symtab, &l_type, &l_symidx, &r_type, &r_symidx, scope_node, cfg_bb, instr_slab, symtab_graph,Some(et_node),et_tree)?;
    let tmp_var_symidx = process_temp_symbol(cfg_graph, symtab, &Type::I1, scope_node, cfg_bb,  instr_slab, symtab_graph,Some(et_node),et_tree, "cmp")?;
    //做instr
    assert!(symtab.get(&transed_l_symidx)?.get_type()?.is_f_32() == symtab.get(&transed_r_symidx)?.get_type()?.is_f_32());
    let ty = symtab.get(&transed_l_symidx)?.get_type()?.clone();
    if ty.is_f_32(){
        let fcmp_instr = NhwcInstrType::new_fcmp(tmp_var_symidx.clone(), cmp_plan.to_fcmp_plan(), transed_l_symidx, transed_r_symidx, ty).into();
        Ok((fcmp_instr,tmp_var_symidx))
    }else {
        let icmp_instr = NhwcInstrType::new_icmp(tmp_var_symidx.clone(), cmp_plan.to_icmp_plan(), transed_l_symidx, transed_r_symidx, ty).into();
        Ok((icmp_instr,tmp_var_symidx))
    }
}
///处理调用函数，返回一个是option，some表示返回tmp_symidx（非void返回）为了et处理返回symidx,none（void返回），第二个是push的调用函数的instr，stmt要用到。（好tm臃肿）
fn process_call(
    ast_tree:&AstTree, cfg_graph:&mut CfgGraph, et_tree:&mut EtTree, scope_tree:&ScopeTree, symtab:&mut SymTab, et_node:u32, 
    scope_node:u32, cfg_bb:u32, instr_slab:&mut InstrSlab<NhwcInstr>,ast2scope:&HashMap<u32, u32>,
    symtab_graph:&mut Option<&mut SymTabGraph>
) -> Result<(Option<SymIdx>,usize)> {
    //取函数名和实参
    let func_name_and_args = direct_child_nodes!(at et_node in et_tree with_predicate {|e| !e.weight().et_edge_type.is_deleted()});
    let func_name_et_node = func_name_and_args[0];
    let et_type = &node!(at func_name_et_node in et_tree).et_node_type;
    let func_name_str ;
    match et_type {
        EtNodeType::Symbol { sym_idx:_, ast_node, text:_, decldef_def_or_use } => {
            let ast_node = *ast_node;
            func_name_str = node!(at ast_node in ast_tree).text.clone();
        }
        _ => {
            return Err(anyhow!("et生成错误，call节点下第一个不是函数名"))
        }
    }
    let func_name_symidx = SymIdx::new(0, func_name_str.clone());
    // 给func call节点的field中添加cor symidx信息
    let func_symidx = node_mut!(at cfg_bb in cfg_graph).get_func_cor_symidx()?.clone();
    // 
    symtab.get_mut(&func_symidx)?.get_mut_func_call_vec()?.push(func_name_symidx.clone());

    // 实参
    let mut para_symidxs = vec![];
    for &para_et_node in func_name_and_args[1..].iter() {
        let para_symidx = process_et(ast_tree, cfg_graph, et_tree, scope_tree, symtab, para_et_node, scope_node, cfg_bb, instr_slab, ast2scope,symtab_graph)?.unwrap();
        debug_info_red!("process_et to be {:?} in call ",para_symidx);
        let para_symidx = match &symtab.get(&para_symidx)?.get_type()?{
            Type::Array { dims, ele_ty } => {
                let ty = symtab.get(&para_symidx)?.get_type()?.clone();
                let temp_symidx = process_temp_symbol(cfg_graph, symtab, &ty.arr2ptr()?, scope_node, cfg_bb, instr_slab, symtab_graph, None, et_tree, "array_ele_ptr")?;
                let instr_struct = NhwcInstrType::new_get_element_ptr(temp_symidx.clone()
                    ,para_symidx,ty,vec![]
                ).into();
                let _getelementptr_instr = node_mut!(at cfg_bb in cfg_graph ).push_nhwc_instr(instr_struct, instr_slab)?;
                temp_symidx
            },
            _ => para_symidx,
        };
        para_symidxs.push(para_symidx);
    }
    let ret_type = if let Type::Fn { arg_syms, ret_sym } = symtab.get(&func_name_symidx)?.get_type()?.clone(){
        //检查形参和实参是否一致
        if para_symidxs.len() == arg_syms.len(){
            for arg_idx in 0..arg_syms.len(){
                let type_to_trans_to = symtab.get(&arg_syms[arg_idx])?.get_type()?.clone();
                let type_be_transed = symtab.get(&para_symidxs[arg_idx])?.get_type()?.clone();
                let transed_symidx = force_trans_type(cfg_graph, symtab, &type_to_trans_to, &type_be_transed, &para_symidxs[arg_idx],scope_node, cfg_bb, instr_slab, symtab_graph, Some(et_node), et_tree)?;
                *para_symidxs.get_mut(arg_idx).unwrap() = transed_symidx; 
            }
        }else{
            return Err(anyhow!("传入实参与函数形参数量不符"))
        }
        symtab.get(&ret_sym)?.get_type()?.clone()
    }else{
        return Err(anyhow!("调用对象不是函数类型"))
    };
    if let Type::Void = ret_type{
        let call_instr = NhwcInstrType::new_func_call(None, func_name_symidx, para_symidxs, ret_type).into();
        Ok((None,node_mut!(at cfg_bb in cfg_graph ).push_nhwc_instr(call_instr, instr_slab)?))
    }else{
        let tmp_symidx = process_temp_symbol(cfg_graph, symtab, &ret_type, scope_node, cfg_bb,  instr_slab, symtab_graph,Some(et_node),et_tree, format!("ret_of_{}",func_name_str).as_str())?;
        let call_instr = NhwcInstrType::new_func_call(Some(tmp_symidx.clone()), func_name_symidx, para_symidxs, ret_type).into();
        Ok((Some(tmp_symidx),node_mut!(at cfg_bb in cfg_graph ).push_nhwc_instr(call_instr, instr_slab)?))
    }
}
static mut a:i32 = 5;

fn process_et(
    ast_tree:&AstTree, cfg_graph:&mut CfgGraph, et_tree:&mut EtTree, scope_tree:&ScopeTree, symtab:&mut SymTab, et_node:u32, scope_node:u32, cfg_node:u32, instr_slab:&mut InstrSlab<NhwcInstr>,ast2scope:&HashMap<u32, u32>,
    symtab_graph:&mut Option<&mut SymTabGraph>,
) -> Result<Option<SymIdx>> {
    debug_info_red!("process_et et_node {} ",et_node );
    // if et_node == 429 {
    //     unsafe {
    //         a -= 1;
    //         if a< 0{
    //             remove_isolate_nodes_from_dfs(et_tree, direct_parent_node!(at et_node in et_tree));
    //             return Err(anyhow!(" process_et meet 429"));
    //         }
    //     }
    // }
    // generate_png_by_graph(et_tree, "debug_et".to_string(), &[Config::NodeIndexLabel]);
    if node!(at et_node in et_tree).calculated_symidx.is_none(){
        let et_node_ty = &node!(at et_node in et_tree).et_node_type.clone();
        let op_symidx = match &et_node_ty {
            EtNodeType::Operator { op, ast_node, text: _, op_symidx } => {
                match op {
                    super::et_node::ExprOp::Mul => {
                        if let Some(_) = direct_child_node!(at et_node in et_tree ret_option) {
                            let (tmp_var_symidx, l_symidx, r_symidx, var_type, _) =
                                process_arithop(ast_tree, cfg_graph, et_tree,et_node, scope_tree, symtab, et_node, scope_node, cfg_node, instr_slab, ast2scope,symtab_graph)?;
                            let mul_instr = NhwcInstrType::new_mul(tmp_var_symidx.clone(), l_symidx, r_symidx, var_type).into();
                            node_mut!(at cfg_node in cfg_graph ).push_nhwc_instr(mul_instr, instr_slab)?;
                            Some(tmp_var_symidx)
                        } else{
                            panic!("操作符{}下缺少符号", et_node);
                        }
                    }
                    super::et_node::ExprOp::Add => {
                        if let Some(_) = direct_child_node!(at et_node in et_tree ret_option) {
                            let (tmp_var_symidx, l_symidx, r_symidx, var_type, _) =
                                process_arithop(ast_tree, cfg_graph, et_tree, et_node,scope_tree, symtab, et_node, scope_node, cfg_node, instr_slab, ast2scope,symtab_graph)?;

                            let add_instr = NhwcInstrType::new_add(tmp_var_symidx.clone(), l_symidx, r_symidx, var_type).into();
                            node_mut!(at cfg_node in cfg_graph ).push_nhwc_instr(add_instr, instr_slab)?;

                            Some(tmp_var_symidx)
                        } else {
                            return Err(anyhow!("操作符{}下缺少符号", et_node));
                        }
                    }
                    super::et_node::ExprOp::Sub => {
                        if let Some(_) = direct_child_node!(at et_node in et_tree ret_option) {
                            let (tmp_var_symidx, l_symidx, r_symidx, var_type, _) =
                                process_arithop(ast_tree, cfg_graph, et_tree,et_node, scope_tree, symtab, et_node, scope_node, cfg_node, instr_slab, ast2scope,symtab_graph)?;
                            let sub_instr = NhwcInstrType::new_sub(tmp_var_symidx.clone(), l_symidx, r_symidx, var_type).into();
                            node_mut!(at cfg_node in cfg_graph ).push_nhwc_instr(sub_instr, instr_slab)?;

                            Some(tmp_var_symidx)
                        } else {
                            return Err(anyhow!("操作符{}下缺少符号", et_node));
                        }
                    }
                    super::et_node::ExprOp::Div => {
                        if let Some(_) = direct_child_node!(at et_node in et_tree ret_option) {
                            let (tmp_var_symidx, l_symidx, r_symidx, var_type, _) =
                                process_arithop(ast_tree, cfg_graph, et_tree,et_node, scope_tree, symtab, et_node, scope_node, cfg_node, instr_slab, ast2scope,symtab_graph)?;
                            let div_instr = NhwcInstrType::new_div(tmp_var_symidx.clone(), l_symidx, r_symidx, var_type).into();
                            node_mut!(at cfg_node in cfg_graph ).push_nhwc_instr(div_instr, instr_slab)?;

                            Some(tmp_var_symidx)
                        } else {
                            return Err(anyhow!("操作符{}下缺少符号", et_node));
                        }
                    }
                    super::et_node::ExprOp::Mod => {
                        if let Some(_) = direct_child_node!(at et_node in et_tree ret_option) {
                            let (tmp_var_symidx, l_symidx, r_symidx, var_type, _) =
                                process_arithop(ast_tree, cfg_graph, et_tree,et_node, scope_tree, symtab, et_node, scope_node, cfg_node, instr_slab,ast2scope, symtab_graph)?;

                            let mod_instr = NhwcInstrType::new_mod(tmp_var_symidx.clone(), l_symidx, r_symidx, var_type).into();
                            node_mut!(at cfg_node in cfg_graph ).push_nhwc_instr(mod_instr, instr_slab)?;

                            Some(tmp_var_symidx)
                        } else {
                            return Err(anyhow!("操作符{}下缺少符号", et_node));
                        }
                    }
                    //逻辑运算符
                    super::et_node::ExprOp::LogicalOr | super::et_node::ExprOp::LogicalAnd => {
                        if let Some(_) = direct_child_node!(at et_node in et_tree ret_option) {
                            let new_br_node = process_short_logic(cfg_node,cfg_graph,op)?;
                            let (tmp_var_symidx, l_symidx, r_symidx) = process_logicop(ast_tree, cfg_graph, et_tree, scope_tree, symtab, et_node, scope_node, cfg_node,new_br_node, instr_slab,ast2scope, symtab_graph)?;

                            //  = NhwcInstrType::new_logic_and(tmp_var_symidx.clone(), l_symidx, r_symidx, Type::I1).into();
                            let p_cfg_true_node = direct_child_node!(at cfg_node in cfg_graph with_predicate {|e| e.weight().cfg_edge_type.is_if_true()});
                            let p_cfg_false_node = direct_child_node!(at cfg_node in cfg_graph with_predicate {|e| e.weight().cfg_edge_type.is_if_false()});
                            let p_label_true_symidx = find_or_new_label_to_cfg_node(p_cfg_true_node,scope_node+et_node, "branch_short_circuit_p_true".to_string(), symtab,cfg_graph,instr_slab)?;
                            let p_label_false_symidx = find_or_new_label_to_cfg_node(p_cfg_false_node,scope_node+et_node, "branch_short_circuit_p_false".to_string(), symtab,cfg_graph,instr_slab)?;

                            let c_cfg_true_node = direct_child_node!(at cfg_node in cfg_graph with_predicate {|e| e.weight().cfg_edge_type.is_if_true()});
                            let c_cfg_false_node = direct_child_node!(at cfg_node in cfg_graph with_predicate {|e| e.weight().cfg_edge_type.is_if_false()});
                            let c_label_true_symidx = find_or_new_label_to_cfg_node(c_cfg_true_node,scope_node+et_node, "branch_short_circuit_c_true".to_string(), symtab,cfg_graph,instr_slab)?;
                            let c_label_false_symidx = find_or_new_label_to_cfg_node(c_cfg_false_node,scope_node+et_node, "branch_short_circuit_c_false".to_string(), symtab,cfg_graph,instr_slab)?;

                            let logic_a_br_instr = NhwcInstrType::new_br(l_symidx,p_label_true_symidx,p_label_false_symidx).into();
                            node_mut!(at cfg_node in cfg_graph ).push_nhwc_instr(logic_a_br_instr, instr_slab)?;
                            let logic_b_br_instr = NhwcInstrType::new_br(r_symidx,c_label_true_symidx,c_label_false_symidx).into();
                            node_mut!(at new_br_node in cfg_graph ).push_nhwc_instr(logic_b_br_instr, instr_slab)?;

                            Some(tmp_var_symidx)
                        } else {
                            return Err(anyhow!("操作符{}下缺少符号", et_node));
                        }
                    }
                    super::et_node::ExprOp::LogicalNot => {
                        if let Some(next_node) = direct_child_node!(at et_node in et_tree ret_option) {
                            //取操作数的symidx和type
                            let symbol_symidx = process_et(ast_tree, cfg_graph, et_tree, scope_tree, symtab, next_node, scope_node, cfg_node, instr_slab, ast2scope,symtab_graph)?.unwrap();
                            let symbol_type = symtab.get(&symbol_symidx)?.get_type()?.clone();

                            //将数字类型操作数转换为bool类型，bool类型不需要转换
                            let num2bool_tmp_symidx = process_temp_symbol(cfg_graph, symtab, &Type::I1, scope_node, cfg_node,  instr_slab, symtab_graph,Some(et_node),et_tree, "booltrans")?;
                            match symbol_type {
                                Type::F32 => {
                                    let fzero_symidx = process_literal(symtab, &"0.0".to_string(), symtab_graph)?;
                                    let f2b_instr = NhwcInstrType::new_fcmp(num2bool_tmp_symidx.clone(), FcmpPlan::One, symbol_symidx, fzero_symidx, Type::F32).into();
                                    node_mut!(at cfg_node in cfg_graph ).push_nhwc_instr(f2b_instr, instr_slab)?;
                                }
                                Type::I32 => {
                                    let izero_symidx = process_literal(symtab, &"0".to_string(), symtab_graph)?;
                                    let i2b_instr = NhwcInstrType::new_icmp(num2bool_tmp_symidx.clone(), IcmpPlan::Ne, symbol_symidx, izero_symidx, Type::I32).into();
                                    node_mut!(at cfg_node in cfg_graph ).push_nhwc_instr(i2b_instr, instr_slab)?;
                                }
                                Type::I1 => {
                                    let izero_symidx = process_literal(symtab, &"0".to_string(), symtab_graph)?;
                                    let i2b_instr = NhwcInstrType::new_icmp(num2bool_tmp_symidx.clone(), IcmpPlan::Ne, symbol_symidx, izero_symidx, Type::I1).into();
                                    node_mut!(at cfg_node in cfg_graph ).push_nhwc_instr(i2b_instr, instr_slab)?;
                                }
                                _ => return Err(anyhow!("类型{:?}不能进行逻辑运算", symbol_type)),
                            }
                            let tmp_var_symidx = process_temp_symbol(cfg_graph, symtab, &Type::I1, scope_node,cfg_node,  instr_slab, symtab_graph,Some(et_node),et_tree, "logicnot")?;
                            let logicnot_instr = NhwcInstrType::new_logic_not(tmp_var_symidx.clone(), num2bool_tmp_symidx, Type::I1).into();
                            node_mut!(at cfg_node in cfg_graph ).push_nhwc_instr(logicnot_instr, instr_slab)?;

                            Some(tmp_var_symidx)
                        } else {
                            return Err(anyhow!("操作符{}下缺少符号", et_node));
                        }
                    }
                    //位运算符
                    super::et_node::ExprOp::BitwiseOr => todo!(),
                    super::et_node::ExprOp::BitwiseAnd => todo!(),
                    super::et_node::ExprOp::BitwiseXor => todo!(),
                    super::et_node::ExprOp::BitwiseNot => todo!(),
                    super::et_node::ExprOp::LShift => todo!(),
                    super::et_node::ExprOp::RShift => todo!(),
                    super::et_node::ExprOp::DivAssign => todo!(),
                    super::et_node::ExprOp::MulAssign => todo!(),
                    super::et_node::ExprOp::PlusAssign => todo!(),
                    super::et_node::ExprOp::MinusAssign => todo!(),
                    super::et_node::ExprOp::Cast => return Err(anyhow!("unsupported cast operator at et_node {}",et_node)),
                    //比较运算符
                    super::et_node::ExprOp::Eq => {
                        let (eq_instr,eq_tmp_symidx) = process_cmp_op(ast_tree, cfg_graph, et_tree, scope_tree, symtab, et_node,scope_node, cfg_node, instr_slab, CmpPlan::Eq,ast2scope,symtab_graph)?;
                        node_mut!(at cfg_node in cfg_graph ).push_nhwc_instr(eq_instr, instr_slab)?;
                        Some(eq_tmp_symidx)
                    }
                    super::et_node::ExprOp::NEq => {
                        let (ne_instr,ne_tmp_symidx) = process_cmp_op(ast_tree, cfg_graph, et_tree, scope_tree, symtab, et_node, scope_node, cfg_node,instr_slab, CmpPlan::Ne,ast2scope,symtab_graph)?;
                        node_mut!(at cfg_node in cfg_graph ).push_nhwc_instr(ne_instr, instr_slab)?;
                        Some(ne_tmp_symidx)
                    }
                    super::et_node::ExprOp::Less => {
                        let (slt_instr,slt_tmp_symidx) = process_cmp_op(ast_tree, cfg_graph, et_tree, scope_tree, symtab, et_node, scope_node, cfg_node,instr_slab, CmpPlan::Lt,ast2scope,symtab_graph)?;
                        node_mut!(at cfg_node in cfg_graph ).push_nhwc_instr(slt_instr, instr_slab)?;
                        Some(slt_tmp_symidx)
                    }
                    super::et_node::ExprOp::Greater => {
                        let (sgt_instr,sgt_tmp_symidx) = process_cmp_op(ast_tree, cfg_graph, et_tree, scope_tree, symtab, et_node, scope_node, cfg_node,instr_slab, CmpPlan::Gt,ast2scope,symtab_graph)?;
                        node_mut!(at cfg_node in cfg_graph ).push_nhwc_instr(sgt_instr, instr_slab)?;
                        Some(sgt_tmp_symidx)
                    }
                    super::et_node::ExprOp::LEq => {
                        let (sle_instr,sle_tmp_symidx) = process_cmp_op(ast_tree, cfg_graph, et_tree, scope_tree, symtab, et_node, scope_node, cfg_node,instr_slab, CmpPlan::Le,ast2scope,symtab_graph)?;
                        node_mut!(at cfg_node in cfg_graph ).push_nhwc_instr(sle_instr, instr_slab)?;
                        Some(sle_tmp_symidx)
                    }
                    super::et_node::ExprOp::GEq => {
                        let (sge_instr,sge_tmp_symidx) = process_cmp_op(ast_tree, cfg_graph, et_tree, scope_tree, symtab, et_node, scope_node, cfg_node, instr_slab, CmpPlan::Ge,ast2scope,symtab_graph)?;
                        node_mut!(at cfg_node in cfg_graph ).push_nhwc_instr(sge_instr, instr_slab)?;
                        Some(sge_tmp_symidx)
                    }
                    //调用函数
                    super::et_node::ExprOp::Call => {
                        if let (Some(tmp_symidx),_) = process_call(ast_tree, cfg_graph, et_tree, scope_tree, symtab, et_node, scope_node, cfg_node, instr_slab, ast2scope,symtab_graph)?{
                            Some(tmp_symidx)
                        }
                        //如果函数没有临时变量接收返回值，说明返回的是void类型，那么说明这个是个单支stmt（就不会在这里处理），或者错误将void返回值赋给一个变量（应该报错）。
                        else{
                            None
                        }
                    }
                    //正负号
                    super::et_node::ExprOp::Negative => {
                        if let Some(abs_symbol) = direct_child_node!(at et_node in et_tree ret_option){
                            if let Some(symbol_symidx) = process_et(ast_tree, cfg_graph, et_tree, scope_tree, symtab, abs_symbol, scope_node, cfg_node, instr_slab, ast2scope,symtab_graph)?{
                                let symbol_type = symtab.get(&symbol_symidx)?.get_type()?.clone();
                                let neg_tmp_symidx = process_temp_symbol(cfg_graph, symtab, &symbol_type, scope_node, cfg_node, instr_slab, symtab_graph, Some(et_node), et_tree, "")?;
                                let zero_symidx = 
                                match symbol_type{
                                    Type::I32 => {
                                        process_literal(symtab, &"0".to_string(), symtab_graph)?
                                    },
                                    Type::F32 => {
                                        process_literal(symtab, &"0.0".to_string(), symtab_graph)?
                                    },
                                    Type::I1 => {
                                        process_literal(symtab, &"0".to_string(), symtab_graph)?
                                    },
                                    _ =>{
                                        return Err(anyhow!("错误的操作数类型 at et_node {}",et_node));
                                    }
                                };
                                let neg_instr:NhwcInstr = NhwcInstrType::new_sub(neg_tmp_symidx.clone(), zero_symidx, symbol_symidx, symbol_type).into();
                                node_mut!(at cfg_node in cfg_graph ).push_nhwc_instr(neg_instr, instr_slab)?;
                                Some(neg_tmp_symidx)
                            }else{
                                return Err(anyhow!("操作符{}下缺少符号", et_node));
                            }
                        }else{
                            return Err(anyhow!("操作符{}下缺少符号", et_node));
                        }
                    },
                    super::et_node::ExprOp::Positive => {
                        if let Some(abs_symbol) = direct_child_node!(at et_node in et_tree ret_option){
                            if let Some(symbol_symidx) = process_et(ast_tree, cfg_graph, et_tree, scope_tree, symtab, abs_symbol, scope_node, cfg_node, instr_slab, ast2scope,symtab_graph)?{
                                Some(symbol_symidx)
                            }else{
                                return Err(anyhow!("操作符{}下缺少符号", et_node));
                            }
                        }else{
                            return Err(anyhow!("操作符{}下缺少符号", et_node));
                        }
                    },
                    //引用与解引用
                    super::et_node::ExprOp::AddrOf => todo!(),
                    super::et_node::ExprOp::Deref => {return Err(anyhow!("find deref at {:?}",et_node))},
                    super::et_node::ExprOp::DotMember => todo!(),
                    super::et_node::ExprOp::ArrowMember => todo!(),
                    //单目运算符
                    super::et_node::ExprOp::LPlusPlus => {
                        if let Some(symbol_node) = direct_child_node!(at et_node in et_tree ret_option) {
                            let (tmp_addvar_symidx, _) =
                                process_self_increment(ast_tree, cfg_graph, et_tree, scope_tree, symtab, symbol_node, scope_node, cfg_node, instr_slab, ast2scope,symtab_graph)?;
                            Some(tmp_addvar_symidx)
                        } else {
                            return Err(anyhow!("操作符{}下缺少符号", et_node));
                        }
                    }
                    super::et_node::ExprOp::RPlusPlus => {
                        if let Some(symbol_node) = direct_child_node!(at et_node in et_tree ret_option) {
                            let (_, tmp_loadvar_symidx) =
                                process_self_increment(ast_tree, cfg_graph, et_tree, scope_tree, symtab, symbol_node, scope_node, cfg_node, instr_slab, ast2scope,symtab_graph)?;
                            Some(tmp_loadvar_symidx)
                        } else {
                            return Err(anyhow!("操作符{}下缺少符号", et_node));
                        }
                    }
                    super::et_node::ExprOp::LMinusMinus => {
                        if let Some(symbol_node) = direct_child_node!(at et_node in et_tree ret_option) {
                            let (tmp_subvar_symidx, _) =
                                process_self_attennuation(ast_tree, cfg_graph, et_tree, scope_tree, symtab, symbol_node, scope_node, cfg_node, instr_slab, ast2scope,symtab_graph)?;
                            Some(tmp_subvar_symidx)
                        } else {
                            return Err(anyhow!("操作符{}下缺少符号", et_node));
                        }
                    }
                    super::et_node::ExprOp::RMinusMinus => {
                        if let Some(symbol_node) = direct_child_node!(at et_node in et_tree ret_option) {
                            let (_, tmp_loadvar_symidx) =
                                process_self_attennuation(ast_tree, cfg_graph, et_tree, scope_tree, symtab, symbol_node, scope_node, cfg_node, instr_slab, ast2scope,symtab_graph)?;
                            Some(tmp_loadvar_symidx)
                        } else {
                            return Err(anyhow!("操作符{}下缺少符号", et_node));
                        }
                    }
                    super::et_node::ExprOp::ArrayIndex => {
                        // debug_info_green!("cur array idx {}",et_node);
                        let et_children = direct_child_nodes!(at et_node in et_tree);
                        let et_l_child = et_children[0];
                        let l_child_dims = if let Some(&et_r_child) = et_children.get(1){
                            // 从右子节点获取 index 符号信息
                            let idx_symidx = process_et(ast_tree, cfg_graph, et_tree, scope_tree, symtab, et_r_child, scope_node, cfg_node, instr_slab, ast2scope,symtab_graph)?.unwrap();
                            let l_child_dims = if node!(at et_node in et_tree).has_dims(){ let mut dims = node!(at et_node in et_tree).get_dims()?.clone(); dims.insert(0,Some(idx_symidx)); dims }else{
                                vec![Some(idx_symidx)]
                            };
                            node_mut!(at et_l_child in et_tree).add_dims(l_child_dims.clone());
                            l_child_dims
                        }else{
                            let l_child_dims = if node!(at et_node in et_tree).has_dims(){ let mut dims = node!(at et_node in et_tree).get_dims()?.clone(); dims.insert(0,None); dims }else{
                                vec![None]
                            };
                            node_mut!(at et_l_child in et_tree).add_dims(l_child_dims.clone());
                            l_child_dims
                        };
                        // 首先查看当前 et_node 有没有 dims 

                        // debug_info_blue!("the current et_node is {}",et_node);

                        //通过 process_et 递归至下一层 根据 declordef 有不同的可能返回值 declare 可能返回指针  
                        let array_symidx = process_et(ast_tree, cfg_graph, et_tree, scope_tree, symtab, et_l_child, scope_node, cfg_node, instr_slab, ast2scope,symtab_graph)?.unwrap();
                        debug_info_red!("arr ptr {:?}",array_symidx);
                        match &node!(at et_l_child in et_tree).et_node_type {
                            EtNodeType::Symbol { sym_idx: _, ast_node: _, text: _, decldef_def_or_use:DeclOrDefOrUse::Def } => {
                                // 在最接近 symbol 的一层 array_index 插入 getelementptr 语句
                                let mut l_child_type = node!(at et_l_child in et_tree).get_type()?.clone();
                                debug_info_blue!("left child type {:?}",l_child_type);
                                l_child_type.pop_dim()?;
                                debug_info_blue!("poped left child type {:?} at et_node {}",l_child_type,et_node);
                                node_mut!(at et_node in et_tree).add_type(l_child_type.clone());

                                let mut infered_ty = l_child_type.clone();
                                debug_info_green!("get infered_ty {:?}",infered_ty);
                                for _ in 0..node_mut!(at et_l_child in et_tree).get_dims()?.len()-1{
                                    infered_ty.pop_dim()?;
                                    debug_info_green!("pop to : {:?} at {et_node}",infered_ty);
                                }

                                node_mut!(at et_node in et_tree).add_type(infered_ty.clone());
                                debug_info_green!("all pops finish : {:?} at {et_node}",infered_ty);
                                let array_ty = symtab.get(&array_symidx)?.get_type()?.clone();
                                debug_info_red!("ty:{:?}",array_ty);
                                // let ele_ty = match &array_ty{
                                //     Type::Array { dims: _, ele_ty } => {
                                //         *ele_ty.clone()
                                //     },
                                //     Type::Ptr64 { ty } => {
                                //         ty.get_ele_ty()
                                //     }
                                //     _ => {return Err(anyhow!("在 [] 符号左边的 不是一个array 或 ptr et_node:{}",et_node))}
                                // };

                                node_mut!(at et_node in et_tree).add_type(infered_ty.clone());
                                debug_info_green!("all pops finish : {:?} at {et_node}",infered_ty);
                                let temp_ptr_symidx = process_temp_symbol(cfg_graph, symtab, &infered_ty.to_ref_ptr_type()?, scope_node, cfg_node,  instr_slab, symtab_graph, Some(et_node), et_tree,"index_ptr")?;
                                debug_info_red!("temp ptr_syidx is {:?}",temp_ptr_symidx);
                                let get_ele_ptr_instr_struct = NhwcInstrType::new_get_element_ptr(temp_ptr_symidx.clone(), array_symidx.clone(), array_ty, l_child_dims).into();
                                node_mut!(at cfg_node in cfg_graph ).push_nhwc_instr(get_ele_ptr_instr_struct, instr_slab)?;

                                symtab.get_mut(&temp_ptr_symidx)?.add_pointed_symidx(array_symidx);

                                Some(temp_ptr_symidx)
                            },
                            EtNodeType::Symbol { sym_idx: _, ast_node: _, text: _, decldef_def_or_use:DeclOrDefOrUse::Use } => {
                                // 在最接近 symbol 的一层 array_index 插入 getelementptr 语句
                                let array_ty = {let ty = symtab.get(&array_symidx)?.get_type()?.clone();
                                    if ty.is_ptr_64(){
                                        ty.ptr2arr()?
                                    }else {
                                        ty
                                    }
                                };
                                // debug_info_blue!("array {:?} type is {:?}", array_symidx,array_ty);
                                // 可删此段
                                let l_child_type = node!(at et_l_child in et_tree).get_type()?.clone();
                                // debug_info_blue!("left child type {:?}",l_child_type);
                                // debug_info_blue!("poped left child type {:?}",l_child_type);

                                // such as  a[3][2] (use) where a is a 2 dim i32 array , infer to be i32 by pop dims according to the idx dims
                                let mut infered_ty = l_child_type.clone();
                                debug_info_green!("get infered_ty {:?} at ast",infered_ty);
                                for _ in 0..node_mut!(at et_l_child in et_tree).get_dims()?.len(){
                                    infered_ty.pop_dim()?;
                                    debug_info_green!("pop to : {:?} at {et_node}",infered_ty);
                                }
                                node_mut!(at et_node in et_tree).add_type(infered_ty.clone());
                                debug_info_green!("all pops finish : {:?} at {et_node}",infered_ty);

                                let temp_ptr_symidx = process_temp_symbol(cfg_graph, symtab, &infered_ty.to_ref_ptr_type()?, scope_node, cfg_node,  instr_slab, symtab_graph, Some(et_node), et_tree,"array_ptr")?;
                                let get_ele_ptr_instr_struct = NhwcInstrType::new_get_element_ptr(temp_ptr_symidx.clone(), array_symidx.clone(), array_ty, l_child_dims).into();
                                node_mut!(at cfg_node in cfg_graph ).push_nhwc_instr(get_ele_ptr_instr_struct, instr_slab)?;

                                debug_info_red!("temp ptr_syidx is {:?} while array_symidx is {:?}",temp_ptr_symidx,array_symidx);
                                symtab.get_mut(&temp_ptr_symidx)?.add_pointed_symidx(array_symidx);

                                // 这里要分情况，如果不是寻求变量而是寻求它的某个维度的指针，就不能用这个，只有索引维度恰好等于数组维度的时候才需要用load 
                                if !infered_ty.is_array() && !infered_ty.is_ptr_64(){
                                    let temp_symidx = process_temp_symbol(cfg_graph, symtab, &infered_ty, scope_node, cfg_node,  instr_slab, symtab_graph, Some(et_node), et_tree,"array_ele")?;
                                    let load_ele_instr_struct = NhwcInstrType::new_load(temp_symidx.clone(), temp_ptr_symidx.clone(), infered_ty.to_ref_ptr_type()?).into();
                                    node_mut!(at cfg_node in cfg_graph ).push_nhwc_instr(load_ele_instr_struct, instr_slab)?;
                                    Some(temp_symidx)
                                }else {
                                    Some(temp_ptr_symidx)
                                }
                                
                            },
                            EtNodeType::Symbol { sym_idx: _, ast_node: _, text: _, decldef_def_or_use:DeclOrDefOrUse::DeclDef { type_ast_node: _, is_const } } => {
                                // 可删此段
                                let l_child_type = node!(at et_l_child in et_tree).get_type()?.clone();
                                // debug_info_blue!("left child type {:?}",l_child_type);
                                // debug_info_blue!("poped left child type {:?}",l_child_type);
                                node_mut!(at et_node in et_tree).add_type(l_child_type);

                                let array_ty = symtab.get(&array_symidx)?.get_type()?.clone();
                                // 非temp 变量需要手动 new_var
                                let defvar_instr_struct = NhwcInstrType::new_def_var(array_ty, array_symidx.clone(), None).into();
                                node_mut!(at cfg_node in cfg_graph ).push_nhwc_instr(defvar_instr_struct, instr_slab)?;
                                Some(array_symidx)
                            },
                            _ => {
                                node_mut!(at et_node in et_tree).add_type(symtab.get(&array_symidx)?.get_type()?.clone());
                                Some(array_symidx)
                            }
                        }
                    },
                    super::et_node::ExprOp::ArrayWrapper => {
                        // 遇到arraywrapper后，就不会由 process_et 递归处理了
                        let mut array_ele_map = ArrayEleMap::new();
                        // 这里假定了et_node 父亲一定是 assign 并且左子节点一定有等号
                        let et_assign_node = direct_parent_node!(at et_node in et_tree);
                        let array_ty = node!(at et_assign_node in et_tree).get_type()?.clone();
                        match &array_ty{
                            Type::Array { dims, ele_ty } => {
                                // debug_info_red!("{:?}",dims);
                                
                                // because symidx maybe const symbol so you should match the parsing error 
                                let mut reversed_remained_dims = vec![];
                                let mut has_uninitialized_dims = false;
                                for op_symidx in dims{
                                    let symidx = match op_symidx.as_ref(){
                                        Some(symidx) => {
                                            symidx
                                        },
                                        None => {
                                            has_uninitialized_dims = true;
                                            break;
                                        },
                                    };
                                    let idx:usize = match symidx.symbol_name.parse(){
                                        std::result::Result::Ok(idx) => {
                                            idx
                                        },
                                        Err(_) => {
                                            symtab.get(symidx)?.get_const_symidx()?.symbol_name.parse().unwrap()
                                        },
                                    };
                                    reversed_remained_dims.push(idx);
                                }
                                if !has_uninitialized_dims{
                                    reversed_remained_dims.reverse();

                                    // add values to value_map according to initializer
                                    array_initialize( et_tree, &mut array_ele_map, &ele_ty, &mut reversed_remained_dims, &mut 0, ast_tree, cfg_graph, scope_tree, symtab, et_node, scope_node, cfg_node, instr_slab, ast2scope,symtab_graph)?;
                                    debug_info_red!("{:?}",array_ele_map);
                                    let initializer_symidx = process_literal(symtab, &format!("{{{:?}}} ", array_ele_map), symtab_graph)?;
                                    symtab.get_mut(&initializer_symidx)?.add_value(Value::new_array(array_ele_map, dims.clone().into_iter().map(|x| x.unwrap()).collect_vec(), *ele_ty.clone()));
                                    symtab.get_mut(&initializer_symidx)?.add_type(array_ty);
                                    Some(initializer_symidx)
                                }else {
                                    return Err(anyhow!("has_uninitialized dims when initializing eles: {:?} array {:?}",array_ele_map,array_ty));
                                }
                            },
                            _ => {
                                return Err(anyhow!("数组初始化的左侧不是数组类型"))
                            }
                        }
                    },
                    crate::toolkit::et_node::ExprOp::Assign => {
                        let op_values = direct_child_nodes!(at et_node in et_tree with_predicate {|e|!e.weight().et_edge_type.is_deleted()});
                        check_child_nodes(&op_values.clone(), 2)?;

                        let left_child_et_node = op_values[0];
                        let right_child_et_node = op_values[1];

                        // 这里我们需要先遍历左边再遍历右边，因为 类型推导 的实现依赖于这个顺序
                        // 后序遍历 左边
                        let l_symidx =  process_et(ast_tree, cfg_graph, et_tree, scope_tree, symtab, left_child_et_node, scope_node, cfg_node, instr_slab, ast2scope,symtab_graph)?.unwrap();
                        // let var_type = find!(field TYPE:Type at var_symidx in symtab debug symtab_graph symtab_graph).unwrap().clone();
                        let l_type = symtab.get(&l_symidx)?.get_type()?.clone();
                        node_mut!(at et_node in et_tree).add_type(l_type.clone());

                        // 后序遍历 右边
                        let r_symidx = process_et(ast_tree, cfg_graph, et_tree, scope_tree, symtab, right_child_et_node, scope_node, cfg_node, instr_slab, ast2scope,symtab_graph)?.unwrap();
                        // let value_type = find!(field TYPE:Type at value_symidx in symtab debug symtab_graph symtab_g).unwrap().clone();
                        let r_type = symtab.get(&r_symidx)?.get_type()?.clone();

                        if let EtNodeType::Symbol { sym_idx, ast_node, text, decldef_def_or_use:DeclOrDefOrUse::DeclDef { type_ast_node, is_const }} = &node!(at left_child_et_node in et_tree).et_node_type {
                            if *is_const {
                                // here we should transform value of const symidx r_symidx into the target type
                                let val = Value::from_symidx(&r_symidx)?;
                                let r_symidx = val.force_to_ty(&l_type)?.to_symidx()?;
                                symtab.get_mut(sym_idx)?.add_const_symidx(r_symidx);
                            }
                        };

                        node_mut!(at et_node in et_tree).add_type(l_type.clone());

                        //如果结果和变量类型不同，添加自动转化instr
                        match (&l_type,&r_type){
                            (Type::Ptr64 { ty:l_deref_var_type },_)=> {
                                let transed_value_symidx = force_trans_type(cfg_graph, symtab, &l_deref_var_type, &r_type, &r_symidx, scope_node, cfg_node, instr_slab, symtab_graph,Some(et_node),et_tree)?;
                                let store_instr_struct = NhwcInstrType::new_store(l_symidx.clone(), l_type.clone(),  transed_value_symidx, *l_deref_var_type.clone()).into();
                                node_mut!(at et_node in et_tree).add_type(*l_deref_var_type.clone());
                                let store_instr = node_mut!(at cfg_node in cfg_graph ).push_nhwc_instr(store_instr_struct, instr_slab)?;

                                let pointed_symidx = symtab.get(&l_symidx)?.get_pointed_symidx()?;
                                let _mu_instr = node_mut!(at cfg_node in cfg_graph ).push_nhwc_instr(NhwcInstrType::new_mu(pointed_symidx.clone(), store_instr).into(), instr_slab)?;
                                let _chi_instr = node_mut!(at cfg_node in cfg_graph ).push_nhwc_instr(NhwcInstrType::new_chi(pointed_symidx.clone(), pointed_symidx.clone(), store_instr).into(), instr_slab)?;
                                
                                Some(l_symidx)
                            },
                            (Type::Array { dims: _l_dims, ele_ty: l_ele_ty },Type::Array { dims: _r_dims, ele_ty: r_ele_ty }) => {
                                // 这里是数组专属初始化
                                if r_ele_ty != l_ele_ty {
                                    return Err(anyhow!("数组初始化时 左右元素类型不同 at et_node:{}",et_node))
                                }
                                let r_value = symtab.get(&r_symidx)?.get_value()?.clone();
                                let value_map = match r_value{
                                    Value::Array { value_map, dims: _, ele_ty: _ } => {value_map},
                                    _ => {return Err(anyhow!("右边必须是 array 类型"))}
                                };
                                let temp_ptr_symidx = process_temp_symbol(cfg_graph, symtab, &l_ele_ty.to_ref_ptr_type()?, scope_node, cfg_node,  instr_slab, symtab_graph, Some(et_node), et_tree,"array_init_ptr")?;
                                let get_ele_ptr_instr_struct = NhwcInstrType::new_get_element_ptr(temp_ptr_symidx.clone(), l_symidx.clone(), l_type.clone(), vec![]).into();
                                node_mut!(at cfg_node in cfg_graph ).push_nhwc_instr(get_ele_ptr_instr_struct, instr_slab)?;
                                let array_len = l_type.get_mem_len()?;
                                process_literal(symtab, &array_len.to_string(), symtab_graph)?;
                                let func_call_instr_struct = NhwcInstrType::new_func_call(None, 
                                    SymIdx::new(0, "memset".to_string()), 
                                    vec![temp_ptr_symidx,SymIdx::new(0, "0".to_string()),array_len.into()], Type::Void).into();
                                let _func_call_instr = node_mut!(at cfg_node in cfg_graph ).push_nhwc_instr(func_call_instr_struct, instr_slab)?;
                                for (&offset,value) in value_map.iter(){
                                    let value_symidx = value.to_symidx()?;
                                    process_literal(symtab, &value_symidx.symbol_name, symtab_graph)?;
                                    let array_idx_vec = deduce_linear_offset_by_weights(offset, r_type.get_array_dim_weight_vec()?.into_iter().map(|s| s.symbol_name.parse().unwrap()).collect_vec());
                                    debug_info_red!("deduce linear_offset_by_weights from {} into {:?}",offset,array_idx_vec);
                                    for &array_idx in array_idx_vec.iter(){
                                        process_literal(symtab, &array_idx.to_string(), symtab_graph)?;
                                    }

                                    let temp_ptr_symidx = process_temp_symbol(cfg_graph, symtab, &l_ele_ty.to_ref_ptr_type()?, scope_node, cfg_node,  instr_slab, symtab_graph, Some(et_node), et_tree,"array_init_ptr")?;
                                    let get_ele_ptr_instr_struct = NhwcInstrType::new_get_element_ptr(temp_ptr_symidx.clone(), l_symidx.clone(), l_type.clone(), array_idx_vec.iter().map(|idx| Some(SymIdx::from_str(idx.to_string().as_str()))).collect_vec()).into();
                                    node_mut!(at cfg_node in cfg_graph ).push_nhwc_instr(get_ele_ptr_instr_struct, instr_slab)?;

                                    symtab.get_mut(&temp_ptr_symidx)?.add_pointed_symidx(l_symidx.clone());
                                    // let transed_value_symidx = force_trans_type(cfg_graph, symtab, &l_deref_var_type, &r_type, &r_symidx, scope_node, cfg_bb, instr_slab, symtab_graph,Some(et_node),et_tree)?;
                                    let store_instr_struct = NhwcInstrType::new_store(temp_ptr_symidx.clone(), l_type.to_ref_ptr_type()?,  value_symidx, *l_ele_ty.clone()).into();

                                    let pointed_symidx = symtab.get(&temp_ptr_symidx)?.get_pointed_symidx()?;

                                    let store_instr = node_mut!(at cfg_node in cfg_graph ).push_nhwc_instr(store_instr_struct, instr_slab)?;
                                    let _mu_instr = node_mut!(at cfg_node in cfg_graph ).push_nhwc_instr(NhwcInstrType::new_mu(pointed_symidx.clone(), store_instr).into(), instr_slab)?;
                                    let _chi_instr = node_mut!(at cfg_node in cfg_graph ).push_nhwc_instr(NhwcInstrType::new_chi(pointed_symidx.clone(), pointed_symidx.clone(), store_instr).into(), instr_slab)?;
                                }
                                Some(l_symidx)
                            },
                            _ => {
                                if *symtab.get(&l_symidx)?.get_is_global()?{
                                    let new_value_symidx = force_trans_type(cfg_graph, symtab, &l_type, &r_type, &r_symidx, scope_node, cfg_node, instr_slab, symtab_graph,Some(et_node),et_tree)?;
                                    let l_ptr_symidx = l_symidx.to_globl_ptr()?;
                                    let l_ptr_type = symtab.get(&l_ptr_symidx)?.get_type()?.clone();
                                    let store_instr_struct = NhwcInstrType::new_store(l_ptr_symidx,l_ptr_type.clone(),new_value_symidx,r_type).into();
                                    node_mut!(at et_node in et_tree).add_type(l_ptr_type);
                                    node_mut!(at cfg_node in cfg_graph ).push_nhwc_instr(store_instr_struct, instr_slab)?;
                                    Some(l_symidx)
                                }else{
                                    let new_value_symidx = force_trans_type(cfg_graph, symtab, &l_type, &r_type, &r_symidx, scope_node, cfg_node, instr_slab, symtab_graph,Some(et_node),et_tree)?;
                                    let assign_instr_struct = NhwcInstrType::new_assign(l_symidx.clone(), new_value_symidx, l_type.clone()).into();
                                    node_mut!(at et_node in et_tree).add_type(l_type.clone());
                                    node_mut!(at cfg_node in cfg_graph ).push_nhwc_instr(assign_instr_struct, instr_slab)?;
                                    Some(l_symidx)
                                }
                            }
                        }
                }
                }
            }
            EtNodeType::Literal { literal_symidx: const_sym_idx, ast_node, text: _} => {
                let ast_node = *ast_node;
                let constant_literal = &const_sym_idx.symbol_name;
                // debug_info_blue!("add constant {}",constant_literal);
                Some(process_literal(symtab, constant_literal, symtab_graph)?)
            }
            EtNodeType::Symbol { sym_idx: _, ast_node, text: _, decldef_def_or_use }=> {
                let symbol_name_text = &node!(at et_node in et_tree).name_text();
                let symbol_symidx = process_symbol(ast_tree, scope_tree, symtab,instr_slab, decldef_def_or_use, symtab_graph,scope_node,symbol_name_text,  cfg_node,cfg_graph,Some(et_node),et_tree)?;
                Some(symbol_symidx)
            }
            _ => return Err(anyhow!("{}不应出现sep类型的et", et_node)),
        };
        node_mut!(at et_node in et_tree).calculated_symidx = Some(op_symidx.clone());
        Ok(op_symidx)
    }else {
        Ok(node!(at et_node in et_tree).calculated_symidx.as_ref().unwrap().clone())
    }
}
/// add func symbol to symtab and push def_func instr to cfg_root
fn parse_extern_declfunc2nhwc(
    ast_tree:&AstTree, cfg_graph:&mut CfgGraph, symtab:&mut SymTab,et_tree:&mut EtTree, ast2scope:&HashMap<u32, u32>, decl_func_ast_node:u32, func_name_ast_node:u32, cfg_root:u32, instr_slab:&mut InstrSlab<NhwcInstr>,
    op_symtab_graph:&mut Option<&mut SymTabGraph>,scope_tree:&mut ScopeTree,
) -> Result<()> {
    //获取函数所对应的scopenode
    if let Some(&func_scope) = ast2scope.get(&decl_func_ast_node) {
        //获取函数名称
            
        let func_name = &node!(at func_name_ast_node in ast_tree).text;
        // let name_symidx = SymIdx::new(0, func_name.to_string());
        //获取返回类型
        let ast_retype = find!(rule RULE_declarationSpecifiers at decl_func_ast_node in ast_tree).unwrap();
        let _func_rettype = &node!(at ast_retype in ast_tree).text;
        //添加到符号表中，
        let func_symidx = process_func_symbol(symtab, op_symtab_graph,func_name,true)?;
        // 添加返回值到符号表
        let func_ret_symidx = process_symbol(ast_tree, scope_tree, symtab,instr_slab, &DeclOrDefOrUse::DeclDef { type_ast_node: ast_retype, is_const: false }, op_symtab_graph,ST_ROOT, &format!("{}_{}",func_name,"ret"), cfg_root, cfg_graph, None,et_tree)?;
        //获取参数列表
        let mut arg_syms = vec![];
        //函数有参数
        let func_type = if let Some(para) = find!(rule RULE_initDeclaratorList 
            then RULE_initDeclarator 
            then RULE_declarator 
            then RULE_directDeclarator 
            finally RULE_parameterTypeList at decl_func_ast_node in ast_tree) {
            // debug_info_red!("decl_func_ast_node {}",decl_func_ast_node);
            let ast_func_args = find_nodes!(rule RULE_parameterList finally RULE_parameterDeclaration at para in ast_tree);
            // debug_info_red!("func_args: {:?}",ast_func_args);
            for ast_parameter_decl_node in ast_func_args {
                let ast_arg_type = find!(rule RULE_declarationSpecifiers at ast_parameter_decl_node in ast_tree).unwrap();

                let (et_sym_node,ast_sym_name_node) ={
                    let sep_node = gen_et::process_any_stmt(et_tree, ast_tree, scope_tree, ast_parameter_decl_node, func_scope);
                    eval_et::compress_et(et_tree, sep_node, symtab, ST_ROOT, scope_tree)?;
                    let mut cur_et_node = sep_node;
                    let ast_sym_name_node;
                    loop{
                        let child_et_node =  direct_child_node!(at cur_et_node in et_tree);
                        if let EtNodeType::Operator {  ast_node: _, text: _, op, op_symidx } = &node!(at child_et_node in et_tree).et_node_type{
                            if let ExprOp::ArrayIndex = op{
                                if node!(at cur_et_node in et_tree).has_dims(){
                                    let mut cur_dims = node_mut!(at cur_et_node in et_tree).get_dims()?.clone();
                                    cur_dims.push(None);
                                    node_mut!(at child_et_node in et_tree).add_dims(cur_dims);
                                }else{
                                    node_mut!(at child_et_node in et_tree).add_dims(vec![]);
                                }
                                cur_et_node = child_et_node
                            }else{
                                let cur_dims = node_mut!(at cur_et_node in et_tree).get_dims()?.clone();
                                node_mut!(at child_et_node in et_tree).add_dims(cur_dims);
                            }
                        }else if let EtNodeType::Symbol { sym_idx: _, ast_node, text: _, decldef_def_or_use: _ } = &node!(at child_et_node in et_tree).et_node_type{
                            // implies this is symbol et_node
                            ast_sym_name_node = *ast_node;
                            if node!(at cur_et_node in et_tree).has_dims(){
                                let mut cur_dims = node!(at cur_et_node in et_tree).get_dims()?.clone();
                                cur_dims.push(None);
                                node_mut!(at child_et_node in et_tree).add_dims(cur_dims);
                            }
                            cur_et_node = child_et_node;
                            break;
                        }else {
                            panic!("unexpected et_node {}",cur_et_node)
                        }
                    }
                    (cur_et_node,ast_sym_name_node)
                };
                let sym_name = &node!(at ast_sym_name_node in ast_tree).text;

                let arg_symidx = process_symbol(ast_tree, scope_tree, symtab, instr_slab, &DeclOrDefOrUse::DeclDef { type_ast_node:ast_arg_type , is_const:false}, op_symtab_graph,func_scope, sym_name, cfg_root, cfg_graph,Some(et_sym_node),et_tree)?;
                arg_syms.push(arg_symidx);
            }
            let func_type = Type::Fn { arg_syms: arg_syms.clone(), ret_sym:func_ret_symidx.clone()};
            symtab.get_mut(&func_symidx)?.add_type(func_type.clone());
            // label:function
            func_type
        }
        //函数无参数，则不需要处理参数部分
        else {
            let func_type = Type::Fn { arg_syms: vec![], ret_sym:func_ret_symidx.clone()};
            symtab.get_mut(&func_symidx)?.add_type(func_type.clone());
            func_type
        };
        //将函数签名转为 global ir
        let func_instr = NhwcInstrType::new_globl(func_type,func_symidx.clone()).into();

        node_mut!(at cfg_root in cfg_graph ).push_nhwc_instr(func_instr, instr_slab)?;
    } else {
        return Err(anyhow!("找不到ast_node:{}对应函数的scopenode!", decl_func_ast_node));
    }
    Ok(())
}

///定义变量的decl转为ir，并通过et查找元素是否合法
fn parse_declvar2nhwc(
    ast_tree:&AstTree, cfg_graph:&mut CfgGraph, symtab:&mut SymTab, scope_tree:&ScopeTree, et_tree:&mut EtTree, decl_parent_scope:u32, ast_decl_node:u32, cfg_node:u32, ast2scope:&HashMap<u32, u32>,
    instr_slab:&mut InstrSlab<NhwcInstr>, symtab_g:&mut Option<&mut SymTabGraph>,
) -> Result<()> {
    //将declaration生成et
    let et_sep_node = process_any_stmt(et_tree, ast_tree, scope_tree, ast_decl_node, decl_parent_scope);
    //如果该节点有子树
    let detail_et_nodes = direct_child_nodes!(at et_sep_node in et_tree);
    for et_item_node in detail_et_nodes {
        // we move the compress et to here because you may define a number dependently in one line (sep) 
        eval_et::compress_et(et_tree, et_item_node, symtab, decl_parent_scope, scope_tree)?;
        let et_node_type = &node!(at et_item_node in et_tree).et_node_type.clone();
        match et_node_type {
            // 先考虑这个语句存在 = 的情况
            EtNodeType::Operator { op: ExprOp::Assign, ast_node: _, text: _, op_symidx } => {
                let var_symidx = process_et(ast_tree, cfg_graph, et_tree, scope_tree, symtab, et_item_node, decl_parent_scope, cfg_node,  instr_slab, ast2scope,symtab_g)?.unwrap();
                let var_type = symtab.get(&var_symidx)?.get_type()?.clone();

                // 加入 alloc 指令 分配内存
                if decl_parent_scope != ST_ROOT{
                    // 是 局部变量(在函数内定义的变量)
                    let cfg_entry = get_cfg_entry_by_cfg_node(cfg_graph, symtab, cfg_node)?.with_context(||format!("这个cfg node:{} 没有对应的entry节点",cfg_node))?;
                    let alloc_instr = NhwcInstrType::new_alloc(var_type.clone(), var_symidx.clone()).into();
                    node_mut!(at cfg_entry in cfg_graph ).push_nhwc_instr(alloc_instr, instr_slab)?;
                }else{
                    // 说明这个 cfg_node 就是root ，那么直接把 global 指令加入 root 就行了
                    let global_instr = NhwcInstrType::new_globl(var_type.clone(), var_symidx.clone()).into();
                    node_mut!(at cfg_node in cfg_graph ).insert_nhwc_instr(global_instr, 0,instr_slab)?;
                }

                // 加入 defvar 指令 给变量赋值
                // let defvar_instr = InstrType::new_def_var(var_type.clone(), var_symidx.clone(), Some(transed_value_symidx.clone())).into();
                // node_mut!(at cfg_node in cfg_graph ).push_nhwc_instr(defvar_instr, instr_slab)??;
            }
            // 考虑这个语句的 et_sep_item_node 不是 = 的情况
            EtNodeType::Operator { op: ExprOp::ArrayIndex , ast_node: _, text: _, op_symidx } => {
                // debug_info_red!("no =  as start ");
<<<<<<< HEAD
                // let _op_values = direct_child_nodes!(at et_item_node in et_tree with_predicate {|e|!e.weight().et_edge_type.is_deleted()});
                let var_symidx = process_et(ast_tree, cfg_graph, et_tree, scope_tree, symtab, et_item_node, decl_parent_scope, cfg_node,  instr_slab, symtab_g)?.unwrap();
=======
                let _op_values = direct_child_nodes!(at et_item_node in et_tree);
                let var_symidx = process_et(ast_tree, cfg_graph, et_tree, scope_tree, symtab, et_item_node, decl_parent_scope, cfg_node,  instr_slab, ast2scope,symtab_g)?.unwrap();
>>>>>>> 197040d8
                let var_type = symtab.get(&var_symidx)?.get_type()?.clone();
                //大纲：
                //将var_symidx处理看是普通变量还是数组变量，如果是数组，则将value_symidx的内容和var_symidx进行比对整合
                
                // let value_type = find!(field TYPE:Type at value_symidx in symtab debug symtab_graph symtab_g).unwrap().clone();

                // 加入 alloc 指令 分配内存
                if decl_parent_scope != ST_ROOT{
                    // local variable
                    let alloc_instr = NhwcInstrType::new_alloc(var_type, var_symidx).into();
                    let cfg_entry = get_cfg_entry_by_cfg_node(cfg_graph, symtab, cfg_node)?.with_context(||format!("这个cfg node:{} 没有对应的entry节点",cfg_node))?;
                    node_mut!(at cfg_entry in cfg_graph ).push_nhwc_instr(alloc_instr, instr_slab)?;
                }else{
                    // global variable
                    let global_instr = NhwcInstrType::new_globl(var_type.clone(), var_symidx.clone()).into();
                    node_mut!(at cfg_node in cfg_graph ).insert_nhwc_instr(global_instr, 0,instr_slab)?;
                }

                // 加入 defvar 指令 给变量赋值
                // let defvar_instr = InstrType::new_def_var(var_type.clone(), var_symidx.clone(), Some(transed_value_symidx.clone())).into();
                // node_mut!(at cfg_node in cfg_graph ).push_nhwc_instr(defvar_instr, instr_slab)?;
            }
            // 首个 operator 不是 = assign 的情况
            EtNodeType::Literal { literal_symidx: _, ast_node: _, text: _ } => todo!(),
            EtNodeType::Symbol { sym_idx, ast_node, text:_, decldef_def_or_use } => {
                //获得变量类型，做成symidx
                let type_ast_node = find!(rule RULE_declarationSpecifiers at ast_decl_node in ast_tree).unwrap();
                let var_type = Type::new(type_ast_node, ast_tree);
                let var_str = &sym_idx.symbol_name;
                let symbol_symidx = process_symbol(ast_tree, scope_tree, symtab,instr_slab, &decldef_def_or_use, symtab_g, decl_parent_scope,var_str ,cfg_node,cfg_graph,Some(et_item_node),et_tree)?;
                let def_instr = NhwcInstrType::new_def_var(var_type.clone(), symbol_symidx.clone(), None).into();
                let alloc_instr = NhwcInstrType::new_alloc(var_type.clone(), symbol_symidx.clone()).into();
                if decl_parent_scope != ST_ROOT{
                    // function local variables 
                    let cfg_entry =get_cfg_entry_by_cfg_node(cfg_graph, symtab, cfg_node)?.with_context(||format!("这个cfg node:{} 没有对应的entry节点",cfg_node))?;
                    // 注意，这里def_instr 需要放到 cfg_entry 中，不能放到这个basic block，它可能是在一个循环中
                    let instr = node_mut!(at cfg_node in cfg_graph ).push_nhwc_instr(def_instr, instr_slab)?;
                    node_mut!(at cfg_node in cfg_graph).get_mut_def_symidx_instr_tuple_vec()?.push((symbol_symidx.clone(),instr));
                    node_mut!(at cfg_entry in cfg_graph ).push_nhwc_instr(alloc_instr, instr_slab)?;
                }else{
                    // 说明这个 cfg_node 就是root ，那么直接把 global 指令加入 root 就行了
                    let global_instr = NhwcInstrType::new_globl(var_type.clone(), symbol_symidx.clone()).into();
                    node_mut!(at cfg_node in cfg_graph ).insert_nhwc_instr(global_instr, 0,instr_slab)?;
                }
            }
            _ => return Err(anyhow!("{}这里不应该为sep类型", et_item_node)),
        }
    }
    Ok(())
}

/// add func symbol to symtab and push def_func instr to cfg_entry
fn parse_func2nhwc(
    ast_tree:&AstTree, cfg_graph:&mut CfgGraph, symtab:&mut SymTab,et_tree:&mut EtTree, ast2scope:&HashMap<u32, u32>, func_def_ast_node:u32, func_name_ast_node:u32, cfg_entry:u32, instr_slab:&mut InstrSlab<NhwcInstr>,
    op_symtab_graph:&mut Option<&mut SymTabGraph>,scope_tree:&mut ScopeTree,
) -> Result<()> {
    //获取函数所对应的scopenode
    if let Some(&func_scope) = ast2scope.get(&func_def_ast_node) {
        //获取函数名称
        let func_name = &node!(at func_name_ast_node in ast_tree).text;
        // let name_symidx = SymIdx::new(0, func_name.to_string());
        //获取返回类型
        let ast_retype = find!(rule RULE_declarationSpecifiers at func_def_ast_node in ast_tree).unwrap();
        let _func_rettype = &node!(at ast_retype in ast_tree).text;
        //添加到符号表中，
        let func_symidx = process_func_symbol(symtab,  op_symtab_graph,func_name, false)?;
        let _:Vec<_> = etc::dfs(cfg_graph, cfg_entry).iter().map(|&cfg_node|{node_mut!(at cfg_node in cfg_graph).add_func_cor_symidx(func_symidx.clone())}).collect();
        // 添加返回值到符号表
        let func_ret_symidx = process_symbol(ast_tree, scope_tree, symtab,instr_slab, &DeclOrDefOrUse::DeclDef { type_ast_node: ast_retype, is_const: false }, op_symtab_graph,ST_ROOT,&format!("{}_{}",func_name,"ret"), cfg_entry, cfg_graph, None,et_tree)?;
        //获取参数列表
        let mut arg_syms:Vec<SymIdx> = vec![];
        //函数有参数
        if let Some(para) = find!(rule RULE_declarator then RULE_directDeclarator finally RULE_parameterTypeList at func_def_ast_node in ast_tree) {
            let ast_func_args = find_nodes!(rule RULE_parameterList finally RULE_parameterDeclaration at para in ast_tree);
            //将函数签名转为ir
            for ast_func_arg in ast_func_args {
                // let ast_para_node = find!(rule RULE_declarator at ast_func_arg in ast_tree).unwrap();
                // let ast_arg_type = find!(rule RULE_declarationSpecifiers at ast_func_arg in ast_tree).unwrap();
                // let func_arg_str = &node!(at ast_para_node in ast_tree).text;
                let et_arg_sep = process_any_stmt(et_tree, ast_tree, scope_tree, ast_func_arg, func_scope);
                eval_et::compress_et(et_tree, et_arg_sep, symtab, ST_ROOT, scope_tree)?;
                let arg_symidx = process_et(ast_tree, cfg_graph, et_tree, scope_tree, symtab, direct_child_node!(at et_arg_sep in et_tree), func_scope, cfg_entry, instr_slab, ast2scope,op_symtab_graph)?.unwrap();
                arg_syms.push(arg_symidx);
            }
            let func_type = Type::Fn { arg_syms: arg_syms.clone(), ret_sym:func_ret_symidx.clone()};
            symtab.get_mut(&func_symidx)?.add_type(func_type);
            // label:function
        }
        //函数无参数，则不需要处理参数部分
        else {
            let func_type = Type::Fn { arg_syms: vec![], ret_sym:func_ret_symidx.clone()};
            symtab.get_mut(&func_symidx)?.add_type(func_type);
        };
        //对所有旗下的cfg_node 加入函数信息
        //做成instr放在cfg的entry里面
        let func_instr = NhwcInstrType::new_def_func(func_symidx.clone(), func_ret_symidx, arg_syms).into();
        // 把信息加入到 ！compilation_unit 中
        symtab.get_mut_global_info().get_mut_all_cfg_func_name_entry_tuples()?.push((func_symidx.clone(),cfg_entry));
        // 把cfg entry 信息加入到 func symbol 中
        symtab.get_mut(&func_symidx)?.add_cfg_entry_node(cfg_entry);


        node_mut!(at cfg_entry in cfg_graph ).insert_nhwc_instr(func_instr,0, instr_slab)?;
    } else {
        return Err(anyhow!("找不到{}该函数的scopenode!", func_def_ast_node));
    }
    Ok(())
}

/// 由于cfg 里面包含了其他的一些块和边，例如 branch 块和 after conditioned边
/// 因此我们需要再做一次转化，把边转化成相应的跳转或者调整代码，把所有node 都转化成BasicBlock
pub fn parse_cfg_into_nhwc_cfg(
    cfg_graph:&mut CfgGraph, scope_tree:&mut ScopeTree, ast_tree:&mut AstTree, symtab:&mut SymTab, et_tree:&mut EtTree, ast2scope:&mut HashMap<u32, u32>, instr_slab:&mut InstrSlab<NhwcInstr>,
    symtab_graph:&mut Option<&mut SymTabGraph>,
) -> Result<()> {
    // let (cfg_graph,scope_tree,ast_tree,symtab,et_tree,ast2scope)= (&mut context.cfg_graph , &mut context.scope_tree,&mut context.ast_tree,&mut context.symtab,&mut context.et_tree,&context.ast2scope);

    if let CfgNodeType::Root { static_ast_nodes } = &node!(at CFG_ROOT in cfg_graph).cfg_node_type{
        for &static_ast_node in static_ast_nodes.clone().iter(){
            let op_arg_parenthesis = find!(rule RULE_initDeclaratorList
                then RULE_initDeclarator
                then RULE_declarator
                then RULE_directDeclarator
                finally term LeftParen
                at static_ast_node in ast_tree
            );
            match op_arg_parenthesis{
                Some(_) => {
                    let func_name_ast_node = find!(rule RULE_initDeclaratorList then RULE_initDeclarator then RULE_declarator then RULE_directDeclarator finally RULE_directDeclarator at static_ast_node in ast_tree).unwrap();
                    // resolve declaration of function 2 nhwc
                    parse_extern_declfunc2nhwc(ast_tree, cfg_graph, symtab, et_tree, &ast2scope, static_ast_node, func_name_ast_node, CFG_ROOT, instr_slab, symtab_graph, scope_tree)?;
                },
                None => {
                    parse_declvar2nhwc(ast_tree, cfg_graph, symtab, scope_tree, et_tree, 0, static_ast_node, CFG_ROOT, ast2scope,instr_slab, symtab_graph)?;
                },
            }
        } 
    }
    //先遍历一遍函数名，将函数名加入到符号表中
    let cfg_funcs = direct_child_nodes!(at CFG_ROOT in cfg_graph);
    for &cfg_entry in cfg_funcs.iter() {
        match &node!(at cfg_entry in cfg_graph).cfg_node_type {
            CfgNodeType::Entry { ast_node, calls_in_func: _ } => {
                //查找函数名称所在节点
                let func_def_ast_node = *ast_node;
                let func_name_ast_node = find!(rule RULE_declarator then RULE_directDeclarator finally RULE_directDeclarator at func_def_ast_node in ast_tree).unwrap();

                parse_func2nhwc(ast_tree, cfg_graph, symtab,et_tree, ast2scope, func_def_ast_node, func_name_ast_node, cfg_entry, instr_slab, symtab_graph, scope_tree)?;
            }
            _ => return Err(anyhow!("entry不是函数签名,cfg出错")),
        }
    }
    //再遍历一遍entry，对于每个函数做dfs,处理函数体
    for &cfg_entry in cfg_funcs.iter() {
        let dfs_vec = dfs_with_priority(cfg_graph,cfg_entry,|e| match &e.weight().cfg_edge_type{
            CfgEdgeType::BodyHead {  } => 1,
            CfgEdgeType::IfFalse {  } => 2,
            CfgEdgeType::Direct {  } => 2,
            CfgEdgeType::IfTrue {  } => 1,
            CfgEdgeType::BodyTail {  } => 2,
            CfgEdgeType::GatherTrue {  } => 1,
            CfgEdgeType::GatherFalse {  } => 5,
        });
        // dfs_vec.sort_by(|node| )
        // dfs_vec.reverse();
        for &cfg_node in dfs_vec.iter() {
            // debug_info_yellow!("dfs current is {:?}", cfg_node);
            let cfgnode = node!(at cfg_node in cfg_graph);
            match &cfgnode.cfg_node_type {
                CfgNodeType::Branch { ast_expr_node } => {
                    parse_branch2nhwc(ast_tree, cfg_graph, scope_tree, et_tree, symtab, ast2scope, *ast_expr_node, cfg_node,  instr_slab, symtab_graph)?
                }
                CfgNodeType::Switch { ast_expr_node:_ } => {
                    // parse_branch2nhwc(ast_tree, cfg_graph, scope_tree, et_tree, symtab, ast2scope, *ast_expr_node, cfg_node, symtab_g)
                }
                CfgNodeType::ForLoop { ast_before_node, ast_mid_node, ast_after_node } => {
                    parse_forloop2nhwc(
                        ast_tree,
                        cfg_graph,
                        scope_tree,
                        et_tree,
                        symtab,
                        ast2scope,
                        *ast_before_node,
                        *ast_mid_node,
                        *ast_after_node,
                        cfg_node,
                        instr_slab,
                        symtab_graph,
                    )?;
                }
                CfgNodeType::WhileLoop { ast_expr_node } => {
                    parse_whileloop2nhwc(ast_tree, cfg_graph, scope_tree, et_tree, symtab, ast2scope, *ast_expr_node, cfg_node, instr_slab, symtab_graph)?
                }
                CfgNodeType::BasicBlock { ast_nodes } => {
                    parse_bb2nhwc(ast_tree, cfg_graph, scope_tree, et_tree, symtab, ast2scope, ast_nodes.clone(), cfg_node,  instr_slab, symtab_graph)?;
                },
                CfgNodeType::Exit { ast_node, } => {
                    if node!(at cfg_node in cfg_graph).has_func_cor_symidx(){
                        match  symtab.get(node!(at cfg_node in cfg_graph).get_func_cor_symidx()?)?.get_type()?{
                            Type::Fn { arg_syms, ret_sym } => {
                                match symtab.get(ret_sym)?.get_type()?{
                                    Type::Void => {
                                        node_mut!(at cfg_node in cfg_graph).push_nhwc_instr(NhwcInstrType::new_ret(None).into(), instr_slab)?;
                                    },
                                    Type::I32 => {
                                        let izero_symidx = process_literal(symtab, &"0".to_string(), symtab_graph)?;
                                        node_mut!(at cfg_node in cfg_graph).push_nhwc_instr(NhwcInstrType::new_ret(Some(izero_symidx)).into(), instr_slab)?;
                                    },
                                    _ => {}
                                }
                            },
                            _ => panic!()
                        }
                    }
                    // add label to gather 
                    if node!(at cfg_node in cfg_graph).op_label_instr.is_none() {
                        let gather_label = process_label_symbol(cfg_node, cfg_node, "exit".to_string(), symtab)?;
                        let label_instr_struct = NhwcInstrType::new_label(gather_label).into();
                        node_mut!(at cfg_node in cfg_graph).push_nhwc_instr(label_instr_struct, instr_slab)?;
                    }
                },
                CfgNodeType::Gather {  } => {
                    // add label to gather 
                    if node!(at cfg_node in cfg_graph).op_label_instr.is_none() {
                        let gather_label = process_label_symbol(cfg_node, cfg_node, "gather".to_string(), symtab)?;
                        let label_instr_struct = NhwcInstrType::new_label(gather_label).into();
                        node_mut!(at cfg_node in cfg_graph).push_nhwc_instr(label_instr_struct, instr_slab)?;
                    }
                },
                _ => {}
            }
        }
    }
    // debug_info_yellow!("success end");
    Ok(())
}
// /// 这个函数会把入边转移到 新建的 较前的  basic block，并返回这个 cfg_node:u32
// /// 然后把出边转移到较后的 cfg_node  
// /// 并且可以通过添加一个Option<idx> 来选择分割instrs 到这个新增的 basic block  
// /// 将下标为[0,idx)的 instr 转移到新的 basic block
// /// 需要注意的是存在phi_instrs 和 instrs 两种 instr ，执行这个函数必须确保 phi_instrs 为空，并且instrs 有足够的语句
// pub fn split_cfg_node(cfg_node:u32,cfg_graph:&mut CfgGraph) -> Result<u32>{

// }

/// 在两个cfg node 之间插入一个bb ，并保留 边的属性，函数会自动判断究竟把带属性的边放到哪里(因为插入一个bb会多生成一条Direct边，需要判断把这条边放在什么位置)
/// 以下条件满足之一可以insert new bb 
/// 1. cfg_node1 和 cfg_node2 之间是一条 Direct 普通边 或 BodyHead BodyTail
/// 2. cfg_node1 和 cfg_node2 其中有一个是 BasicBlock
pub fn insert_bb_between(cfg_node1:u32, cfg_node2:u32, cfg_graph:&mut CfgGraph) -> Result<u32>{
    let cfg_former_edge_idx = cfg_graph.find_edge(node_index(cfg_node1 as usize), node_index(cfg_node2 as usize)).ok_or(anyhow!("找不到连接 cfg_node[{}] 和 cfg_node[{}]的边",cfg_node1,cfg_node2))
        .with_context(|| format!("在插入 cfg_node[{}] 和 cfg_node[{}]之间bb 失败",cfg_node1,cfg_node2))?;
    // 删除旧的边
    let cfg_former_edge_removed = cfg_graph.remove_edge(cfg_former_edge_idx).unwrap();
    let (cfg_node_type1, cfg_node_type2) = (&node!(at cfg_node1 in cfg_graph).cfg_node_type,&node!(at cfg_node2 in cfg_graph).cfg_node_type);
    if  cfg_former_edge_removed.cfg_edge_type.is_direct() {
        // 如果这条边本身就是一条普通边，那么就允许insert
        let mut bb_struct = CfgNode::new_bb(vec![]);
        bb_struct.add_func_cor_symidx(node!(at cfg_node1 in cfg_graph).get_func_cor_symidx()?.clone());
        let new_bb = add_node_with_edge!({bb_struct} with_edge {cfg_former_edge_removed} from cfg_node1 in cfg_graph);
        add_edge!({CfgEdge::new_direct()} from new_bb to cfg_node2 in cfg_graph);
        Ok(new_bb)
    } else if cfg_former_edge_removed.cfg_edge_type.is_body_head() ||cfg_former_edge_removed.cfg_edge_type.is_body_tail()  {
        let mut bb_struct = CfgNode::new_bb(vec![]);
        bb_struct.add_func_cor_symidx(node!(at cfg_node1 in cfg_graph).get_func_cor_symidx()?.clone());
        let new_bb = add_node_with_edge!({bb_struct} with_edge {CfgEdge::new_direct()} from cfg_node1 in cfg_graph);
        add_edge!({cfg_former_edge_removed} from new_bb to cfg_node2 in cfg_graph);
        Ok(new_bb)

    }else{
        match (cfg_node_type1,cfg_node_type2){
            (_,CfgNodeType::BasicBlock { ast_nodes:_ })=>{
                let new_bb = add_node_with_edge!({CfgNode::new_bb(vec![])} with_edge {cfg_former_edge_removed} from cfg_node1 in cfg_graph);
                add_edge!({CfgEdge::new_direct()} from new_bb to cfg_node2 in cfg_graph);
                Ok(new_bb)
            }
            (CfgNodeType::BasicBlock { ast_nodes:_ },_)=>{
                let new_bb = add_node_with_edge!({CfgNode::new_bb(vec![])} with_edge {CfgEdge::new_direct()} from cfg_node1 in cfg_graph);
                add_edge!({cfg_former_edge_removed} from new_bb to cfg_node2 in cfg_graph);
                Ok(new_bb)
            }
            _ => {
                Err(anyhow!("两个节点cfg_node[{}] cfg_node[{}]中都不存在bb",cfg_node1,cfg_node2))
            }
        }
    }
}

///用于处理if条件表达式中逻辑运算符的短路运算符的cfg扩展，里面会根据传入的是&&还是||进行两种扩展
/// &&是在原br和true边的bb中见添加的，新br的true指向内部bb，false指向原br指向的gather
/// ||是在原br之外添加的，新br的true指向内部bb，false指向原br
pub fn process_short_logic(cfg_node:u32,cfg_graph:&mut CfgGraph,logic_op:&ExprOp)->Result<u32>{
    match (&node!(at cfg_node in cfg_graph).cfg_node_type,cfg_node){
        (CfgNodeType::Branch { ast_expr_node},br_node) => {
            let ast_expr_node = *ast_expr_node;
            let br_outedges = cfg_graph.edges_directed(node_index(br_node as usize),petgraph::Direction::Outgoing);
            let edge_weights: Vec<(EdgeIndex, CfgEdge)> = br_outedges.map(|edge| (edge.id(), edge.weight().clone())).collect();
            let mut new_br_struct = CfgNode::new_branch(ast_expr_node);
            let (true_edge_idx,true_edge,false_edge_idx,false_edge) = {
                let (edge_idx,edge_type) = &edge_weights[0];
                if edge_type.cfg_edge_type.is_if_false(){
                    let (true_edge_idx,true_edge_type) = &edge_weights[1];
                    (true_edge_idx,true_edge_type,edge_idx,edge_type)
                }else{
                    let (false_edge_idx,false_edge_type) = &edge_weights[0];
                    (edge_idx,edge_type,false_edge_idx,false_edge_type)
                }
            };
            let (_,br_inside_bb) = cfg_graph.edge_endpoints(*true_edge_idx).unwrap();
            let (_,br_outside_bb) = cfg_graph.edge_endpoints(*false_edge_idx).unwrap();
            new_br_struct.add_func_cor_symidx(node!(at br_node in cfg_graph).get_func_cor_symidx()?.clone());
            let new_br:u32;
            match logic_op{
                ExprOp::LogicalOr => {
                    cfg_graph.remove_edge(*false_edge_idx).unwrap();
                    new_br = add_node_with_edge!({new_br_struct} with_edge {false_edge.clone()} from br_node in cfg_graph);
                },
                ExprOp::LogicalAnd => {
                    cfg_graph.remove_edge(*true_edge_idx).unwrap();
                    new_br = add_node_with_edge!({new_br_struct} with_edge {true_edge.clone()} from br_node in cfg_graph);
                },
                _=>{
                    return Err(anyhow!("操作符{:?}不是逻辑运算符",*logic_op))
                }
            }
            //添加新br到内部bb的true边 
            let inside_bb = br_inside_bb.index() as u32;
            add_edge!({true_edge.clone()} from new_br to inside_bb in cfg_graph);
            //添加新br到gather的false边
            let outside_node = br_outside_bb.index() as u32;
            add_edge!({false_edge.clone()} from new_br to outside_node in cfg_graph);
            Ok(new_br)
        },
        (CfgNodeType::WhileLoop { ast_expr_node },while_node) => todo!(),
        (CfgNodeType::BasicBlock { ast_nodes },bbjknode) => todo!(),
        _ => {
            return Err(anyhow!("逻辑语句不应该出现在{}中",cfg_node))
        }
    }
}

pub fn get_exit_node_of_while_or_for_node(cfg_while_or_for_node:u32, cfg_graph:&mut CfgGraph) -> Result<u32>{
    Ok(direct_child_node!(at cfg_while_or_for_node in cfg_graph with_predicate {|e| !e.weight().cfg_edge_type.is_body_head()}))
}
/// return head and tail of `cfg_while_node` or `cfg_for_node` 
pub fn get_head_tail_of_while_or_for_node(cfg_node:u32, cfg_graph:&mut CfgGraph) -> Result<(u32, u32)> {
    let head = {
        let outgoing_edges:Vec<_> = outgoing_edges!(at cfg_node in cfg_graph);
        let mut edge_iter = outgoing_edges.iter();
        let mut head = None;
        while let Some(edge) = edge_iter.next() {
            if let CfgEdgeType::BodyHead {} = &edge.weight().cfg_edge_type {
                head = Some(edge.target().index() as u32)
            }
        }
        head
    };
    let tail = {
        let incoming_edges:Vec<_> = incoming_edges!(at cfg_node in cfg_graph);
        let mut edge_iter = incoming_edges.iter();
        let mut tail = None;
        while let Some(edge) = edge_iter.next() {
            if let CfgEdgeType::BodyTail {} = &edge.weight().cfg_edge_type {
                tail = Some(edge.source().index() as u32)
            }
        }
        tail
    };
    head.zip(tail).ok_or(anyhow!("while 或 loop {} 里面在cfg中没有对应的head 或tail", cfg_node))
}

// return the corresponding while block's while node of the cfg_node 
pub fn get_while_or_for_node_of_cfg_node(cfg_node:u32, cfg_graph:&mut CfgGraph) -> Result<u32>{
    let dfs_nodes = etc::dfs_with_predicate(cfg_graph, cfg_node,|e| {let parent_node = e.target().index() as u32; !node!(at parent_node in cfg_graph).cfg_node_type.is_root()});
    for cfg_node in dfs_nodes{
        // debug_info_red!("cur cfg_node:{}",cfg_node);
        if node!(at cfg_node in cfg_graph).cfg_node_type.is_for_loop() || 
        node!(at cfg_node in cfg_graph).cfg_node_type.is_while_loop(){
            return Ok(cfg_node)
        }
    }
    Err(anyhow!("can't find corresponding while block's while node of the cfg_node {}",cfg_node))
}

// pub fn find_gather_of_branch_downward(cfg_branch_node:u32,cfg_graph:&CfgGraph)-> Result<u32>{
//     let cur_branch_layer_count = 0;
//     recursive_find_gather(cfg_branch_node, cfg_graph, cur_branch_layer_count)
// }
// fn recursive_find_gather(cfg_node:u32,cfg_graph:&CfgGraph, mut cur_branch_layer_count: u32) -> Result<u32>{
//     if node!(at cfg_node in cfg_graph).cfg_node_type.is_gather(){
//         cur_branch_layer_count -= 1;
//     }else if node!(at cfg_node in cfg_graph).cfg_node_type.is_branch(){
//         cur_branch_layer_count += 1;
//     }
//     // 如果 层数 =0 ，那么说明找到了
//     if cur_branch_layer_count == 0{
//         Ok(cfg_node)
//     }else{
//         let mut rst = Err(anyhow!("找不到此 if 对应的gather"));
//         for neighbor in direct_child_nodes!(at cfg_node in cfg_graph){
//             rst = rst.or(recursive_find_gather(neighbor, cfg_graph, cur_branch_layer_count));
//         }
//         rst
//     }
// }
pub fn find_branch_of_gather_upward(cfg_branch_node:u32,cfg_graph:&CfgGraph)-> Result<u32>{
    let cur_branch_layer_count = 0;
    _recursive_find_branch(cfg_branch_node, cfg_graph, cur_branch_layer_count)
}
fn _recursive_find_branch(cfg_node:u32,cfg_graph:&CfgGraph, mut cur_branch_layer_count: u32) -> Result<u32>{
    if node!(at cfg_node in cfg_graph).cfg_node_type.is_gather(){
        cur_branch_layer_count += 1;
    }else if node!(at cfg_node in cfg_graph).cfg_node_type.is_branch(){
        cur_branch_layer_count -= 1;
    }
    // 如果 层数 =0 ，那么说明找到了
    if cur_branch_layer_count == 0{
        Ok(cfg_node)
    }else{
        let mut rst = Err(anyhow!("找不到此 if 对应的gather"));
        for neighbor in direct_parent_nodes!(at cfg_node in cfg_graph){
            rst = rst.or(_recursive_find_branch(neighbor, cfg_graph, cur_branch_layer_count));
        }
        rst
    }
}

/// get corresponding `cfg_entry` by speicified `cfg_node`
/// its correctness depends on
/// 1. `cfg_entry_node` field of `func_symidx` symbol 
/// 2. `func_cor_symidx` field of `cfg_node`
pub fn get_cfg_entry_by_cfg_node(cfg_graph:&CfgGraph,symtab:&SymTab,cfg_node:u32)-> Result<Option<u32>>{
    if node!(at cfg_node in cfg_graph).has_func_cor_symidx(){
        let func_symidx = node!(at cfg_node in cfg_graph).get_func_cor_symidx()?;
        let &cfg_entry = symtab.get(func_symidx)?.get_cfg_entry_node()?;
        Ok(Some(cfg_entry))
    }else{
        Ok(None)
    }
    
}

/// array init
/// require input `reversed_remained_dims` dimensions to be reversed 
pub fn array_initialize( et_tree:&mut EtTree, array_ele_map:&mut ArrayEleMap, ele_type:&Type,reversed_remained_dims:&mut Vec<usize>, array_offset:&mut usize,
    ast_tree:&AstTree, cfg_graph:&mut CfgGraph,  scope_tree:&ScopeTree, symtab:&mut SymTab, et_node:u32, scope_node:u32, cfg_bb:u32, instr_slab:&mut InstrSlab<NhwcInstr>,ast2scope:&HashMap<u32, u32>,
    symtab_graph:&mut Option<&mut SymTabGraph>,
) -> Result<()>
{
    let ele_count_to_read:usize = if reversed_remained_dims.len()!=0 { reversed_remained_dims.iter().product()}else {panic!()};
        // array_ele_map.add_ele_from_usize(*array_offset, Value::from_string_with_specific_type(&"0".to_string(), ele_type)?)?;
        // debug_info_blue!("add array ele with offset {},{:?}",*array_offset, Value::from_string_with_specific_type(&"0".to_string(), ele_type)?);
    let last_array_offset = *array_offset;
    *array_offset+= (ele_count_to_read - *array_offset % ele_count_to_read)%ele_count_to_read;
    debug_info_blue!("array_init {:?} at et_node {}",reversed_remained_dims,et_node);
    let et_node_vec = direct_child_nodes!(at et_node in et_tree with_predicate {|e| !e.weight().et_edge_type.is_deleted()});
    let mut i = 0;
    while i < et_node_vec.len(){
        let et_node = et_node_vec[i];
        debug_info_blue!("ele_count_to_read =  {},{:?}  cur_et_node:{et_node}",ele_count_to_read , reversed_remained_dims);
        match &node!(at et_node in et_tree).et_node_type{
            EtNodeType::Operator { op:ExprOp::ArrayWrapper, ast_node: _, text: _, op_symidx }=>{
                let cur_dim = reversed_remained_dims.pop().unwrap();
                array_initialize( et_tree, array_ele_map, ele_type,reversed_remained_dims, array_offset,ast_tree, cfg_graph, scope_tree, symtab, et_node, scope_node, cfg_bb, instr_slab, ast2scope,symtab_graph)?;
                reversed_remained_dims.push(cur_dim);
            },
            EtNodeType::Literal { literal_symidx: const_sym_idx, ast_node: _, text: _ } => {
                array_ele_map.insert_ele(*array_offset, Value::from_string_with_specific_type(&const_sym_idx.symbol_name, ele_type)?)?;
                // debug_info_blue!("add array ele with offset {},{:?}",i, Value::from_string_with_specific_type(&const_sym_idx.symbol_name, ele_type)?);
                *array_offset +=1;
            },
            _ => {
                let l_type = ele_type;
                let r_symidx = process_et(ast_tree, cfg_graph, et_tree, scope_tree, symtab, et_node, scope_node, cfg_bb, instr_slab, ast2scope,symtab_graph)?.with_context(|| format!("no value of this expr et node{}",et_node))?;
                // only 2 types should be considered, f32 & i32
                let r_type = symtab.get(&r_symidx)?.get_type()?.clone();
                let new_value_symidx = force_trans_type(cfg_graph, symtab, l_type, &r_type, &r_symidx, scope_node, cfg_bb, instr_slab, symtab_graph,Some(et_node),et_tree)?;
                array_ele_map.insert_ele(*array_offset, Value::new_ref(new_value_symidx, r_type))?;
                *array_offset +=1;
            },
            _ => {
                return Err(anyhow!("expect a constant or arraywrapper but meet nor of them at {}",et_node))
            }
        };
        i+=1;
    }
    // if has ele in this dimension and is not full
    if last_array_offset+ele_count_to_read!=*array_offset{
        *array_offset+= ele_count_to_read - *array_offset % ele_count_to_read;
    }
    Ok(())
}
/// transform the linear offset into vec<usize> which represent the offsets of all dimensions 
pub fn deduce_linear_offset_by_weights(offset:usize, weights:Vec<usize>) -> Vec<usize>{
    let mut decoded_vec = vec![];
    let mut remained = offset;
    for weight in weights{
        decoded_vec.push(remained / weight);
        remained %= weight;
    }
    decoded_vec
}<|MERGE_RESOLUTION|>--- conflicted
+++ resolved
@@ -7,13 +7,7 @@
 };
 use core::panic;
 use std::collections::HashMap;
-<<<<<<< HEAD
-use crate::instr;
-use crate::toolkit::etc::remove_isolate_nodes_from_dfs;
-=======
-use std::process::id;
 use crate::{add_node, instr};
->>>>>>> 197040d8
 
 use super::cfg_node::CFG_ROOT;
 use super::et_node::ExprOp;
@@ -1835,13 +1829,8 @@
             // 考虑这个语句的 et_sep_item_node 不是 = 的情况
             EtNodeType::Operator { op: ExprOp::ArrayIndex , ast_node: _, text: _, op_symidx } => {
                 // debug_info_red!("no =  as start ");
-<<<<<<< HEAD
-                // let _op_values = direct_child_nodes!(at et_item_node in et_tree with_predicate {|e|!e.weight().et_edge_type.is_deleted()});
-                let var_symidx = process_et(ast_tree, cfg_graph, et_tree, scope_tree, symtab, et_item_node, decl_parent_scope, cfg_node,  instr_slab, symtab_g)?.unwrap();
-=======
                 let _op_values = direct_child_nodes!(at et_item_node in et_tree);
                 let var_symidx = process_et(ast_tree, cfg_graph, et_tree, scope_tree, symtab, et_item_node, decl_parent_scope, cfg_node,  instr_slab, ast2scope,symtab_g)?.unwrap();
->>>>>>> 197040d8
                 let var_type = symtab.get(&var_symidx)?.get_type()?.clone();
                 //大纲：
                 //将var_symidx处理看是普通变量还是数组变量，如果是数组，则将value_symidx的内容和var_symidx进行比对整合
