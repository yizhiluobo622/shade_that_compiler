use std::{collections::HashMap, fs::OpenOptions};

use petgraph::stable_graph::NodeIndex;
use syn::token::Use;

use crate::{ add_node, add_node_with_edge, add_symbol, antlr_parser::cparser::{RULE_declaration, RULE_declarationSpecifiers, RULE_declarator, RULE_directDeclarator, RULE_expressionStatement, RULE_parameterDeclaration, RULE_parameterList, RULE_parameterTypeList}, dfs_graph, direct_node, direct_nodes, find, find_nodes, node, node_mut, push_instr, rule_id, toolkit::{field::{Type, UseCounter}, symbol::Symbol}};

<<<<<<< HEAD
use super::{ ast_node::AstTree, cfg_node::{CfgGraph, CfgNode}, context::Context, et_node::{Def_Or_Use, EtNakedNode, EtTree}, field::FieldsOwner, gen_et::process_any_stmt, nhwc_instr::NakedInstruction, scope_node::ScopeTree, symbol, symbol_table::{ SymIdx, SymTab}};
=======
use super::{ ast_node::AstTree, cfg_node::{CfgGraph, CfgNode}, context::Context, et_node::{Def_Or_Use, EtNakedNode, EtTree}, field::FieldsOwner, gen_et::process_any_stmt, nhwc_instr::NakedInstruction, scope_node::ScopeTree, symbol, symbol_table::{ Symidx, Symtab, SymtabGraph}};
>>>>>>> 53a1ff38

/*
 这个文件主要是对  cfg_graph 进行后一步处理，因为cfg_graph 在此之前还没有 
 */


pub type NhwcCfg = CfgGraph;

fn parse_expr2nhwc(){

}
/// 处理所有跳转语句，翻译成对应的instruction并确定跳转到的BB
<<<<<<< HEAD
fn parse_stmt2nhwc(ast_tree:&AstTree,cfg_graph: &mut CfgGraph,symtab:&mut SymTab,scope_tree:&ScopeTree,et_tree:&mut EtTree,ast2scope:&HashMap<u32,u32>,ast_decl_node:u32,cfg_bb:u32,mut counter:u32)->u32{
=======
fn parse_stmt2nhwc(ast_tree:&AstTree,cfg_graph: &mut CfgGraph,symtab:&mut Symtab,scope_tree:&ScopeTree,et_tree:&mut EtTree,ast2scope:&HashMap<u32,u32>,ast_decl_node:u32,cfg_bb:u32,mut counter:u32, symtab_g:&mut Option<&mut SymtabGraph>)->u32{
>>>>>>> 53a1ff38
    //获取scope
    if let Some(decl_scope) = ast2scope.get(&ast_decl_node){
        let decl_scope = *decl_scope;
        let decl_prt_scope = node!(at decl_scope in scope_tree).parent;

        //将declaration生成et
        let et_root = process_any_stmt(et_tree, ast_tree, scope_tree, ast_decl_node, decl_scope);

        //如果该节点有子树
        if let Some(_) = direct_node!(at et_root in et_tree ret option){
            let detail_ets = direct_nodes!(at et_root in et_tree);
            for detail_et in detail_ets{
                let et_node = &node!(at detail_et in et_tree).et_naked_node;
                match et_node{
                    EtNakedNode::Operator { op, ast_node, text } => {
                        if let Some(_) = direct_node!(at detail_et in et_tree ret option){
                            match op{
                                crate::toolkit::et_node::ExprOp::Assign => {
                                    let op_values = direct_nodes!(at detail_et in et_tree);

                                    // 后序遍历 右边
                                    let (value_symidx,new_counter) = process_et(ast_tree, cfg_graph, et_tree, scope_tree, symtab, ast2scope, op_values[1], decl_prt_scope, cfg_bb, counter,symtab_g);
                                    counter = new_counter;
                                    
                                    // 后序遍历 左边
                                    let (var_symidx,new_counter) = process_et(ast_tree, cfg_graph, et_tree, scope_tree, symtab, ast2scope, op_values[0], decl_prt_scope, cfg_bb, counter,symtab_g);
                                    counter = new_counter;

                                    let assign_instr = NakedInstruction::new_assign(var_symidx, value_symidx).to_instr();

                                    push_instr!(add assign_instr to cfg_bb for bb in cfg_graph);
                                },
                                crate::toolkit::et_node::ExprOp::LPlusPlus => {
                                    if let Some(symbol_node) = direct_node!(at detail_et in et_tree ret option){
                                        let (var_symidx,new_counter) = process_et(ast_tree,cfg_graph,et_tree, scope_tree, symtab, ast2scope, symbol_node, decl_prt_scope,  cfg_bb, counter,symtab_g);
                                        counter = new_counter;
                
                                        let one_symidx = SymIdx::new(decl_prt_scope, "1".to_string()); 
                
                                        let tmp_loadvar_symidx = SymIdx::new(decl_prt_scope, format!("%{}",counter));
                                        counter += 1;
                                        let tmp_addvar_symidx = SymIdx::new(decl_prt_scope, format!("%{}",counter));
                                        counter += 1;
                                        let vartype=Type::new(decl_prt_scope, ast_tree);
                
                                        let load_instr = NakedInstruction::new_assign(tmp_loadvar_symidx.clone(), var_symidx.clone()).to_instr();
                                        let add_instr = NakedInstruction::new_add(tmp_addvar_symidx.clone(), var_symidx.clone(), one_symidx,vartype).to_instr();
                                        let assign_instr = NakedInstruction::new_assign(var_symidx, tmp_addvar_symidx.clone()).to_instr();
                
                                        push_instr!(add load_instr to cfg_bb for bb in cfg_graph);
                                        push_instr!(add add_instr to cfg_bb for bb in cfg_graph);
                                        push_instr!(add assign_instr to cfg_bb for bb in cfg_graph);
                                    }else{
                                        panic!("操作符{}下缺少符号",detail_et);
                                    }
                                },
                                crate::toolkit::et_node::ExprOp::RPlusPlus => {
                                    if let Some(symbol_node) = direct_node!(at detail_et in et_tree ret option){
                                        let (var_symidx,new_counter) = process_et(ast_tree,cfg_graph,et_tree, scope_tree, symtab, ast2scope, symbol_node, decl_prt_scope,  cfg_bb, counter,symtab_g);
                                        counter = new_counter;
                
                                        let one_symidx = SymIdx::new(decl_prt_scope, "1".to_string()); 
                
                                        let tmp_loadvar_symidx = SymIdx::new(decl_prt_scope, format!("%{}",counter));
                                        counter += 1;
                                        let tmp_addvar_symidx = SymIdx::new(decl_prt_scope, format!("%{}",counter));
                                        counter += 1;
                                        let vartype=Type::new(decl_prt_scope, ast_tree);
                
                                        let load_instr = NakedInstruction::new_assign(tmp_loadvar_symidx.clone(), var_symidx.clone()).to_instr();
                                        let add_instr = NakedInstruction::new_add(tmp_addvar_symidx.clone(), var_symidx.clone(), one_symidx,vartype).to_instr();
                                        let assign_instr = NakedInstruction::new_assign(var_symidx, tmp_addvar_symidx.clone()).to_instr();
                
                                        push_instr!(add load_instr to cfg_bb for bb in cfg_graph);
                                        push_instr!(add add_instr to cfg_bb for bb in cfg_graph);
                                        push_instr!(add assign_instr to cfg_bb for bb in cfg_graph);
                                    }else{
                                        panic!("操作符{}下缺少符号",detail_et);
                                    }
                                },
                                crate::toolkit::et_node::ExprOp::LMinusMinus => {
                                    if let Some(symbol_node) = direct_node!(at detail_et in et_tree ret option){
                                        let (var_symidx,new_counter) = process_et(ast_tree,cfg_graph,et_tree, scope_tree, symtab, ast2scope, symbol_node, decl_prt_scope,  cfg_bb, counter,symtab_g);
                                        counter = new_counter;
                
                                        let one_symidx = SymIdx::new(decl_prt_scope, "1".to_string());
                
                                        let tmp_loadvar_symidx = SymIdx::new(decl_prt_scope, format!("%{}",counter));
                                        counter += 1;
                                        let tmp_subvar_symidx = SymIdx::new(decl_prt_scope, format!("%{}",counter));
                                        counter += 1;
                                        let vartype=Type::new(decl_prt_scope, ast_tree);
                                        
                                        let load_instr = NakedInstruction::new_assign(tmp_loadvar_symidx.clone(), var_symidx.clone()).to_instr();
                                        let sub_instr = NakedInstruction::new_sub(tmp_subvar_symidx.clone(), var_symidx.clone(), one_symidx,vartype).to_instr();
                                        let assign_instr = NakedInstruction::new_assign(var_symidx, tmp_subvar_symidx.clone()).to_instr();
                
                                        push_instr!(add load_instr to cfg_bb for bb in cfg_graph);
                                        push_instr!(add sub_instr to cfg_bb for bb in cfg_graph);
                                        push_instr!(add assign_instr to cfg_bb for bb in cfg_graph);
                                    }else{
                                        panic!("操作符{}下缺少符号",detail_et);
                                    }
                                },
                                crate::toolkit::et_node::ExprOp::RMinusMinus => {
                                    if let Some(symbol_node) = direct_node!(at detail_et in et_tree ret option){
                                        let (var_symidx,new_counter) = process_et(ast_tree,cfg_graph,et_tree, scope_tree, symtab, ast2scope, symbol_node, decl_prt_scope,  cfg_bb, counter,symtab_g);
                                        counter = new_counter;
                
                                        let one_symidx = SymIdx::new(decl_prt_scope, "1".to_string());
                
                                        let tmp_loadvar_symidx = SymIdx::new(decl_prt_scope, format!("%{}",counter));
                                        counter += 1;
                                        let tmp_subvar_symidx = SymIdx::new(decl_prt_scope, format!("%{}",counter));
                                        counter += 1;
                                        let vartype=Type::new(decl_prt_scope, ast_tree);
                
                                        let load_instr = NakedInstruction::new_assign(tmp_loadvar_symidx.clone(), var_symidx.clone()).to_instr();
                                        let sub_instr = NakedInstruction::new_sub(tmp_subvar_symidx.clone(), var_symidx.clone(), one_symidx,vartype).to_instr();
                                        let assign_instr = NakedInstruction::new_assign(var_symidx, tmp_subvar_symidx.clone()).to_instr();
                
                                        push_instr!(add load_instr to cfg_bb for bb in cfg_graph);
                                        push_instr!(add sub_instr to cfg_bb for bb in cfg_graph);
                                        push_instr!(add assign_instr to cfg_bb for bb in cfg_graph);
                                    }else{
                                        panic!("操作符{}下缺少符号",detail_et);
                                    }
                                },
                                crate::toolkit::et_node::ExprOp::MulAssign => {
                                    let op_values = direct_nodes!(at detail_et in et_tree);

                                    let (value_symidx,new_counter) = process_et(ast_tree, cfg_graph, et_tree, scope_tree, symtab, ast2scope, op_values[1], decl_prt_scope, cfg_bb, counter,symtab_g);
                                    counter = new_counter;
                                    
                                    let (var_symidx,new_counter) = process_et(ast_tree, cfg_graph, et_tree, scope_tree, symtab, ast2scope, op_values[0], decl_prt_scope, cfg_bb, counter,symtab_g);
                                    counter = new_counter;

                                    let tmp_var_symidx = SymIdx::new(decl_prt_scope, format!("%{}",counter));
                                    counter += 1;
                                    let vartype=Type::new(decl_prt_scope, ast_tree);

                                    let mul_instr = NakedInstruction::new_mul(tmp_var_symidx.clone(), var_symidx.clone(), value_symidx,vartype).to_instr();
                                    let assign_instr = NakedInstruction::new_assign(var_symidx, tmp_var_symidx).to_instr();
                                    
                                    push_instr!(add mul_instr to cfg_bb for bb in cfg_graph);
                                    push_instr!(add assign_instr to cfg_bb for bb in cfg_graph);
                                },
                                crate::toolkit::et_node::ExprOp::DivAssign => {
                                    let op_values = direct_nodes!(at detail_et in et_tree);

                                    let (value_symidx,new_counter) = process_et(ast_tree, cfg_graph, et_tree, scope_tree, symtab, ast2scope, op_values[1], decl_prt_scope, cfg_bb, counter,symtab_g);
                                    counter = new_counter;
                                    
                                    let (var_symidx,new_counter) = process_et(ast_tree, cfg_graph, et_tree, scope_tree, symtab, ast2scope, op_values[0], decl_prt_scope, cfg_bb, counter,symtab_g);
                                    counter = new_counter;

                                    let tmp_var_symidx = SymIdx::new(decl_prt_scope, format!("%{}",counter));
                                    counter += 1;
                                    let vartype=Type::new(decl_prt_scope, ast_tree);

                                    let div_instr = NakedInstruction::new_div(tmp_var_symidx.clone(), var_symidx.clone(), value_symidx,vartype).to_instr();
                                    let assign_instr = NakedInstruction::new_assign(var_symidx, tmp_var_symidx).to_instr();

                                    push_instr!(add div_instr to cfg_bb for bb in cfg_graph);
                                    push_instr!(add assign_instr to cfg_bb for bb in cfg_graph);
                                },
                                crate::toolkit::et_node::ExprOp::PlusAssign => {
                                    let op_values = direct_nodes!(at detail_et in et_tree);

                                    let (value_symidx,new_counter) = process_et(ast_tree, cfg_graph, et_tree, scope_tree, symtab, ast2scope, op_values[1], decl_prt_scope, cfg_bb, counter,symtab_g);
                                    counter = new_counter;
                                    
                                    let (var_symidx,new_counter) = process_et(ast_tree, cfg_graph, et_tree, scope_tree, symtab, ast2scope, op_values[0], decl_prt_scope, cfg_bb, counter,symtab_g);
                                    counter = new_counter;

                                    let tmp_var_symidx = SymIdx::new(decl_prt_scope, format!("%{}",counter));
                                    counter += 1;
                                    let vartype=Type::new(decl_prt_scope, ast_tree);

                                    let add_instr = NakedInstruction::new_add(tmp_var_symidx.clone(), var_symidx.clone(), value_symidx,vartype).to_instr();
                                    let assign_instr = NakedInstruction::new_assign(var_symidx, tmp_var_symidx).to_instr();

                                    push_instr!(add add_instr to cfg_bb for bb in cfg_graph);
                                    push_instr!(add assign_instr to cfg_bb for bb in cfg_graph);
                                },
                                crate::toolkit::et_node::ExprOp::MinusAssign => {
                                    let op_values = direct_nodes!(at detail_et in et_tree);

                                    let (value_symidx,new_counter) = process_et(ast_tree, cfg_graph, et_tree, scope_tree, symtab, ast2scope, op_values[1], decl_prt_scope, cfg_bb, counter,symtab_g);
                                    counter = new_counter;
                                    
                                    let (var_symidx,new_counter) = process_et(ast_tree, cfg_graph, et_tree, scope_tree, symtab, ast2scope, op_values[0], decl_prt_scope, cfg_bb, counter,symtab_g);
                                    counter = new_counter;

                                    let tmp_var_symidx = SymIdx::new(decl_prt_scope, format!("%{}",counter));
                                    counter += 1;
                                    let vartype=Type::new(decl_prt_scope, ast_tree);

                                    let sub_instr = NakedInstruction::new_sub(tmp_var_symidx.clone(), var_symidx.clone(), value_symidx,vartype).to_instr();
                                    let assign_instr = NakedInstruction::new_assign(var_symidx, tmp_var_symidx).to_instr();

                                    push_instr!(add sub_instr to cfg_bb for bb in cfg_graph);
                                    push_instr!(add assign_instr to cfg_bb for bb in cfg_graph);
                                },
                                _ => {
                                    panic!("statment初始运算符应有赋值性质,{}符号出现错误",*ast_node);
                                }
                            }
                        }else{
                            panic!("操作符下缺少具体变量或常量");
                        }
                    },
                    EtNakedNode::Constant { const_sym_idx:_, ast_node:_, text:_ } => todo!(),
                    EtNakedNode::Symbol { sym_idx:_, ast_node:_, text, def_or_use } => {

                        //获得变量类型，做成symidx
                        let type_node = find!(rule RULE_declarationSpecifiers at ast_decl_node in ast_tree).unwrap();
                        // let type_str = node!(at type_node in ast_tree).text.clone();
                        let var_type = Type::new(type_node,ast_tree);
                        println!("stat enter {}",text);
                        let symbol_symidx = process_symbol(ast_tree,scope_tree, symtab, &def_or_use, &text, decl_prt_scope,symtab_g);

                        //创建空值
                        let value_symidx = SymIdx::new(decl_prt_scope, "".to_string());   
                        let def_instr = NakedInstruction::new_def_var(var_type, symbol_symidx, value_symidx).to_instr();

                        push_instr!(add def_instr to cfg_bb for bb in cfg_graph);
                    },
                    _ =>{
                        panic!("{}这里不应该为sep类型",detail_et);
                    }
                }
            }
            counter
        }else{
            panic!("sep下面缺少具体的etnode，et树生成错误");
        }
    }else{
        panic!("ast2scope找不到{}",ast_decl_node);
    }
}

<<<<<<< HEAD
fn parse_bb2nhwc(ast_tree:&AstTree,cfg_graph: &mut CfgGraph,scope_tree:&ScopeTree,et_tree:&mut EtTree,symtab:&mut SymTab,ast2scope:&HashMap<u32,u32>,ast_nodes:Vec<u32>,cfg_bb:u32,mut counter:u32)->u32{
=======
fn parse_bb2nhwc(ast_tree:&AstTree,cfg_graph: &mut CfgGraph,scope_tree:&ScopeTree,et_tree:&mut EtTree,symtab:&mut Symtab,ast2scope:&HashMap<u32,u32>,ast_nodes:Vec<u32>,cfg_bb:u32,mut counter:u32, symtab_g:&mut Option<&mut SymtabGraph>)->u32{
>>>>>>> 53a1ff38
    for astnode in ast_nodes{
        match(rule_id!(at astnode in ast_tree),astnode){
            (RULE_declaration,declaration_node)=>{
                counter = parse_declaration2nhwc(ast_tree,cfg_graph,symtab, scope_tree,et_tree,ast2scope,declaration_node,cfg_bb,counter,symtab_g);
            },
            (RULE_expressionStatement,statement_node)=>{
                counter = parse_stmt2nhwc(ast_tree, cfg_graph, symtab, scope_tree, et_tree, ast2scope,statement_node, cfg_bb, counter,symtab_g)
            },
            (_,_)=>{
                panic!("bb中未知RULE，{}不是expr或stmt",astnode);
            }
        }
    }    
    counter
}
static USE_COUNTER:&str = "use_counter";
<<<<<<< HEAD
fn process_constant(ast_tree:&AstTree,scope_tree:&ScopeTree,symtab:&mut SymTab,const_literal:&String,scope_node:u32)->SymIdx{
=======
fn process_constant(ast_tree:&AstTree,scope_tree:&ScopeTree,symtab:&mut Symtab,const_literal:&String,scope_node:u32, symtab_g:&mut Option<&mut SymtabGraph>)->Symidx{
>>>>>>> 53a1ff38
    // 我们认为 constant 的scope node 都是全局的
    match find!(symbol mut {const_literal.clone()} of scope {0} in symtab){
        Some(const_sym) => {
            // do nothing 找到了同样的常量
            println!("{:?}",const_sym);
            let use_counter = find!(field mut USE_COUNTER:UseCounter in const_sym).unwrap();
            use_counter.use_count+=1;
        },
        None => {
            println!("add const {} to symtab !!!!",const_literal);
            add_symbol!({Symbol::new(0, const_literal.clone())} with field USE_COUNTER:{UseCounter{ use_count: 1}} to symtab);
            
            match symtab_g{
                Some(symg) => {
                    let mut idx:u32=(symg.node_count()).try_into().unwrap();
                    if idx!=0{idx -=1}
                    add_node_with_edge!({symtab.clone()} from idx in symg);
                }
                None => {},
            }
        },
    }
    let const_symidx = SymIdx::new(0, const_literal.to_string());
    const_symidx
}

static TYPE:&str = "type";
<<<<<<< HEAD
fn process_symbol(ast_tree:&AstTree,scope_tree:&ScopeTree,symtab:&mut SymTab,def_or_use:&Def_Or_Use,symbol_name:&String,scope_node:u32)->SymIdx{   
=======
fn process_symbol(ast_tree:&AstTree,scope_tree:&ScopeTree,symtab:&mut Symtab,def_or_use:&Def_Or_Use,symbol_name:&String,scope_node:u32, symtab_g:&mut Option<&mut SymtabGraph>)->Symidx{   
>>>>>>> 53a1ff38
    let mut symbol_scope = scope_node;
    match def_or_use{
        Def_Or_Use::Def { type_ast_node } => { 
            let symbol_str = symbol_name.clone();
            println!("处理的符号为{}",*symbol_name);
            let var_type = Type::new(*type_ast_node, ast_tree);
            let symbol_symidx = add_symbol!({Symbol::new_verbose(scope_node,symbol_str)} with field TYPE:{var_type} to symtab);
            match symtab_g{
                Some(symg) => {
                    let mut idx:u32 = (symg.node_count()).try_into().unwrap() ;
                    if idx!=0{idx -=1}
                    add_node_with_edge!({symtab.clone()} from idx in symg);
                }
                None => {},
            };
            symbol_symidx
        },
        Def_Or_Use::Use => {
            while let None = find!(symbol {symbol_name.clone()} of scope symbol_scope in symtab){
                let ast = node!(at symbol_scope in scope_tree).ast_node;
                if symbol_scope == 0{
                    println!("ast{}",ast);
                    panic!("scope为{}符号表中未找到{:?}",symbol_scope,symbol_name.clone());
                }
                symbol_scope = node!(at symbol_scope in scope_tree).parent;
            }
            let symbol_symidx = SymIdx::new(scope_node, "%".to_owned()+&symbol_name.clone());
            symbol_symidx
        },
    }
}

<<<<<<< HEAD
fn process_et(ast_tree:&AstTree,cfg_graph: &mut CfgGraph,et_tree:&EtTree,scope_tree:&ScopeTree,symtab:&mut SymTab,ast2scope:&HashMap<u32,u32>,et_node:u32,scope_node:u32,cfg_bb:u32,mut counter:u32)->(SymIdx,u32){
=======
fn process_et(ast_tree:&AstTree,cfg_graph: &mut CfgGraph,et_tree:&EtTree,scope_tree:&ScopeTree,symtab:&mut Symtab,ast2scope:&HashMap<u32,u32>,et_node:u32,scope_node:u32,cfg_bb:u32,mut counter:u32, symtab_g:&mut Option<&mut SymtabGraph>)->(Symidx,u32){
>>>>>>> 53a1ff38
    let nake_et = &node!(at et_node in et_tree).et_naked_node;
    match nake_et{
        EtNakedNode::Operator { op, ast_node, text:_ } => {
            match op{
                super::et_node::ExprOp::Mul => {
                    if let Some(_) = direct_node!(at et_node in et_tree ret option){
                        let next_nodes = direct_nodes!(at et_node in et_tree);

                        println!("---------------进入 * 右子树{:?}",ast_node);
                        let (r_symidx,new_counter) = process_et(ast_tree,cfg_graph,et_tree, scope_tree, symtab, ast2scope, next_nodes[1], scope_node,  cfg_bb, counter,symtab_g);
                        counter = new_counter;

                        println!("---------------进入 * 左子树{:?}",ast_node);
                        let (l_symidx,new_counter) = process_et(ast_tree,cfg_graph, et_tree, scope_tree, symtab, ast2scope, next_nodes[0], scope_node,  cfg_bb, counter,symtab_g);
                        counter = new_counter;

                        let tmp_var_symidx = SymIdx::new(scope_node, format!("%{}",counter));
                        counter += 1;
                        let vartype=Type::I32;
                        let mul_instr = NakedInstruction::new_mul(tmp_var_symidx.clone(), l_symidx, r_symidx,vartype).to_instr();
                        push_instr!(add mul_instr to cfg_bb for bb in cfg_graph);

                        (tmp_var_symidx,counter)
                    }else{
                        panic!("操作符{}下缺少符号",et_node);
                    }
                },
                super::et_node::ExprOp::Add => {
                    if let Some(_) = direct_node!(at et_node in et_tree ret option){
                        let next_nodes = direct_nodes!(at et_node in et_tree);

                        println!("---------------进入 + 右子树{:?}",ast_node);
                        let (r_symidx,new_counter) = process_et(ast_tree,cfg_graph,et_tree, scope_tree, symtab, ast2scope, next_nodes[1], scope_node,  cfg_bb, counter,symtab_g);
                        counter = new_counter;

                        println!("---------------进入 + 左子树{:?}",ast_node);
                        let (l_symidx,new_counter) = process_et(ast_tree,cfg_graph, et_tree, scope_tree, symtab, ast2scope, next_nodes[0], scope_node, cfg_bb, counter,symtab_g);
                        counter = new_counter;

                        let tmp_var_symidx = SymIdx::new(scope_node, format!("%{}",counter));
                        counter += 1;
                        let vartype=Type::I32;

                        let add_instr = NakedInstruction::new_add(tmp_var_symidx.clone(), l_symidx, r_symidx,vartype).to_instr();
                        push_instr!(add add_instr to cfg_bb for bb in cfg_graph);

                        (tmp_var_symidx,counter)
                    }else{
                        panic!("操作符{}下缺少符号",et_node);
                    }
                },
                super::et_node::ExprOp::Sub => {
                    if let Some(_) = direct_node!(at et_node in et_tree ret option){
                        let next_nodes = direct_nodes!(at et_node in et_tree);

                        println!("---------------进入 - 右子树{:?}",ast_node);
                        let (r_symidx,new_counter) = process_et(ast_tree,cfg_graph,et_tree, scope_tree, symtab, ast2scope, next_nodes[1], scope_node,  cfg_bb, counter,symtab_g);
                        counter = new_counter;

                        println!("---------------进入 - 左子树{:?}",ast_node);
                        let (l_symidx,new_counter) = process_et(ast_tree,cfg_graph, et_tree, scope_tree, symtab, ast2scope, next_nodes[0], scope_node, cfg_bb, counter,symtab_g);
                        counter = new_counter;

                        let tmp_var_symidx = SymIdx::new(scope_node, format!("%{}",counter));
                        counter += 1;
                        let vartype=Type::I32;
                        let sub_instr = NakedInstruction::new_sub(tmp_var_symidx.clone(), l_symidx, r_symidx,vartype).to_instr();
                        push_instr!(add sub_instr to cfg_bb for bb in cfg_graph);

                        (tmp_var_symidx,counter)
                    }else{
                        panic!("操作符{}下缺少符号",et_node);
                    }
                },
                super::et_node::ExprOp::Div => {
                    if let Some(_) = direct_node!(at et_node in et_tree ret option){
                        let next_nodes = direct_nodes!(at et_node in et_tree);

                        println!("---------------进入 / 右子树{:?}",ast_node);
                        let (r_symidx,new_counter) = process_et(ast_tree,cfg_graph,et_tree, scope_tree, symtab, ast2scope, next_nodes[1], scope_node,  cfg_bb, counter,symtab_g);
                        counter = new_counter;

                        println!("---------------进入 - 左子树{:?}",ast_node);
                        let (l_symidx,new_counter) = process_et(ast_tree,cfg_graph, et_tree, scope_tree, symtab, ast2scope, next_nodes[0], scope_node, cfg_bb, counter,symtab_g);
                        counter = new_counter;
                        
                        let tmp_var_symidx = SymIdx::new(scope_node, format!("%{}",counter));
                        counter += 1;
                        let vartype=Type::I32;

                        let div_instr = NakedInstruction::new_div(tmp_var_symidx.clone(), l_symidx, r_symidx,vartype).to_instr();
                        push_instr!(add div_instr to cfg_bb for bb in cfg_graph);

                        (tmp_var_symidx,counter)
                    }else{
                        panic!("操作符{}下缺少符号",et_node);
                    }
                },
                // super::et_node::ExprOp::Assign => todo!(),
                // super::et_node::ExprOp::LogicalOr => todo!(),
                // super::et_node::ExprOp::LogicalAnd => todo!(),
                // super::et_node::ExprOp::LogicalNot => todo!(),
                // super::et_node::ExprOp::BitwiseOr => todo!(),
                // super::et_node::ExprOp::BitwiseAnd => todo!(),
                // super::et_node::ExprOp::BitwiseXor => todo!(),
                // super::et_node::ExprOp::BitwiseNot => todo!(),
                // super::et_node::ExprOp::Eq => todo!(),
                // super::et_node::ExprOp::NEq => todo!(),
                // super::et_node::ExprOp::Less => todo!(),
                // super::et_node::ExprOp::Greater => todo!(),
                // super::et_node::ExprOp::LEq => todo!(),
                // super::et_node::ExprOp::GEq => todo!(),
                // super::et_node::ExprOp::LShift => todo!(),
                // super::et_node::ExprOp::RShift => todo!(),
                // super::et_node::ExprOp::Mod => todo!(),
                // super::et_node::ExprOp::Cast => todo!(),
                // super::et_node::ExprOp::Call => todo!(),
                // super::et_node::ExprOp::Negative => todo!(),
                // super::et_node::ExprOp::Positive => todo!(),
                // super::et_node::ExprOp::AddrOf => todo!(),
                // super::et_node::ExprOp::Deref => todo!(),
                // super::et_node::ExprOp::DotMember => todo!(),
                // super::et_node::ExprOp::ArrowMember => todo!(),
                super::et_node::ExprOp::LPlusPlus => {
                    if let Some(symbol_node) = direct_node!(at et_node in et_tree ret option){
                        let (var_symidx,new_counter) = process_et(ast_tree,cfg_graph,et_tree, scope_tree, symtab, ast2scope, symbol_node, scope_node,  cfg_bb, counter,symtab_g);
                        counter = new_counter;

                        let one_symidx = SymIdx::new(scope_node, "1".to_string());
                        let tmp_loadvar_symidx = SymIdx::new(scope_node, format!("%{}",counter));
                        counter += 1;
                        let tmp_addvar_symidx = SymIdx::new(scope_node, format!("%{}",counter));
                        counter += 1;
                        let vartype=Type::I32;

                        let load_instr = NakedInstruction::new_assign(tmp_loadvar_symidx.clone(), var_symidx.clone()).to_instr();
                        let add_instr = NakedInstruction::new_add(tmp_addvar_symidx.clone(), var_symidx.clone(), one_symidx,vartype).to_instr();
                        let assign_instr = NakedInstruction::new_assign(var_symidx, tmp_addvar_symidx.clone()).to_instr();

                        push_instr!(add load_instr to cfg_bb for bb in cfg_graph);
                        push_instr!(add add_instr to cfg_bb for bb in cfg_graph);
                        push_instr!(add assign_instr to cfg_bb for bb in cfg_graph);

                        (tmp_addvar_symidx,counter)
                    }else{
                        panic!("操作符{}下缺少符号",et_node);
                    }
                },
                super::et_node::ExprOp::RPlusPlus => {
                    if let Some(symbol_node) = direct_node!(at et_node in et_tree ret option){
                        let (var_symidx,new_counter) = process_et(ast_tree,cfg_graph,et_tree, scope_tree, symtab, ast2scope, symbol_node, scope_node,  cfg_bb, counter,symtab_g);
                        counter = new_counter;

                        let one_symidx = SymIdx::new(scope_node, "1".to_string());
                        let tmp_loadvar_symidx = SymIdx::new(scope_node, format!("%{}",counter));
                        counter += 1;
                        let tmp_addvar_symidx = SymIdx::new(scope_node, format!("%{}",counter));
                        counter += 1;
                        let vartype=Type::I32;

                        let load_instr = NakedInstruction::new_assign(tmp_loadvar_symidx.clone(), var_symidx.clone()).to_instr();
                        let add_instr = NakedInstruction::new_add(tmp_addvar_symidx.clone(), var_symidx.clone(), one_symidx,vartype).to_instr();
                        let assign_instr = NakedInstruction::new_assign(var_symidx, tmp_addvar_symidx.clone()).to_instr();

                        push_instr!(add load_instr to cfg_bb for bb in cfg_graph);
                        push_instr!(add add_instr to cfg_bb for bb in cfg_graph);
                        push_instr!(add assign_instr to cfg_bb for bb in cfg_graph);

                        (tmp_loadvar_symidx,counter)
                    }else{
                        panic!("操作符{}下缺少符号",et_node);
                    }
                },
                super::et_node::ExprOp::LMinusMinus => {
                    if let Some(symbol_node) = direct_node!(at et_node in et_tree ret option){
                        let (var_symidx,new_counter) = process_et(ast_tree,cfg_graph,et_tree, scope_tree, symtab, ast2scope, symbol_node, scope_node,  cfg_bb, counter,symtab_g);
                        counter = new_counter;

                        let one_symidx = SymIdx::new(scope_node, "1".to_string());
                        let tmp_loadvar_symidx = SymIdx::new(scope_node, format!("%{}",counter));
                        counter += 1;
                        let tmp_subvar_symidx = SymIdx::new(scope_node, format!("%{}",counter));
                        counter += 1;
                        let vartype=Type::I32;

                        let load_instr = NakedInstruction::new_assign(tmp_loadvar_symidx.clone(), var_symidx.clone()).to_instr();
                        let sub_instr = NakedInstruction::new_sub(tmp_subvar_symidx.clone(), var_symidx.clone(), one_symidx,vartype).to_instr();
                        let assign_instr = NakedInstruction::new_assign(var_symidx, tmp_subvar_symidx.clone()).to_instr();

                        push_instr!(add load_instr to cfg_bb for bb in cfg_graph);
                        push_instr!(add sub_instr to cfg_bb for bb in cfg_graph);
                        push_instr!(add assign_instr to cfg_bb for bb in cfg_graph);

                        (tmp_subvar_symidx,counter)
                    }else{
                        panic!("操作符{}下缺少符号",et_node);
                    }
                },
                super::et_node::ExprOp::RMinusMinus => {
                    if let Some(symbol_node) = direct_node!(at et_node in et_tree ret option){
                        let (var_symidx,new_counter) = process_et(ast_tree,cfg_graph,et_tree, scope_tree, symtab, ast2scope, symbol_node, scope_node,  cfg_bb, counter,symtab_g);
                        counter = new_counter;

                        let one_symidx = SymIdx::new(scope_node, "1".to_string());
                        let tmp_loadvar_symidx = SymIdx::new(scope_node, format!("%{}",counter));
                        counter += 1;
                        let tmp_subvar_symidx = SymIdx::new(scope_node, format!("%{}",counter));
                        counter += 1;
                        let vartype=Type::I32;

                        let load_instr = NakedInstruction::new_assign(tmp_loadvar_symidx.clone(), var_symidx.clone()).to_instr();
                        let sub_instr = NakedInstruction::new_sub(tmp_subvar_symidx.clone(), var_symidx.clone(), one_symidx,vartype).to_instr();
                        let assign_instr = NakedInstruction::new_assign(var_symidx, tmp_subvar_symidx.clone()).to_instr();

                        push_instr!(add load_instr to cfg_bb for bb in cfg_graph);
                        push_instr!(add sub_instr to cfg_bb for bb in cfg_graph);
                        push_instr!(add assign_instr to cfg_bb for bb in cfg_graph);

                        (tmp_loadvar_symidx,counter)
                    }else{
                        panic!("操作符{}下缺少符号",et_node);
                    }
                },
                _ => {
                    panic!("表达式内不应存在带有显性赋值性质的操作符");
                },
            }
        },
        EtNakedNode::Constant { const_sym_idx:_, ast_node, text:_ } => {
            println!("调用 process constant");
            let ast_node = *ast_node;
            let constant_literal = &node!(at ast_node in ast_tree).text;
            (process_constant(ast_tree, scope_tree, symtab,  constant_literal, scope_node,symtab_g ),counter)
        },
        EtNakedNode::Symbol { sym_idx:_, ast_node, text:_, def_or_use } => {
            let ast_node = *ast_node;
            let symbol_literal = &node!(at ast_node in ast_tree).text;
            println!("处理的节点为{}符号为{}",ast_node,symbol_literal);
            let symbol_symidx = process_symbol(ast_tree,scope_tree,symtab,def_or_use,symbol_literal,scope_node,symtab_g);
            (symbol_symidx,counter)
        },
        _=>{
            panic!("{}不应出现sep类型的et",et_node);
        }
    }
}

///定义变量的decl转为ir，并通过et查找元素是否合法
<<<<<<< HEAD
fn parse_declaration2nhwc(ast_tree:&AstTree,cfg_graph: &mut CfgGraph,symtab:&mut SymTab,scope_tree:&ScopeTree,et_tree:&mut EtTree,ast2scope:&HashMap<u32,u32>,ast_decl_node:u32,cfg_bb:u32,mut counter:u32)->u32{
=======
fn parse_declaration2nhwc(ast_tree:&AstTree,cfg_graph: &mut CfgGraph,symtab:&mut Symtab,scope_tree:&ScopeTree,et_tree:&mut EtTree,ast2scope:&HashMap<u32,u32>,ast_decl_node:u32,cfg_bb:u32,mut counter:u32, symtab_g:&mut Option<&mut SymtabGraph>)->u32{
>>>>>>> 53a1ff38
    //获取scope
    if let Some(decl_scope) = ast2scope.get(&ast_decl_node){
        let decl_scope = *decl_scope;
        let decl_prt_scope = node!(at decl_scope in scope_tree).parent;

        //将declaration生成et
        let et_root = process_any_stmt(et_tree, ast_tree, scope_tree, ast_decl_node, decl_scope);

        //如果该节点有子树
        if let Some(_) = direct_node!(at et_root in et_tree ret option){
            let detail_ets = direct_nodes!(at et_root in et_tree);
            for detail_et in detail_ets{
                let etnode = &node!(at detail_et in et_tree).et_naked_node;
                match etnode{
                    EtNakedNode::Operator { op:_, ast_node:_, text:_ } => {
                        if let Some(_) = direct_node!(at detail_et in et_tree ret option){
                            let op_values = direct_nodes!(at detail_et in et_tree);

                            //获得变量类型，做成symidx
                            let var = find!(rule RULE_declarationSpecifiers at ast_decl_node in ast_tree).unwrap();
                            let type_str = node!(at var in ast_tree).text.clone();
                            let var_type = Type::new(var, ast_tree);
                            
                            let (var_symidx,new_counter) = process_et(ast_tree, cfg_graph, et_tree, scope_tree, symtab, ast2scope, op_values[0], decl_prt_scope, cfg_bb, counter,symtab_g);
                            counter = new_counter;

                            let (value_symidx,new_counter) = process_et(ast_tree, cfg_graph, et_tree, scope_tree, symtab, ast2scope, op_values[1], decl_prt_scope, cfg_bb, counter,symtab_g);
                            counter = new_counter;

                            let defvar_instr = NakedInstruction::new_def_var(var_type, var_symidx, value_symidx).to_instr();

                            push_instr!(add defvar_instr to cfg_bb for bb in cfg_graph);
                        }else{
                            panic!("操作符下缺少具体变量或常量");
                        }
                    },
                    EtNakedNode::Constant { const_sym_idx:_, ast_node:_, text:_ } => todo!(),
                    EtNakedNode::Symbol { sym_idx:_, ast_node, text, def_or_use } => {
                        //获得变量类型，做成symidx
                        let var = find!(rule RULE_declarationSpecifiers at ast_decl_node in ast_tree).unwrap();
                        let type_str = node!(at var in ast_tree).text.clone();
                        let var_type = Type::new(var, ast_tree);
                        println!("dec enter {}",text);

                        let ast_node = *ast_node;
                        let var_str = &node!(at ast_node in ast_tree).text;
                        let symbol_symidx = process_symbol(ast_tree,scope_tree, symtab, &def_or_use, var_str, decl_prt_scope,symtab_g);

                        //创建空值
                        let value_symidx = SymIdx::new(decl_prt_scope, "".to_string());   

                        let def_instr = NakedInstruction::new_def_var(var_type, symbol_symidx, value_symidx).to_instr();

                        push_instr!(add def_instr to cfg_bb for bb in cfg_graph);
                    },
                    _ =>{
                        panic!("{}这里不应该为sep类型",detail_et);
                    }
                }
            }
            counter
        }else{
            panic!("sep下面缺少具体的etnode，et树生成错误");
        }
    }else{
        panic!("ast2scope找不到{}",ast_decl_node);
    }
}


fn parse_op2nhwc(){
    
}

fn parse_for2nhwc(){
    
}
fn parse_while2nhwc(){
    
}

///将函数名存入符号表，将函数签名处理为ir，并处理函数体内的语句
<<<<<<< HEAD
fn parse_func2nhwc(ast_tree:&AstTree,cfg_graph:&mut CfgGraph,symtab:&mut SymTab,ast2scope:&HashMap<u32,u32>,ast_fun:u32,ast_funsign:u32,cfg_entry:u32){
=======
fn parse_func2nhwc(ast_tree:&AstTree,cfg_graph:&mut CfgGraph,symtab:&mut Symtab,ast2scope:&HashMap<u32,u32>,ast_fun:u32,ast_funsign:u32,cfg_entry:u32, symtab_g:&mut Option<&mut SymtabGraph>){
>>>>>>> 53a1ff38
    //获取函数所对应的scopenode
    if let Some(func_scope) = ast2scope.get(&ast_fun){
        //获取函数名称
        let fun_name = &node!(at ast_funsign in ast_tree).text;
        let name_symidx = SymIdx::new(*func_scope, fun_name.to_string());

        //添加到符号表中
        let func_symbol = Symbol::new(cfg_entry, fun_name.to_string());
        add_symbol!(func_symbol with field TYPE:{Type::Fn { args_types: Vec::new(), ret_type:None  }} to symtab);

        //获取返回类型
        let ast_retype = find!(rule RULE_declarationSpecifiers at ast_fun in ast_tree).unwrap();
        let fun_rettype = &node!(at ast_retype in ast_tree).text;
        let type_symidx = SymIdx::new(*func_scope, fun_rettype.to_string());

        //获取参数列表
        let mut arg_syms: Vec<SymIdx> = vec![];
        //函数有参数
        if let Some(para) = find!(rule RULE_declarator then RULE_directDeclarator finally RULE_parameterTypeList at ast_fun in ast_tree){
            let ast_func_args = find_nodes!(rule RULE_parameterList finally RULE_parameterDeclaration at para in ast_tree);
            //将函数签名转为ir
            for ast_func_arg in ast_func_args{
                let ast_para_sym = find!(rule RULE_declarator at ast_func_arg in ast_tree).unwrap();
                let func_arg = &node!(at ast_para_sym in ast_tree).text;
                let arg_symidx = SymIdx::new(*func_scope, func_arg.to_string());
                arg_syms.push(arg_symidx);

                println!("func {} !!!",func_arg);
                add_symbol!({Symbol::new_verbose(*func_scope,func_arg.to_string())} with field TYPE:{Type::I32} to symtab);
            }
        }
        //函数无参数，则不需要处理参数部分
        else{}
        //做成instr放在cfg的entry里面
        let func_instr = NakedInstruction::new_def_func(name_symidx, type_symidx, arg_syms).to_instr();
        
        push_instr!(add func_instr to cfg_entry for entry in cfg_graph);

    }else{
        panic!("找不到{}该函数的scopenode!",ast_fun);
    }
    
}

/// 由于cfg 里面包含了其他的一些块和边，例如 branch 块和 after conditioned边
/// 因此我们需要再做一次转化，把边转化成相应的跳转或者调整代码，把所有node 都转化成BasicBlock
pub fn parse_cfg_into_nhwc_cfg(cfg_graph:&mut CfgGraph , scope_tree:&mut ScopeTree , ast_tree:&mut AstTree,symtab:&mut Symtab , et_tree:&mut EtTree , ast2scope:&mut HashMap<u32,u32> , mut counter:u32, symtab_g:&mut Option<&mut SymtabGraph>){
    // let (cfg_graph,scope_tree,ast_tree,symtab,et_tree,ast2scope)= (&mut context.cfg_graph , &mut context.scope_tree,&mut context.ast_tree,&mut context.symtab,&mut context.et_tree,&context.ast2scope);

    let start_node: NodeIndex<u32> = NodeIndex::new(0);
    //先遍历一遍函数名，将函数名加入到符号表中
    let cfg_funs = direct_nodes!(at start_node in cfg_graph);
    for cfg_entry in cfg_funs.clone(){
        if let CfgNode::Entry { ast_node, text:_, calls_in_func:_ ,instr:_} = node!(at cfg_entry in cfg_graph){
            //查找函数名称所在节点
            let ast_fun = *ast_node;
            let ast_funsign = find!(rule RULE_declarator then RULE_directDeclarator finally RULE_directDeclarator at ast_fun in ast_tree).unwrap();

            parse_func2nhwc(ast_tree, cfg_graph,symtab, ast2scope,ast_fun,ast_funsign,cfg_entry,symtab_g);
        }else{
            panic!("entry不是函数签名,cfg出错");
        }   
    }
    //再遍历一遍entry，对于每个函数做dfs,处理函数体
    for cfg_entry in cfg_funs.clone(){
        let dfs_vec = dfs_graph!(at cfg_entry in cfg_graph for dfs);

        for node in dfs_vec{
            let cfgnode = node!(at node in cfg_graph);
            match cfgnode {
                CfgNode::Branch { ast_expr_node, text } =>{

                },
                CfgNode::Switch { ast_expr_node, text } =>{

                },
                CfgNode::ForLoop { ast_before_node, ast_mid_node, ast_after_node, text }=>{
                    
                },
                CfgNode::WhileLoop { ast_expr_node, text }=>{

                },
                CfgNode::BasicBlock { ast_nodes, text:_, instrs:_ }=>{
                    counter = parse_bb2nhwc(ast_tree,cfg_graph, scope_tree, et_tree, symtab, ast2scope,ast_nodes.clone(),node,counter,symtab_g);
                },
                _=>{},
            }
        }
    }
}

pub fn dfs(cfg_graph: &mut CfgGraph, cfg_node: u32, visited: &mut Vec<bool>, dfs_vec: &mut Vec<u32>) {
    if visited[cfg_node as usize] {
        return;
    }
    visited[cfg_node as usize] = true;
    dfs_vec.push(cfg_node);

    let nodes = direct_nodes!(at cfg_node in cfg_graph);
    for node in nodes {
        if !visited[node as usize] {
            dfs(cfg_graph, node, visited, dfs_vec);
        }
    }
}<|MERGE_RESOLUTION|>--- conflicted
+++ resolved
@@ -1,15 +1,11 @@
-use std::{collections::HashMap, fs::OpenOptions};
+use std::collections::HashMap;
 
 use petgraph::stable_graph::NodeIndex;
 use syn::token::Use;
 
-use crate::{ add_node, add_node_with_edge, add_symbol, antlr_parser::cparser::{RULE_declaration, RULE_declarationSpecifiers, RULE_declarator, RULE_directDeclarator, RULE_expressionStatement, RULE_parameterDeclaration, RULE_parameterList, RULE_parameterTypeList}, dfs_graph, direct_node, direct_nodes, find, find_nodes, node, node_mut, push_instr, rule_id, toolkit::{field::{Type, UseCounter}, symbol::Symbol}};
-
-<<<<<<< HEAD
+use crate::{ add_symbol, antlr_parser::cparser::{RULE_declaration, RULE_declarationSpecifiers, RULE_declarator, RULE_directDeclarator, RULE_expressionStatement, RULE_parameterDeclaration, RULE_parameterList, RULE_parameterTypeList}, dfs_graph, direct_node, direct_nodes, find, find_nodes, node, node_mut, push_instr, rule_id, toolkit::{field::{Type, UseCounter}, symbol::Symbol}};
+
 use super::{ ast_node::AstTree, cfg_node::{CfgGraph, CfgNode}, context::Context, et_node::{Def_Or_Use, EtNakedNode, EtTree}, field::FieldsOwner, gen_et::process_any_stmt, nhwc_instr::NakedInstruction, scope_node::ScopeTree, symbol, symbol_table::{ SymIdx, SymTab}};
-=======
-use super::{ ast_node::AstTree, cfg_node::{CfgGraph, CfgNode}, context::Context, et_node::{Def_Or_Use, EtNakedNode, EtTree}, field::FieldsOwner, gen_et::process_any_stmt, nhwc_instr::NakedInstruction, scope_node::ScopeTree, symbol, symbol_table::{ Symidx, Symtab, SymtabGraph}};
->>>>>>> 53a1ff38
 
 /*
  这个文件主要是对  cfg_graph 进行后一步处理，因为cfg_graph 在此之前还没有 
@@ -22,11 +18,7 @@
 
 }
 /// 处理所有跳转语句，翻译成对应的instruction并确定跳转到的BB
-<<<<<<< HEAD
 fn parse_stmt2nhwc(ast_tree:&AstTree,cfg_graph: &mut CfgGraph,symtab:&mut SymTab,scope_tree:&ScopeTree,et_tree:&mut EtTree,ast2scope:&HashMap<u32,u32>,ast_decl_node:u32,cfg_bb:u32,mut counter:u32)->u32{
-=======
-fn parse_stmt2nhwc(ast_tree:&AstTree,cfg_graph: &mut CfgGraph,symtab:&mut Symtab,scope_tree:&ScopeTree,et_tree:&mut EtTree,ast2scope:&HashMap<u32,u32>,ast_decl_node:u32,cfg_bb:u32,mut counter:u32, symtab_g:&mut Option<&mut SymtabGraph>)->u32{
->>>>>>> 53a1ff38
     //获取scope
     if let Some(decl_scope) = ast2scope.get(&ast_decl_node){
         let decl_scope = *decl_scope;
@@ -48,11 +40,11 @@
                                     let op_values = direct_nodes!(at detail_et in et_tree);
 
                                     // 后序遍历 右边
-                                    let (value_symidx,new_counter) = process_et(ast_tree, cfg_graph, et_tree, scope_tree, symtab, ast2scope, op_values[1], decl_prt_scope, cfg_bb, counter,symtab_g);
+                                    let (value_symidx,new_counter) = process_et(ast_tree, cfg_graph, et_tree, scope_tree, symtab, ast2scope, op_values[1], decl_prt_scope, cfg_bb, counter);
                                     counter = new_counter;
                                     
                                     // 后序遍历 左边
-                                    let (var_symidx,new_counter) = process_et(ast_tree, cfg_graph, et_tree, scope_tree, symtab, ast2scope, op_values[0], decl_prt_scope, cfg_bb, counter,symtab_g);
+                                    let (var_symidx,new_counter) = process_et(ast_tree, cfg_graph, et_tree, scope_tree, symtab, ast2scope, op_values[0], decl_prt_scope, cfg_bb, counter);
                                     counter = new_counter;
 
                                     let assign_instr = NakedInstruction::new_assign(var_symidx, value_symidx).to_instr();
@@ -61,7 +53,7 @@
                                 },
                                 crate::toolkit::et_node::ExprOp::LPlusPlus => {
                                     if let Some(symbol_node) = direct_node!(at detail_et in et_tree ret option){
-                                        let (var_symidx,new_counter) = process_et(ast_tree,cfg_graph,et_tree, scope_tree, symtab, ast2scope, symbol_node, decl_prt_scope,  cfg_bb, counter,symtab_g);
+                                        let (var_symidx,new_counter) = process_et(ast_tree,cfg_graph,et_tree, scope_tree, symtab, ast2scope, symbol_node, decl_prt_scope,  cfg_bb, counter);
                                         counter = new_counter;
                 
                                         let one_symidx = SymIdx::new(decl_prt_scope, "1".to_string()); 
@@ -85,7 +77,7 @@
                                 },
                                 crate::toolkit::et_node::ExprOp::RPlusPlus => {
                                     if let Some(symbol_node) = direct_node!(at detail_et in et_tree ret option){
-                                        let (var_symidx,new_counter) = process_et(ast_tree,cfg_graph,et_tree, scope_tree, symtab, ast2scope, symbol_node, decl_prt_scope,  cfg_bb, counter,symtab_g);
+                                        let (var_symidx,new_counter) = process_et(ast_tree,cfg_graph,et_tree, scope_tree, symtab, ast2scope, symbol_node, decl_prt_scope,  cfg_bb, counter);
                                         counter = new_counter;
                 
                                         let one_symidx = SymIdx::new(decl_prt_scope, "1".to_string()); 
@@ -109,7 +101,7 @@
                                 },
                                 crate::toolkit::et_node::ExprOp::LMinusMinus => {
                                     if let Some(symbol_node) = direct_node!(at detail_et in et_tree ret option){
-                                        let (var_symidx,new_counter) = process_et(ast_tree,cfg_graph,et_tree, scope_tree, symtab, ast2scope, symbol_node, decl_prt_scope,  cfg_bb, counter,symtab_g);
+                                        let (var_symidx,new_counter) = process_et(ast_tree,cfg_graph,et_tree, scope_tree, symtab, ast2scope, symbol_node, decl_prt_scope,  cfg_bb, counter);
                                         counter = new_counter;
                 
                                         let one_symidx = SymIdx::new(decl_prt_scope, "1".to_string());
@@ -133,7 +125,7 @@
                                 },
                                 crate::toolkit::et_node::ExprOp::RMinusMinus => {
                                     if let Some(symbol_node) = direct_node!(at detail_et in et_tree ret option){
-                                        let (var_symidx,new_counter) = process_et(ast_tree,cfg_graph,et_tree, scope_tree, symtab, ast2scope, symbol_node, decl_prt_scope,  cfg_bb, counter,symtab_g);
+                                        let (var_symidx,new_counter) = process_et(ast_tree,cfg_graph,et_tree, scope_tree, symtab, ast2scope, symbol_node, decl_prt_scope,  cfg_bb, counter);
                                         counter = new_counter;
                 
                                         let one_symidx = SymIdx::new(decl_prt_scope, "1".to_string());
@@ -158,10 +150,10 @@
                                 crate::toolkit::et_node::ExprOp::MulAssign => {
                                     let op_values = direct_nodes!(at detail_et in et_tree);
 
-                                    let (value_symidx,new_counter) = process_et(ast_tree, cfg_graph, et_tree, scope_tree, symtab, ast2scope, op_values[1], decl_prt_scope, cfg_bb, counter,symtab_g);
+                                    let (value_symidx,new_counter) = process_et(ast_tree, cfg_graph, et_tree, scope_tree, symtab, ast2scope, op_values[1], decl_prt_scope, cfg_bb, counter);
                                     counter = new_counter;
                                     
-                                    let (var_symidx,new_counter) = process_et(ast_tree, cfg_graph, et_tree, scope_tree, symtab, ast2scope, op_values[0], decl_prt_scope, cfg_bb, counter,symtab_g);
+                                    let (var_symidx,new_counter) = process_et(ast_tree, cfg_graph, et_tree, scope_tree, symtab, ast2scope, op_values[0], decl_prt_scope, cfg_bb, counter);
                                     counter = new_counter;
 
                                     let tmp_var_symidx = SymIdx::new(decl_prt_scope, format!("%{}",counter));
@@ -177,10 +169,10 @@
                                 crate::toolkit::et_node::ExprOp::DivAssign => {
                                     let op_values = direct_nodes!(at detail_et in et_tree);
 
-                                    let (value_symidx,new_counter) = process_et(ast_tree, cfg_graph, et_tree, scope_tree, symtab, ast2scope, op_values[1], decl_prt_scope, cfg_bb, counter,symtab_g);
+                                    let (value_symidx,new_counter) = process_et(ast_tree, cfg_graph, et_tree, scope_tree, symtab, ast2scope, op_values[1], decl_prt_scope, cfg_bb, counter);
                                     counter = new_counter;
                                     
-                                    let (var_symidx,new_counter) = process_et(ast_tree, cfg_graph, et_tree, scope_tree, symtab, ast2scope, op_values[0], decl_prt_scope, cfg_bb, counter,symtab_g);
+                                    let (var_symidx,new_counter) = process_et(ast_tree, cfg_graph, et_tree, scope_tree, symtab, ast2scope, op_values[0], decl_prt_scope, cfg_bb, counter);
                                     counter = new_counter;
 
                                     let tmp_var_symidx = SymIdx::new(decl_prt_scope, format!("%{}",counter));
@@ -196,10 +188,10 @@
                                 crate::toolkit::et_node::ExprOp::PlusAssign => {
                                     let op_values = direct_nodes!(at detail_et in et_tree);
 
-                                    let (value_symidx,new_counter) = process_et(ast_tree, cfg_graph, et_tree, scope_tree, symtab, ast2scope, op_values[1], decl_prt_scope, cfg_bb, counter,symtab_g);
+                                    let (value_symidx,new_counter) = process_et(ast_tree, cfg_graph, et_tree, scope_tree, symtab, ast2scope, op_values[1], decl_prt_scope, cfg_bb, counter);
                                     counter = new_counter;
                                     
-                                    let (var_symidx,new_counter) = process_et(ast_tree, cfg_graph, et_tree, scope_tree, symtab, ast2scope, op_values[0], decl_prt_scope, cfg_bb, counter,symtab_g);
+                                    let (var_symidx,new_counter) = process_et(ast_tree, cfg_graph, et_tree, scope_tree, symtab, ast2scope, op_values[0], decl_prt_scope, cfg_bb, counter);
                                     counter = new_counter;
 
                                     let tmp_var_symidx = SymIdx::new(decl_prt_scope, format!("%{}",counter));
@@ -215,10 +207,10 @@
                                 crate::toolkit::et_node::ExprOp::MinusAssign => {
                                     let op_values = direct_nodes!(at detail_et in et_tree);
 
-                                    let (value_symidx,new_counter) = process_et(ast_tree, cfg_graph, et_tree, scope_tree, symtab, ast2scope, op_values[1], decl_prt_scope, cfg_bb, counter,symtab_g);
+                                    let (value_symidx,new_counter) = process_et(ast_tree, cfg_graph, et_tree, scope_tree, symtab, ast2scope, op_values[1], decl_prt_scope, cfg_bb, counter);
                                     counter = new_counter;
                                     
-                                    let (var_symidx,new_counter) = process_et(ast_tree, cfg_graph, et_tree, scope_tree, symtab, ast2scope, op_values[0], decl_prt_scope, cfg_bb, counter,symtab_g);
+                                    let (var_symidx,new_counter) = process_et(ast_tree, cfg_graph, et_tree, scope_tree, symtab, ast2scope, op_values[0], decl_prt_scope, cfg_bb, counter);
                                     counter = new_counter;
 
                                     let tmp_var_symidx = SymIdx::new(decl_prt_scope, format!("%{}",counter));
@@ -247,7 +239,7 @@
                         // let type_str = node!(at type_node in ast_tree).text.clone();
                         let var_type = Type::new(type_node,ast_tree);
                         println!("stat enter {}",text);
-                        let symbol_symidx = process_symbol(ast_tree,scope_tree, symtab, &def_or_use, &text, decl_prt_scope,symtab_g);
+                        let symbol_symidx = process_symbol(ast_tree,scope_tree, symtab, &def_or_use, &text, decl_prt_scope);
 
                         //创建空值
                         let value_symidx = SymIdx::new(decl_prt_scope, "".to_string());   
@@ -269,18 +261,14 @@
     }
 }
 
-<<<<<<< HEAD
 fn parse_bb2nhwc(ast_tree:&AstTree,cfg_graph: &mut CfgGraph,scope_tree:&ScopeTree,et_tree:&mut EtTree,symtab:&mut SymTab,ast2scope:&HashMap<u32,u32>,ast_nodes:Vec<u32>,cfg_bb:u32,mut counter:u32)->u32{
-=======
-fn parse_bb2nhwc(ast_tree:&AstTree,cfg_graph: &mut CfgGraph,scope_tree:&ScopeTree,et_tree:&mut EtTree,symtab:&mut Symtab,ast2scope:&HashMap<u32,u32>,ast_nodes:Vec<u32>,cfg_bb:u32,mut counter:u32, symtab_g:&mut Option<&mut SymtabGraph>)->u32{
->>>>>>> 53a1ff38
     for astnode in ast_nodes{
         match(rule_id!(at astnode in ast_tree),astnode){
             (RULE_declaration,declaration_node)=>{
-                counter = parse_declaration2nhwc(ast_tree,cfg_graph,symtab, scope_tree,et_tree,ast2scope,declaration_node,cfg_bb,counter,symtab_g);
+                counter = parse_declaration2nhwc(ast_tree,cfg_graph,symtab, scope_tree,et_tree,ast2scope,declaration_node,cfg_bb,counter);
             },
             (RULE_expressionStatement,statement_node)=>{
-                counter = parse_stmt2nhwc(ast_tree, cfg_graph, symtab, scope_tree, et_tree, ast2scope,statement_node, cfg_bb, counter,symtab_g)
+                counter = parse_stmt2nhwc(ast_tree, cfg_graph, symtab, scope_tree, et_tree, ast2scope,statement_node, cfg_bb, counter)
             },
             (_,_)=>{
                 panic!("bb中未知RULE，{}不是expr或stmt",astnode);
@@ -290,11 +278,7 @@
     counter
 }
 static USE_COUNTER:&str = "use_counter";
-<<<<<<< HEAD
 fn process_constant(ast_tree:&AstTree,scope_tree:&ScopeTree,symtab:&mut SymTab,const_literal:&String,scope_node:u32)->SymIdx{
-=======
-fn process_constant(ast_tree:&AstTree,scope_tree:&ScopeTree,symtab:&mut Symtab,const_literal:&String,scope_node:u32, symtab_g:&mut Option<&mut SymtabGraph>)->Symidx{
->>>>>>> 53a1ff38
     // 我们认为 constant 的scope node 都是全局的
     match find!(symbol mut {const_literal.clone()} of scope {0} in symtab){
         Some(const_sym) => {
@@ -306,15 +290,6 @@
         None => {
             println!("add const {} to symtab !!!!",const_literal);
             add_symbol!({Symbol::new(0, const_literal.clone())} with field USE_COUNTER:{UseCounter{ use_count: 1}} to symtab);
-            
-            match symtab_g{
-                Some(symg) => {
-                    let mut idx:u32=(symg.node_count()).try_into().unwrap();
-                    if idx!=0{idx -=1}
-                    add_node_with_edge!({symtab.clone()} from idx in symg);
-                }
-                None => {},
-            }
         },
     }
     let const_symidx = SymIdx::new(0, const_literal.to_string());
@@ -322,11 +297,7 @@
 }
 
 static TYPE:&str = "type";
-<<<<<<< HEAD
 fn process_symbol(ast_tree:&AstTree,scope_tree:&ScopeTree,symtab:&mut SymTab,def_or_use:&Def_Or_Use,symbol_name:&String,scope_node:u32)->SymIdx{   
-=======
-fn process_symbol(ast_tree:&AstTree,scope_tree:&ScopeTree,symtab:&mut Symtab,def_or_use:&Def_Or_Use,symbol_name:&String,scope_node:u32, symtab_g:&mut Option<&mut SymtabGraph>)->Symidx{   
->>>>>>> 53a1ff38
     let mut symbol_scope = scope_node;
     match def_or_use{
         Def_Or_Use::Def { type_ast_node } => { 
@@ -334,14 +305,6 @@
             println!("处理的符号为{}",*symbol_name);
             let var_type = Type::new(*type_ast_node, ast_tree);
             let symbol_symidx = add_symbol!({Symbol::new_verbose(scope_node,symbol_str)} with field TYPE:{var_type} to symtab);
-            match symtab_g{
-                Some(symg) => {
-                    let mut idx:u32 = (symg.node_count()).try_into().unwrap() ;
-                    if idx!=0{idx -=1}
-                    add_node_with_edge!({symtab.clone()} from idx in symg);
-                }
-                None => {},
-            };
             symbol_symidx
         },
         Def_Or_Use::Use => {
@@ -359,25 +322,21 @@
     }
 }
 
-<<<<<<< HEAD
 fn process_et(ast_tree:&AstTree,cfg_graph: &mut CfgGraph,et_tree:&EtTree,scope_tree:&ScopeTree,symtab:&mut SymTab,ast2scope:&HashMap<u32,u32>,et_node:u32,scope_node:u32,cfg_bb:u32,mut counter:u32)->(SymIdx,u32){
-=======
-fn process_et(ast_tree:&AstTree,cfg_graph: &mut CfgGraph,et_tree:&EtTree,scope_tree:&ScopeTree,symtab:&mut Symtab,ast2scope:&HashMap<u32,u32>,et_node:u32,scope_node:u32,cfg_bb:u32,mut counter:u32, symtab_g:&mut Option<&mut SymtabGraph>)->(Symidx,u32){
->>>>>>> 53a1ff38
     let nake_et = &node!(at et_node in et_tree).et_naked_node;
     match nake_et{
-        EtNakedNode::Operator { op, ast_node, text:_ } => {
+        EtNakedNode::Operator { op, ast_node:_, text:_ } => {
             match op{
                 super::et_node::ExprOp::Mul => {
                     if let Some(_) = direct_node!(at et_node in et_tree ret option){
                         let next_nodes = direct_nodes!(at et_node in et_tree);
 
-                        println!("---------------进入 * 右子树{:?}",ast_node);
-                        let (r_symidx,new_counter) = process_et(ast_tree,cfg_graph,et_tree, scope_tree, symtab, ast2scope, next_nodes[1], scope_node,  cfg_bb, counter,symtab_g);
-                        counter = new_counter;
-
-                        println!("---------------进入 * 左子树{:?}",ast_node);
-                        let (l_symidx,new_counter) = process_et(ast_tree,cfg_graph, et_tree, scope_tree, symtab, ast2scope, next_nodes[0], scope_node,  cfg_bb, counter,symtab_g);
+                        println!("---------------进入 * 右子树{:?}",next_nodes[1]);
+                        let (r_symidx,new_counter) = process_et(ast_tree,cfg_graph,et_tree, scope_tree, symtab, ast2scope, next_nodes[1], scope_node,  cfg_bb, counter);
+                        counter = new_counter;
+
+                        println!("---------------进入 * 左子树{:?}",next_nodes[0]);
+                        let (l_symidx,new_counter) = process_et(ast_tree,cfg_graph, et_tree, scope_tree, symtab, ast2scope, next_nodes[0], scope_node,  cfg_bb, counter);
                         counter = new_counter;
 
                         let tmp_var_symidx = SymIdx::new(scope_node, format!("%{}",counter));
@@ -395,12 +354,12 @@
                     if let Some(_) = direct_node!(at et_node in et_tree ret option){
                         let next_nodes = direct_nodes!(at et_node in et_tree);
 
-                        println!("---------------进入 + 右子树{:?}",ast_node);
-                        let (r_symidx,new_counter) = process_et(ast_tree,cfg_graph,et_tree, scope_tree, symtab, ast2scope, next_nodes[1], scope_node,  cfg_bb, counter,symtab_g);
-                        counter = new_counter;
-
-                        println!("---------------进入 + 左子树{:?}",ast_node);
-                        let (l_symidx,new_counter) = process_et(ast_tree,cfg_graph, et_tree, scope_tree, symtab, ast2scope, next_nodes[0], scope_node, cfg_bb, counter,symtab_g);
+                        println!("---------------进入 + 右子树{:?}",next_nodes[1]);
+                        let (r_symidx,new_counter) = process_et(ast_tree,cfg_graph,et_tree, scope_tree, symtab, ast2scope, next_nodes[1], scope_node,  cfg_bb, counter);
+                        counter = new_counter;
+
+                        println!("---------------进入 + 左子树{:?}",next_nodes[0]);
+                        let (l_symidx,new_counter) = process_et(ast_tree,cfg_graph, et_tree, scope_tree, symtab, ast2scope, next_nodes[0], scope_node, cfg_bb, counter);
                         counter = new_counter;
 
                         let tmp_var_symidx = SymIdx::new(scope_node, format!("%{}",counter));
@@ -419,12 +378,12 @@
                     if let Some(_) = direct_node!(at et_node in et_tree ret option){
                         let next_nodes = direct_nodes!(at et_node in et_tree);
 
-                        println!("---------------进入 - 右子树{:?}",ast_node);
-                        let (r_symidx,new_counter) = process_et(ast_tree,cfg_graph,et_tree, scope_tree, symtab, ast2scope, next_nodes[1], scope_node,  cfg_bb, counter,symtab_g);
-                        counter = new_counter;
-
-                        println!("---------------进入 - 左子树{:?}",ast_node);
-                        let (l_symidx,new_counter) = process_et(ast_tree,cfg_graph, et_tree, scope_tree, symtab, ast2scope, next_nodes[0], scope_node, cfg_bb, counter,symtab_g);
+                        println!("---------------进入 - 右子树{:?}",next_nodes[1]);
+                        let (r_symidx,new_counter) = process_et(ast_tree,cfg_graph,et_tree, scope_tree, symtab, ast2scope, next_nodes[1], scope_node,  cfg_bb, counter);
+                        counter = new_counter;
+
+                        println!("---------------进入 - 左子树{:?}",next_nodes[0]);
+                        let (l_symidx,new_counter) = process_et(ast_tree,cfg_graph, et_tree, scope_tree, symtab, ast2scope, next_nodes[0], scope_node, cfg_bb, counter);
                         counter = new_counter;
 
                         let tmp_var_symidx = SymIdx::new(scope_node, format!("%{}",counter));
@@ -442,12 +401,12 @@
                     if let Some(_) = direct_node!(at et_node in et_tree ret option){
                         let next_nodes = direct_nodes!(at et_node in et_tree);
 
-                        println!("---------------进入 / 右子树{:?}",ast_node);
-                        let (r_symidx,new_counter) = process_et(ast_tree,cfg_graph,et_tree, scope_tree, symtab, ast2scope, next_nodes[1], scope_node,  cfg_bb, counter,symtab_g);
-                        counter = new_counter;
-
-                        println!("---------------进入 - 左子树{:?}",ast_node);
-                        let (l_symidx,new_counter) = process_et(ast_tree,cfg_graph, et_tree, scope_tree, symtab, ast2scope, next_nodes[0], scope_node, cfg_bb, counter,symtab_g);
+                        println!("---------------进入 / 右子树{:?}",next_nodes[1]);
+                        let (r_symidx,new_counter) = process_et(ast_tree,cfg_graph,et_tree, scope_tree, symtab, ast2scope, next_nodes[1], scope_node,  cfg_bb, counter);
+                        counter = new_counter;
+
+                        println!("---------------进入 - 左子树{:?}",next_nodes[0]);
+                        let (l_symidx,new_counter) = process_et(ast_tree,cfg_graph, et_tree, scope_tree, symtab, ast2scope, next_nodes[0], scope_node, cfg_bb, counter);
                         counter = new_counter;
                         
                         let tmp_var_symidx = SymIdx::new(scope_node, format!("%{}",counter));
@@ -489,7 +448,7 @@
                 // super::et_node::ExprOp::ArrowMember => todo!(),
                 super::et_node::ExprOp::LPlusPlus => {
                     if let Some(symbol_node) = direct_node!(at et_node in et_tree ret option){
-                        let (var_symidx,new_counter) = process_et(ast_tree,cfg_graph,et_tree, scope_tree, symtab, ast2scope, symbol_node, scope_node,  cfg_bb, counter,symtab_g);
+                        let (var_symidx,new_counter) = process_et(ast_tree,cfg_graph,et_tree, scope_tree, symtab, ast2scope, symbol_node, scope_node,  cfg_bb, counter);
                         counter = new_counter;
 
                         let one_symidx = SymIdx::new(scope_node, "1".to_string());
@@ -514,7 +473,7 @@
                 },
                 super::et_node::ExprOp::RPlusPlus => {
                     if let Some(symbol_node) = direct_node!(at et_node in et_tree ret option){
-                        let (var_symidx,new_counter) = process_et(ast_tree,cfg_graph,et_tree, scope_tree, symtab, ast2scope, symbol_node, scope_node,  cfg_bb, counter,symtab_g);
+                        let (var_symidx,new_counter) = process_et(ast_tree,cfg_graph,et_tree, scope_tree, symtab, ast2scope, symbol_node, scope_node,  cfg_bb, counter);
                         counter = new_counter;
 
                         let one_symidx = SymIdx::new(scope_node, "1".to_string());
@@ -539,7 +498,7 @@
                 },
                 super::et_node::ExprOp::LMinusMinus => {
                     if let Some(symbol_node) = direct_node!(at et_node in et_tree ret option){
-                        let (var_symidx,new_counter) = process_et(ast_tree,cfg_graph,et_tree, scope_tree, symtab, ast2scope, symbol_node, scope_node,  cfg_bb, counter,symtab_g);
+                        let (var_symidx,new_counter) = process_et(ast_tree,cfg_graph,et_tree, scope_tree, symtab, ast2scope, symbol_node, scope_node,  cfg_bb, counter);
                         counter = new_counter;
 
                         let one_symidx = SymIdx::new(scope_node, "1".to_string());
@@ -564,7 +523,7 @@
                 },
                 super::et_node::ExprOp::RMinusMinus => {
                     if let Some(symbol_node) = direct_node!(at et_node in et_tree ret option){
-                        let (var_symidx,new_counter) = process_et(ast_tree,cfg_graph,et_tree, scope_tree, symtab, ast2scope, symbol_node, scope_node,  cfg_bb, counter,symtab_g);
+                        let (var_symidx,new_counter) = process_et(ast_tree,cfg_graph,et_tree, scope_tree, symtab, ast2scope, symbol_node, scope_node,  cfg_bb, counter);
                         counter = new_counter;
 
                         let one_symidx = SymIdx::new(scope_node, "1".to_string());
@@ -596,13 +555,13 @@
             println!("调用 process constant");
             let ast_node = *ast_node;
             let constant_literal = &node!(at ast_node in ast_tree).text;
-            (process_constant(ast_tree, scope_tree, symtab,  constant_literal, scope_node,symtab_g ),counter)
+            (process_constant(ast_tree, scope_tree, symtab,  constant_literal, scope_node),counter)
         },
         EtNakedNode::Symbol { sym_idx:_, ast_node, text:_, def_or_use } => {
             let ast_node = *ast_node;
             let symbol_literal = &node!(at ast_node in ast_tree).text;
             println!("处理的节点为{}符号为{}",ast_node,symbol_literal);
-            let symbol_symidx = process_symbol(ast_tree,scope_tree,symtab,def_or_use,symbol_literal,scope_node,symtab_g);
+            let symbol_symidx = process_symbol(ast_tree,scope_tree,symtab,def_or_use,symbol_literal,scope_node);
             (symbol_symidx,counter)
         },
         _=>{
@@ -612,11 +571,7 @@
 }
 
 ///定义变量的decl转为ir，并通过et查找元素是否合法
-<<<<<<< HEAD
 fn parse_declaration2nhwc(ast_tree:&AstTree,cfg_graph: &mut CfgGraph,symtab:&mut SymTab,scope_tree:&ScopeTree,et_tree:&mut EtTree,ast2scope:&HashMap<u32,u32>,ast_decl_node:u32,cfg_bb:u32,mut counter:u32)->u32{
-=======
-fn parse_declaration2nhwc(ast_tree:&AstTree,cfg_graph: &mut CfgGraph,symtab:&mut Symtab,scope_tree:&ScopeTree,et_tree:&mut EtTree,ast2scope:&HashMap<u32,u32>,ast_decl_node:u32,cfg_bb:u32,mut counter:u32, symtab_g:&mut Option<&mut SymtabGraph>)->u32{
->>>>>>> 53a1ff38
     //获取scope
     if let Some(decl_scope) = ast2scope.get(&ast_decl_node){
         let decl_scope = *decl_scope;
@@ -640,10 +595,10 @@
                             let type_str = node!(at var in ast_tree).text.clone();
                             let var_type = Type::new(var, ast_tree);
                             
-                            let (var_symidx,new_counter) = process_et(ast_tree, cfg_graph, et_tree, scope_tree, symtab, ast2scope, op_values[0], decl_prt_scope, cfg_bb, counter,symtab_g);
+                            let (var_symidx,new_counter) = process_et(ast_tree, cfg_graph, et_tree, scope_tree, symtab, ast2scope, op_values[0], decl_prt_scope, cfg_bb, counter);
                             counter = new_counter;
 
-                            let (value_symidx,new_counter) = process_et(ast_tree, cfg_graph, et_tree, scope_tree, symtab, ast2scope, op_values[1], decl_prt_scope, cfg_bb, counter,symtab_g);
+                            let (value_symidx,new_counter) = process_et(ast_tree, cfg_graph, et_tree, scope_tree, symtab, ast2scope, op_values[1], decl_prt_scope, cfg_bb, counter);
                             counter = new_counter;
 
                             let defvar_instr = NakedInstruction::new_def_var(var_type, var_symidx, value_symidx).to_instr();
@@ -663,7 +618,7 @@
 
                         let ast_node = *ast_node;
                         let var_str = &node!(at ast_node in ast_tree).text;
-                        let symbol_symidx = process_symbol(ast_tree,scope_tree, symtab, &def_or_use, var_str, decl_prt_scope,symtab_g);
+                        let symbol_symidx = process_symbol(ast_tree,scope_tree, symtab, &def_or_use, var_str, decl_prt_scope);
 
                         //创建空值
                         let value_symidx = SymIdx::new(decl_prt_scope, "".to_string());   
@@ -699,11 +654,7 @@
 }
 
 ///将函数名存入符号表，将函数签名处理为ir，并处理函数体内的语句
-<<<<<<< HEAD
 fn parse_func2nhwc(ast_tree:&AstTree,cfg_graph:&mut CfgGraph,symtab:&mut SymTab,ast2scope:&HashMap<u32,u32>,ast_fun:u32,ast_funsign:u32,cfg_entry:u32){
-=======
-fn parse_func2nhwc(ast_tree:&AstTree,cfg_graph:&mut CfgGraph,symtab:&mut Symtab,ast2scope:&HashMap<u32,u32>,ast_fun:u32,ast_funsign:u32,cfg_entry:u32, symtab_g:&mut Option<&mut SymtabGraph>){
->>>>>>> 53a1ff38
     //获取函数所对应的scopenode
     if let Some(func_scope) = ast2scope.get(&ast_fun){
         //获取函数名称
@@ -750,7 +701,7 @@
 
 /// 由于cfg 里面包含了其他的一些块和边，例如 branch 块和 after conditioned边
 /// 因此我们需要再做一次转化，把边转化成相应的跳转或者调整代码，把所有node 都转化成BasicBlock
-pub fn parse_cfg_into_nhwc_cfg(cfg_graph:&mut CfgGraph , scope_tree:&mut ScopeTree , ast_tree:&mut AstTree,symtab:&mut Symtab , et_tree:&mut EtTree , ast2scope:&mut HashMap<u32,u32> , mut counter:u32, symtab_g:&mut Option<&mut SymtabGraph>){
+pub fn parse_cfg_into_nhwc_cfg(cfg_graph:&mut CfgGraph,scope_tree:&ScopeTree,ast_tree:&AstTree,symtab:&mut SymTab,et_tree:&mut EtTree,ast2scope:&mut HashMap<u32,u32>,&mut Some(symtab_graph),mut counter:u32){
     // let (cfg_graph,scope_tree,ast_tree,symtab,et_tree,ast2scope)= (&mut context.cfg_graph , &mut context.scope_tree,&mut context.ast_tree,&mut context.symtab,&mut context.et_tree,&context.ast2scope);
 
     let start_node: NodeIndex<u32> = NodeIndex::new(0);
@@ -762,7 +713,7 @@
             let ast_fun = *ast_node;
             let ast_funsign = find!(rule RULE_declarator then RULE_directDeclarator finally RULE_directDeclarator at ast_fun in ast_tree).unwrap();
 
-            parse_func2nhwc(ast_tree, cfg_graph,symtab, ast2scope,ast_fun,ast_funsign,cfg_entry,symtab_g);
+            parse_func2nhwc(ast_tree, cfg_graph,symtab, ast2scope,ast_fun,ast_funsign,cfg_entry);
         }else{
             panic!("entry不是函数签名,cfg出错");
         }   
@@ -787,7 +738,7 @@
 
                 },
                 CfgNode::BasicBlock { ast_nodes, text:_, instrs:_ }=>{
-                    counter = parse_bb2nhwc(ast_tree,cfg_graph, scope_tree, et_tree, symtab, ast2scope,ast_nodes.clone(),node,counter,symtab_g);
+                    counter = parse_bb2nhwc(ast_tree,cfg_graph, scope_tree, et_tree, symtab, ast2scope,ast_nodes.clone(),node,counter);
                 },
                 _=>{},
             }
