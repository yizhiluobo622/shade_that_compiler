use std::collections::HashMap;

use petgraph::{stable_graph::NodeIndex, visit::Dfs};

use crate::{antlr_parser::cparser::{RULE_declaration, RULE_declarationSpecifiers, RULE_declarator, RULE_directDeclarator, RULE_expression, RULE_initDeclarator, RULE_initDeclaratorList, RULE_statement}, add_node, direct_node, find_nodes_by_dfs, rule_id, add_node_with_edge,find,node,find_nodes};

use super::{ ast_node::AstTree, cfg_node::{CfgGraph, CfgNode}, context::Context, et_node::{EtNakedNode, EtTree}, gen_et::process_any_stmt, scope_node::ScopeTree, symbol_table::{Symbol, SymbolTable}};
use std::fmt::Debug;

/*
 这个文件主要是对  cfg_graph 进行后一步处理，因为cfg_graph 在此之前还没有 
 */


pub type NhwcCfg = CfgGraph;

fn check_var<Info:Default+Clone+Debug>(et_tree:&mut EtTree<()>,symbol_table:&SymbolTable,scope_tree:&ScopeTree,ast2scope:&HashMap<u32,u32>,et_node:u32){
    let var_node = node!(at et_node in et_tree);
<<<<<<< HEAD
    match var_node{
        EtNode::Symbol { sym_idx, ast_node, text, def_or_use } =>{
=======
    match &var_node.et_naked_node{
        EtNakedNode::Symbol { sym_idx, ast_node, text, def_or_use } =>{
>>>>>>> 3d5d9b76
            let var_scope = ast2scope.get(&ast_node);
            match var_scope{
                Some(scope_var_node)=>{

                },
                None =>{
                    panic!("ast2scope中没有这个变量");
                }
            }
        },
        _ =>{
            panic!("该节点不是变量！");
        }
    }

}

fn parse_expr2nhwc(){

}
/// 处理所有跳转语句，翻译成对应的instruction并确定跳转到的BB
fn parse_stmt2nhwc(){
    
}
fn parse_bb2nhwc(){
    
}

///处理变量定义语句,decalration转换为instruction
fn parse_declaration2nhwc(ast_tree:&AstTree,decl_node:u32,symbol_table:&SymbolTable,scope_tree:&ScopeTree,mut et_tree:&mut EtTree<()>,ast2scope:&HashMap<u32,u32>){
    let vartype = find!(rule RULE_declarationSpecifiers at decl_node in ast_tree).unwrap();
    let var_valuelist = find!(rule RULE_initDeclaratorList at decl_node in ast_tree).unwrap();
    let var_values: Vec<u32> = find_nodes!(rule RULE_initDeclarator at var_valuelist in ast_tree);
    for var_value in var_values {
        let scope_decl_node = ast2scope.get(&decl_node);
        match scope_decl_node{
            Some(scope_decl) =>{
                let et_root = process_any_stmt(et_tree,ast_tree,scope_tree,decl_node,*scope_decl);
                let et_op = direct_node!(at et_root in et_tree);
                
            }
            None =>{
                panic!("ast2scope表中没有找到该astnode")
            }
        }
        
    }
    
}
fn parse_for2nhwc(){
    
}
fn parse_while2nhwc(){
    
}
fn parse_func2nhwc(){

}

/// 由于cfg 里面包含了其他的一些块和边，例如 branch 块和 after conditioned边
/// 因此我们需要再做一次转化，把边转化成相应的跳转或者调整代码，把所有node 都转化成BasicBlock
fn parse_cfg_into_nhwc_cfg(context :&mut Context){
    let (cfg_graph,scope_tree,ast_tree,symbol_table,et_tree,ast2scope)= (&mut context.cfg_graph , &mut context.scope_tree,&mut context.ast_tree,&mut context.symtab,&mut context.et_tree,&context.ast2scope);

    let start_node: NodeIndex<u32> = NodeIndex::new(0);
    //先遍历一遍函数名，将函数名加入到符号表中
    for cfg_entry in cfg_graph.neighbors(start_node){
        if let Some(CfgNode::Entry { ast_node, text, calls_in_func }) = cfg_graph.node_weight(cfg_entry){
            //查找函数名称所在节点
            let ast_fun = *ast_node;
            let ast_funame = find!(rule RULE_declarator then RULE_directDeclarator finally RULE_directDeclarator at ast_fun in ast_tree).unwrap();

            //获取函数名称
            let fun_name = &node!(at ast_funame in ast_tree).text;

            //添加到符号表中
            let fun_symbol = Symbol::new(cfg_entry.index() as u32, fun_name.to_string());
            symbol_table.add(fun_symbol);
        }else{
            panic!("entry不是函数签名，cfg出错");
        }
    }
    //再遍历一遍entry，对于每个函数做dfs
    for cfg_entry in cfg_graph.neighbors(start_node){
        let mut dfs = Dfs::new(&*cfg_graph,start_node);
        while let Some(node) = dfs.next(&*cfg_graph) {
        match cfg_graph.node_weight(node){
            Some(CfgNode::Branch { ast_expr_node, text }) =>{

            },
            Some(CfgNode::Switch { ast_expr_node, text }) =>{

            },
            Some(CfgNode::ForLoop { ast_before_node, ast_mid_node, ast_after_node, text })=>{
                
            },
            Some(CfgNode::WhileLoop { ast_expr_node, text })=>{

            },
            Some(CfgNode::BasicBlock { ast_nodes, text, instrs })=>{
                for astnode in ast_nodes{
                    let astnode = *astnode;
                    match(rule_id!(at astnode in ast_tree),astnode){
                        (RULE_declaration,declaration_node)=>{
                            parse_declaration2nhwc(ast_tree, declaration_node, symbol_table, scope_tree,et_tree,ast2scope)            
                        },
                        (RULE_statement,statement_node)=>{

                        },
                        (_,_)=>{
                            panic!("bb中未知RULE，不是expr或stmt");
                        }
                    }
                }
            },
            Some(_) =>{},
            None => {},
        }
    }
    }
}<|MERGE_RESOLUTION|>--- conflicted
+++ resolved
@@ -16,13 +16,8 @@
 
 fn check_var<Info:Default+Clone+Debug>(et_tree:&mut EtTree<()>,symbol_table:&SymbolTable,scope_tree:&ScopeTree,ast2scope:&HashMap<u32,u32>,et_node:u32){
     let var_node = node!(at et_node in et_tree);
-<<<<<<< HEAD
-    match var_node{
-        EtNode::Symbol { sym_idx, ast_node, text, def_or_use } =>{
-=======
     match &var_node.et_naked_node{
         EtNakedNode::Symbol { sym_idx, ast_node, text, def_or_use } =>{
->>>>>>> 3d5d9b76
             let var_scope = ast2scope.get(&ast_node);
             match var_scope{
                 Some(scope_var_node)=>{
