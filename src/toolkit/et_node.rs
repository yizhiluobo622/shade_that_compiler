--- conflicted
+++ resolved
@@ -422,11 +422,7 @@
 }
 impl From<EtNodeType> for EtNode{
     fn from(et_node_type: EtNodeType) -> Self {
-<<<<<<< HEAD
-        Self { et_node_type, hash: None, cached_rc_symidx: None, et_ret_symidx_vec: None ,common_eliminated:false, dims: None, ty: None }
-=======
-        Self { et_node_type, hash: None, calculated_symidx: None, et_ret_symidx_vec: None ,common_eliminated:false, dims: None, ty: None,equivalent_symidx_vec:vec![] }
->>>>>>> 8c201801
+        Self { et_node_type, hash: None, cached_rc_symidx: None, et_ret_symidx_vec: None ,common_eliminated:false, dims: None, ty: None,equivalent_symidx_vec:vec![] }
     }
 }
 
