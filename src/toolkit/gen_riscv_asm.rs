

use crate::{direct_child_nodes, instr, node, node_mut, passes::simulator_debug_pass::debug_simu_run, toolkit::rv64_instr::{Arithmetic}};
use anyhow::*;

use super::{asm_struct::{AsmSection, AsmStructure}, cfg_edge::CfgEdgeType, cfg_node::{CfgGraph, CFG_ROOT}, dot::Config, etc::{dfs_with_priority, generate_png_by_graph}, nhwc_instr::{InstrSlab, NhwcInstr, NhwcInstrType}, rv64_instr::{Compare, Imm, Loads, Logical, PseudoInstr, RV64Instr, Register, Shifts, Stores, Trans}, simulator::Simulator, symtab::{SymIdx, SymTab}};

/// convert nhwc ir into riscv
pub fn parse_nhwcir2riscv(cfg_graph:&mut CfgGraph, nhwc_instr_slab:&mut InstrSlab<NhwcInstr>, riscv_instr_slab:&mut InstrSlab<RV64Instr>, asm_structure:&mut AsmStructure, src_symtab:&SymTab)->Result<()>{
    // firstly process root which contains global vars 
    let static_init_sect = parse_root2riscv(cfg_graph, nhwc_instr_slab, riscv_instr_slab, src_symtab)?;
    asm_structure.sects.push(static_init_sect);
    let func_entry_sect = parse_funcs2riscv(cfg_graph, nhwc_instr_slab, riscv_instr_slab, src_symtab)?;
    asm_structure.sects.push(func_entry_sect);
    println!("{:?}",asm_structure);
    Ok(())
}
/// convert `cfg_root_node` into riscv  
/// assumes that there are only global and some calculating instrs so that `simulator` can run directly
fn parse_root2riscv(cfg_graph:&mut CfgGraph, nhwc_instr_slab:&mut InstrSlab<NhwcInstr>, _riscv_instr_slab:&mut InstrSlab<RV64Instr>, src_symtab:&SymTab)->Result<AsmSection>{
    let root_node = node_mut!(at CFG_ROOT in cfg_graph);
    let mut simulator = Simulator::new(root_node.instrs.clone(), false);
    simulator.instr_list.push(nhwc_instr_slab.insert_instr(NhwcInstrType::new_exit_breakpoint( vec![]).into()));
    simulator.load_instrs(&nhwc_instr_slab)?;

    // run simulator to get values of static variables in `simulator.simu_symtab`
    let simulator_g = debug_simu_run(&mut simulator, &nhwc_instr_slab, src_symtab, true)?;
    generate_png_by_graph(&simulator_g, "debug_root_simu".to_string(), &[Config::Record, Config::Rounded, Config::SymTab, Config::Title("debug_root_simu".to_string())])?;

    // now we can get static variables 
    let mut asm_sect = AsmSection::new();
    asm_sect.data();
    // asm_sect.align(4);
    for &instr in node!(at CFG_ROOT in cfg_graph).instrs.iter(){
        match &instr!(at instr in nhwc_instr_slab)?.instr_type{
            NhwcInstrType::Global { var_symidx, vartype } => {
                match vartype{
                    super::field::Type::Fn { arg_syms: _, ret_sym: _ } => {
                        // do nothing when it is a function
                    },
                    _ => {
                        asm_sect.align(vartype.get_align()?);
                        asm_sect.global(var_symidx.clone());
                        asm_sect.annotation(format!("{:?}",&instr!(at instr in nhwc_instr_slab)?));
                        asm_sect.obj_type(var_symidx.clone());
                        asm_sect.label(var_symidx.clone());
                        asm_sect.apply_value(simulator.simu_symtab.get_symbol(&var_symidx.to_src_symidx())?.get_simu_val()?)?;
                    }
                }
            },
            _ => {
                // do nothing 
            }
        }
    }
       
    Ok(asm_sect)
}
/// convert `cfg_entry_node` into riscv 
/// assume first instr be func_def instr while others are alloc instr
fn parse_funcs2riscv(cfg_graph:&mut CfgGraph, nhwc_instr_slab:&mut InstrSlab<NhwcInstr>, _riscv_instr_slab:&mut InstrSlab<RV64Instr>, src_symtab:&SymTab) -> Result<AsmSection>{
    let entries = direct_child_nodes!(at CFG_ROOT in cfg_graph);
    let mut asm_sect = AsmSection::new();
    asm_sect.text() ;
    for cfg_entry_node in entries{
        // 
        // if entry_node.instrs.len()> 0{
        //     let func_def_instr = entry_node.instrs[0];
        //     match &instr!(at func_def_instr in nhwc_instr_slab)?.instr_type{
        //         NhwcInstrType::DefineFunc { func_symidx, ret_symidx, args } => {
        //             asm_sect.global(func_symidx.clone());
        //             asm_sect.func_type(func_symidx.clone());
        //             asm_sect.label(func_symidx.clone());
        //         },
        //         _ => {
        //             return Err(anyhow!("the first instr of cfg_entry_node is not func_def_instr but {:?}",&instr!(at func_def_instr in nhwc_instr_slab)?));
        //         }
        //     }
        // }else{
        //     return Err(anyhow!("no instr in entry {entry}"));
        // }
        let dfs_node_vec = dfs_with_priority(cfg_graph,cfg_entry_node,|e| match &e.weight().cfg_edge_type{
            CfgEdgeType::BodyHead {  } => 1,
            CfgEdgeType::IfFalse {  } => 2,
            CfgEdgeType::Direct {  } => 2,
            CfgEdgeType::IfTrue {  } => 1,
            CfgEdgeType::BodyTail {  } => -1,
            CfgEdgeType::GatherTrue {  } => -1,
            CfgEdgeType::GatherFalse {  } => 5,
        });

        for &cfg_node in &dfs_node_vec{
            for &instr in node!(at cfg_node in cfg_graph).iter_all_instrs() {
                let instr_struct = instr!(at instr in nhwc_instr_slab)?;
                asm_sect.annotation(format!("{:?}",instr_struct));
                match &instr_struct.instr_type{
                    NhwcInstrType::Label { label_symidx } => {
                        asm_sect.label(label_symidx.clone());
                    },
                    NhwcInstrType::DefineFunc { func_symidx, ret_symidx: _, args } => {
                        asm_sect.global(func_symidx.clone());
                        asm_sect.func_type(func_symidx.clone());
                        asm_sect.label(func_symidx.clone());
                        let mem_layout = node!(at cfg_entry_node in cfg_graph).get_mem_layout()?;
                        asm_sect.annotation(format!("mem layout:{:?}",mem_layout));
                        // apply for stack mem
                        let stack_size = mem_layout.get_mem_len();
                        // allocate stack mem
                        asm_sect.asm(Arithmetic::new_addi(Register::new_sp(), Register::new_sp(), Imm::from_offset(-(stack_size as isize))).into());
                        store_sym(&mut asm_sect, src_symtab.get_symbol(func_symidx)?.get_func_cor_ra_symidx()?, Register::RA, src_symtab)?;
                        store_sym(&mut asm_sect, src_symtab.get_symbol(func_symidx)?.get_func_cor_s0_symidx()?, Register::new_s0(), src_symtab)?;
                        for (idx,arg) in args.iter().enumerate(){
                            store_sym(&mut asm_sect, arg, Register::new_a(idx as u8), src_symtab)?;
                        }   
                    },
                    NhwcInstrType::DefineVar { var_symidx, vartype: _, op_value } => {
                        match op_value{
                            Some(value_symidx) => {
                                load_sym_or_imm(&mut asm_sect, value_symidx, Register::new_s(1), src_symtab)?;
                                store_sym(&mut asm_sect, var_symidx, Register::new_s(1), src_symtab)?;
                            },
                            None => {
                                // do nothing
                            },
                        }
                    },
                    NhwcInstrType::Alloc { var_symidx: _, vartype: _ } => {
                        // do nothing
                    },
                    NhwcInstrType::Global { var_symidx: _, vartype: _ } => {
                        // do nothing
                    },
                    NhwcInstrType::Load { lhs, ptr_symidx, ptr_ty: _ } => {
                        load_from_ptr(&mut asm_sect, ptr_symidx, Register::new_s(1), Register::new_s(2), src_symtab)?;
                        store_sym(&mut asm_sect, lhs, Register::new_s(2), src_symtab)?;
                    },
                    NhwcInstrType::Store { value_symidx, value_ty: _, ptr_symidx, ptr_ty: _ } => {
                        load_sym_or_imm(&mut asm_sect, value_symidx, Register::new_s(2), src_symtab)?;
                        store_from_ptr(&mut asm_sect, ptr_symidx, Register::new_s(1), Register::new_s(2), src_symtab)?;
                    },
                    NhwcInstrType::GetElementPtr { lhs, array_symidx, array_ty, idx_vec } => {
                        // clear s3
                        // use reg s3 as rst register
                        // load idx to s2 
                        // load weight to s1
                        // use reg s4 to be s2*s1
                        // s4 * element size 
                        // put array offset to s5
                        // finally plus array offset 
                        asm_sect.asm(PseudoInstr::new_mv(Register::new_s(3), Register::Zero).into());
                        for (idx,weight) in idx_vec.iter().zip(array_ty.get_array_dim_weight_vec()?.iter()){
                            load_sym_or_imm(&mut asm_sect, weight, Register::new_s(1), src_symtab)?;
                            load_sym_or_imm(&mut asm_sect, idx, Register::new_s(2), src_symtab)?;
                            asm_sect.asm(Arithmetic::new_mul(Register::new_s(4), Register::new_s(1), Register::new_s(2)).into());
                            asm_sect.asm(Arithmetic::new_add(Register::new_s(3), Register::new_s(3), Register::new_s(4)).into());
                        }
                        let ele_size = array_ty.get_ele_size()?;
                        asm_sect.asm(Shifts::new_slli_from_multiple(Register::new_s(3), Register::new_s(3), ele_size)?.into());
                        // 2 situations : 1. array is global  2. array is local to stack
                        match src_symtab.get_symbol(array_symidx)?.has_is_global() 
                            &&*src_symtab.get_symbol(array_symidx)?.get_is_global()?{
                            true => {
                                asm_sect.asm(PseudoInstr::new_la(Register::new_s(5), array_symidx.clone()).into());
                            },
                            false => {
                                let &array_offset2sp = src_symtab.get_symbol(array_symidx)?.get_mem_offset2sp()?;
                                load_sym_or_imm(&mut asm_sect, &SymIdx::from(array_offset2sp), Register::new_s(5), src_symtab)?;
                            },
                        }
                        asm_sect.asm(Arithmetic::new_add(Register::new_s(3), Register::new_s(3), Register::new_s(5)).into());
                        store_sym(&mut asm_sect, lhs,Register::new_s(3), src_symtab)?;
                    },
                    NhwcInstrType::Arith { lhs, rhs } => {
                        // we will store rst to reg3
                        match rhs{
                            super::nhwc_instr::ArithOp::Add { a, b, vartype: _ } => {
                                // BinOp!(sect asm_sect func_name {Arithmetic::new_add} args{a,b,1,2,3} with_symtab src_symtab);
                                load_sym_or_imm(&mut asm_sect, a, Register::new_s(1), src_symtab)?;
                                load_sym_or_imm(&mut asm_sect, b, Register::new_s(2), src_symtab)?;
                                asm_sect.asm({Arithmetic::new_add} (Register::new_s(3), Register::new_s(1), Register::new_s(2)).into());
                            },
                            super::nhwc_instr::ArithOp::Mul { a, b, vartype: _ } => {
                                // BinOp!(sect asm_sect func_name {Arithmetic::new_mul} args{a,b,1,2,3} with_symtab src_symtab);
                                load_sym_or_imm(&mut asm_sect, a, Register::new_s(1), src_symtab)?;
                                load_sym_or_imm(&mut asm_sect, b, Register::new_s(2), src_symtab)?;
                                asm_sect.asm({Arithmetic::new_mul} (Register::new_s(3), Register::new_s(1), Register::new_s(2)).into());
                            },
                            super::nhwc_instr::ArithOp::Div { a, b, vartype: _ } => {
                                // BinOp!(sect asm_sect func_name {Arithmetic::new_div} args{a,b,1,2,3} with_symtab src_symtab);
                                load_sym_or_imm(&mut asm_sect, a, Register::new_s(1), src_symtab)?;
                                load_sym_or_imm(&mut asm_sect, b, Register::new_s(2), src_symtab)?;
                                asm_sect.asm({Arithmetic::new_div} (Register::new_s(3), Register::new_s(1), Register::new_s(2)).into());
                            },
                            super::nhwc_instr::ArithOp::Sub { a, b, vartype: _ } => {
                                // BinOp!(sect asm_sect func_name {Arithmetic::new_sub} args{a,b,1,2,3} with_symtab src_symtab);
                                load_sym_or_imm(&mut asm_sect, a, Register::new_s(1), src_symtab)?;
                                load_sym_or_imm(&mut asm_sect, b, Register::new_s(2), src_symtab)?;
                                asm_sect.asm({Arithmetic::new_sub} (Register::new_s(3), Register::new_s(1), Register::new_s(2)).into());
                            },
                            super::nhwc_instr::ArithOp::Mod { a, b, vartype: _ } => {
                                // BinOp!(sect asm_sect func_name {Arithmetic::new_rem} args{a,b,1,2,3} with_symtab src_symtab);
                                load_sym_or_imm(&mut asm_sect, a, Register::new_s(1), src_symtab)?;
                                load_sym_or_imm(&mut asm_sect, b, Register::new_s(2), src_symtab)?;
                                asm_sect.asm({Arithmetic::new_rem} (Register::new_s(3), Register::new_s(1), Register::new_s(2)).into());
                            },
                            super::nhwc_instr::ArithOp::Icmp { plan, a, b, vartype: _ } => {
                                match plan{
                                    super::nhwc_instr::IcmpPlan::Eq => {
                                        // BinOp!(sect asm_sect func_name {Compare::new} args{a,b,1,2,3} with_symtab src_symtab);
                                        load_sym_or_imm(&mut asm_sect, a, Register::new_s(1), src_symtab)?;
                                        load_sym_or_imm(&mut asm_sect, b, Register::new_s(2), src_symtab)?;
                                        asm_sect.asm({Logical::new_xor } (Register::new_s(3), Register::new_s(1), Register::new_s(2)).into());
                                        asm_sect.asm({Compare::new_sltiu} (Register::new_s(3),Register::new_s(3),Imm::from_offset(1)).into());
                                    },
                                    super::nhwc_instr::IcmpPlan::Ne => {
                                        load_sym_or_imm(&mut asm_sect, a, Register::new_s(1), src_symtab)?;
                                        load_sym_or_imm(&mut asm_sect, b, Register::new_s(2), src_symtab)?;
                                        asm_sect.asm({Logical::new_xor } (Register::new_s(3), Register::new_s(1), Register::new_s(2)).into());
                                        asm_sect.asm({Compare::new_sltiu} (Register::new_s(3),Register::new_s(3),Imm::from_offset(1)).into());
                                        asm_sect.asm({Logical::new_xori} (Register::new_s(3),Register::new_s(3),Imm::from_offset(1)).into());
                                    },
                                    super::nhwc_instr::IcmpPlan::Ugt => {
                                        load_sym_or_imm(&mut asm_sect, a, Register::new_s(1), src_symtab)?;
                                        load_sym_or_imm(&mut asm_sect, b, Register::new_s(2), src_symtab)?;
                                        asm_sect.asm({Compare::new_sltu } (Register::new_s(3), Register::new_s(2), Register::new_s(1)).into());
                                    },
                                    super::nhwc_instr::IcmpPlan::Uge => {
                                        load_sym_or_imm(&mut asm_sect, a, Register::new_s(1), src_symtab)?;
                                        load_sym_or_imm(&mut asm_sect, b, Register::new_s(2), src_symtab)?;
                                        asm_sect.asm({Compare::new_sltu } (Register::new_s(3), Register::new_s(2), Register::new_s(1)).into());
                                        asm_sect.asm({Logical::new_xori } (Register::new_s(3), Register::new_s(3), Imm::from_offset(1)).into());
                                    },
                                    super::nhwc_instr::IcmpPlan::Ult => {
                                        load_sym_or_imm(&mut asm_sect, a, Register::new_s(1), src_symtab)?;
                                        load_sym_or_imm(&mut asm_sect, b, Register::new_s(2), src_symtab)?;
                                        asm_sect.asm({Compare::new_sltu } (Register::new_s(3), Register::new_s(1), Register::new_s(2)).into());
                                    },
                                    super::nhwc_instr::IcmpPlan::Ule => {
                                        load_sym_or_imm(&mut asm_sect, a, Register::new_s(1), src_symtab)?;
                                        load_sym_or_imm(&mut asm_sect, b, Register::new_s(2), src_symtab)?;
                                        asm_sect.asm({Compare::new_sltu } (Register::new_s(3), Register::new_s(1), Register::new_s(2)).into());
                                        asm_sect.asm({Logical::new_xori } (Register::new_s(3), Register::new_s(3), Imm::from_offset(1)).into());
                                    },
                                    super::nhwc_instr::IcmpPlan::Sgt => {
                                        load_sym_or_imm(&mut asm_sect, a, Register::new_s(1), src_symtab)?;
                                        load_sym_or_imm(&mut asm_sect, b, Register::new_s(2), src_symtab)?;
                                        asm_sect.asm({Compare::new_slt } (Register::new_s(3), Register::new_s(2), Register::new_s(1)).into());
                                    },
                                    super::nhwc_instr::IcmpPlan::Sge => {
                                        load_sym_or_imm(&mut asm_sect, a, Register::new_s(1), src_symtab)?;
                                        load_sym_or_imm(&mut asm_sect, b, Register::new_s(2), src_symtab)?;
                                        asm_sect.asm({Compare::new_slt } (Register::new_s(3), Register::new_s(2), Register::new_s(1)).into());
                                        asm_sect.asm({Logical::new_xori } (Register::new_s(3), Register::new_s(3), Imm::from_offset(1)).into());
                                    },
                                    super::nhwc_instr::IcmpPlan::Slt => {
                                        load_sym_or_imm(&mut asm_sect, a, Register::new_s(1), src_symtab)?;
                                        load_sym_or_imm(&mut asm_sect, b, Register::new_s(2), src_symtab)?;
                                        asm_sect.asm({Compare::new_slt } (Register::new_s(3), Register::new_s(1), Register::new_s(2)).into());
                                    },
                                    super::nhwc_instr::IcmpPlan::Sle => {
                                        load_sym_or_imm(&mut asm_sect, a, Register::new_s(1), src_symtab)?;
                                        load_sym_or_imm(&mut asm_sect, b, Register::new_s(2), src_symtab)?;
                                        asm_sect.asm({Compare::new_slt } (Register::new_s(3), Register::new_s(1), Register::new_s(2)).into());
                                        asm_sect.asm({Logical::new_xori } (Register::new_s(3), Register::new_s(3), Imm::from_offset(1)).into());
                                    },
                                }
                            },
                            super::nhwc_instr::ArithOp::Ucmp { plan, a: _, b: _, vartype: _ } => {
                                todo!();
                            },
                            super::nhwc_instr::ArithOp::LogicAnd { a, b, vartype: _ } => {
                                load_sym_or_imm(&mut asm_sect, a, Register::new_s(1), src_symtab)?;
                                load_sym_or_imm(&mut asm_sect, b, Register::new_s(2), src_symtab)?;
                                asm_sect.asm({Logical::new_and } (Register::new_s(3), Register::new_s(1), Register::new_s(2)).into());
                            },
                            super::nhwc_instr::ArithOp::LogicOr { a, b, vartype: _ } => {
                                load_sym_or_imm(&mut asm_sect, a, Register::new_s(1), src_symtab)?;
                                load_sym_or_imm(&mut asm_sect, b, Register::new_s(2), src_symtab)?;
                                asm_sect.asm({Logical::new_or } (Register::new_s(3), Register::new_s(1), Register::new_s(2)).into());
                            },
                            super::nhwc_instr::ArithOp::LogicNot { a, vartype: _ } => {
                                load_sym_or_imm(&mut asm_sect, a, Register::new_s(1), src_symtab)?;
                                asm_sect.asm({Logical::new_xori } (Register::new_s(3), Register::new_s(1), Imm::from_offset(-1)).into());
                            },
                        }
                        // store reg3 to lhs
                        store_sym(&mut asm_sect, lhs, Register::new_s(3), src_symtab)?;
                    },
                    NhwcInstrType::SimpleAssign { lhs, rhs } => {
                        load_sym_or_imm(&mut asm_sect, rhs, Register::new_s(3), src_symtab)?;
                        store_sym(&mut asm_sect, lhs,Register::new_s(3), src_symtab)?;
                    },
                    NhwcInstrType::Call { op_assigned_symidx: _, func_op } => {
                        for (idx,arg) in func_op.actual_arg_symidx_vec.iter().enumerate(){
                            load_sym_or_imm(&mut asm_sect, arg, Register::new_a(idx as u8), src_symtab)?;
                        }   
                        asm_sect.asm(PseudoInstr::new_call(Imm::new_label(func_op.func_symidx.clone())).into());
                    },
                    NhwcInstrType::Jump { jump_op } => {
                        match jump_op{
                            super::nhwc_instr::JumpOp::Ret { op_ret_sym } => {
                                let func_symidx = node!(at cfg_entry_node in cfg_graph).get_func_cor_symidx()?;
                                load_sym_or_imm(&mut asm_sect, src_symtab.get_symbol(func_symidx)?.get_func_cor_ra_symidx()?, Register::RA, src_symtab)?;
                                load_sym_or_imm(&mut asm_sect, src_symtab.get_symbol(func_symidx)?.get_func_cor_s0_symidx()?, Register::new_s0(), src_symtab)?;

                                match op_ret_sym{
                                    Some(ret_sym) => {
                                        load_sym_or_imm(&mut asm_sect, ret_sym, Register::new_a(0), src_symtab)?;
                                    },
                                    None => {
                                        // do nothing 
                                    },
                                }
                                let stack_size = node!(at cfg_entry_node in cfg_graph).get_mem_layout()?.get_mem_len();
                                asm_sect.asm(Arithmetic::new_addi(Register::new_sp(), Register::new_sp(), Imm::from_offset(-(stack_size as isize))).into());
                                asm_sect.asm(PseudoInstr::new_ret().into());
                            },
                            super::nhwc_instr::JumpOp::Br { cond, t1: _, t2 } => {
                                load_sym_or_imm(&mut asm_sect, cond, Register::new_s(1), src_symtab)?;
                                asm_sect.asm(PseudoInstr::new_bnez(Register::new_s(1),Imm::new_label(t2.clone())).into());
                                asm_sect.asm(PseudoInstr::new_j(Imm::new_label(t2.clone())).into());
                            },
                            super::nhwc_instr::JumpOp::Switch { cond: _, default: _, compared: _ } => todo!(),
                            super::nhwc_instr::JumpOp::DirectJump { label_symidx } => {
                                asm_sect.asm(PseudoInstr::new_j(Imm::new_label(label_symidx.clone())).into())
                            },
                        }
                    },
                    NhwcInstrType::Phi { lhs: _, rhs: _ } => {
                        panic!("phi appeared in gen asm pass");
                    },
<<<<<<< HEAD
                    NhwcInstrType::TranType { lhs: _, op: _ } => {

=======
                    NhwcInstrType::TranType { lhs, op } => {
                        match op{
                            super::nhwc_instr::Trans::Fptosi { float_symidx } => {
                                load_sym_or_imm(&mut asm_sect, float_symidx, Register::new_s(1), src_symtab)?;
                                asm_sect.asm({Trans::new_fcvt_w_s} (Register::new_s(1),Register::new_fs(2)).into());
                            },
                            super::nhwc_instr::Trans::Sitofp { int_symidx } => {
                                load_sym_or_imm(&mut asm_sect, int_symidx, Register::new_s(1), src_symtab)?;
                                asm_sect.asm({Trans::new_fcvt_s_w} (Register::new_fs(1),Register::new_s(2)).into());
                            },
                            super::nhwc_instr::Trans::Zext { bool_symidx } => {
                                //b->i
                                load_sym_or_imm(&mut asm_sect, bool_symidx, Register::new_s(1), src_symtab)?;
                                asm_sect.asm({Logical::new_andi} (Register::new_s(3),Register::new_s(1),Imm::from_offset(1)).into());
                            },
                            super::nhwc_instr::Trans::Bitcast { rptr_symidx, rptr_type, lptr_type } => {
                                //p->p
                                todo!();
                            },
                        }
>>>>>>> 3a09332a
                    },
                    NhwcInstrType::BreakPoint { symidx: _, breakpoint_args: _ } => {
                        // panic!("breakpoint appeared in gen asm pass");
                        // nothing to do 
                    },
                    NhwcInstrType::Nope {  } => {
                        asm_sect.asm(PseudoInstr::new_nop().into());
                    },
                    NhwcInstrType::Mu { may_use_symidx: _, may_use_instr: _ } => {},
                    NhwcInstrType::Chi { lhs: _, rhs: _, may_def_instr: _ } => {},
                }
            }
        }
    }
    Ok(asm_sect)
}
///  sym in memory -> reg or literal li -> reg
/// symidx could be literal or symbol
pub fn load_sym_or_imm(asm_sect:&mut AsmSection,symidx:&SymIdx,reg:Register,src_symtab:&SymTab) -> Result<()>{
    if !symidx.is_global_ptr(){
        // if this symidx is not found in symtab, it must be a literal
        match !(src_symtab.has_symbol(symidx) && !*src_symtab.get_symbol(symidx)?.get_is_literal()?){
            true => {
                asm_sect.asm(PseudoInstr::new_li(reg, Imm::new_literal(symidx.clone())).into());
            },
            false => {
                let &symidx_offset2sp = src_symtab.get_symbol(symidx)?.get_mem_offset2sp()?;
                let size = src_symtab.get_symbol(symidx)?.get_type()?.get_ele_size()?;
                asm_sect.asm(Loads::new(size,reg, Register::SP {  }, symidx_offset2sp as isize)?.into());
            },
        }
    }else{
        asm_sect.annotation(format!("   load label {} as ptr to reg",symidx.to_deglobal_ptr()?));
        asm_sect.asm(PseudoInstr::new_la(reg, symidx.to_deglobal_ptr()?).into());
    }
    Ok(())
}
/// reg value -> sym in memory  
/// require symidx to be symbol 
pub fn store_sym(asm_sect:&mut AsmSection, symidx:&SymIdx,value_reg:Register,src_symtab:&SymTab) -> Result<()>{
    let &symidx_offset2sp = src_symtab.get_symbol(symidx)?.get_mem_offset2sp()?;
    let size = src_symtab.get_symbol(symidx)?.get_type()?.get_ele_size()?;
    asm_sect.asm(Stores::new( size,value_reg,Register::new_sp(), symidx_offset2sp as isize)?.into());
    Ok(())
}
/// reg value -> M[ptr_sym]
/// require ptr_symidx to be symbol 
pub fn store_from_ptr(asm_sect:&mut AsmSection,ptr_symidx:&SymIdx, ptr_reg:Register, value_reg:Register ,src_symtab:&SymTab)-> Result<()>{
    load_sym_or_imm(asm_sect, ptr_symidx, ptr_reg.clone(), src_symtab)?;
    let size = src_symtab.get_symbol(ptr_symidx)?.get_type()?.get_ele_size()?;
    asm_sect.asm(Stores::new( size,value_reg,ptr_reg, 0)?.into());
    Ok(())
}

// load the value from ptr symidx to value reg
pub fn load_from_ptr(asm_sect:&mut AsmSection,ptr_symidx:&SymIdx,ptr_reg:Register, value_reg:Register ,src_symtab:&SymTab) ->Result<()>{
    load_sym_or_imm(asm_sect, ptr_symidx, ptr_reg.clone(), src_symtab)?;
    // deref the ptr then get its ele size
    let size = src_symtab.get_symbol(ptr_symidx)?.get_type()?.to_deref_type()?.get_ele_size()?;
    asm_sect.asm(Loads::new(size, value_reg, ptr_reg, 0)?.into());
    Ok(())
}

<|MERGE_RESOLUTION|>--- conflicted
+++ resolved
@@ -329,10 +329,6 @@
                     NhwcInstrType::Phi { lhs: _, rhs: _ } => {
                         panic!("phi appeared in gen asm pass");
                     },
-<<<<<<< HEAD
-                    NhwcInstrType::TranType { lhs: _, op: _ } => {
-
-=======
                     NhwcInstrType::TranType { lhs, op } => {
                         match op{
                             super::nhwc_instr::Trans::Fptosi { float_symidx } => {
@@ -353,7 +349,6 @@
                                 todo!();
                             },
                         }
->>>>>>> 3a09332a
                     },
                     NhwcInstrType::BreakPoint { symidx: _, breakpoint_args: _ } => {
                         // panic!("breakpoint appeared in gen asm pass");
