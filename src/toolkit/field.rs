--- conflicted
+++ resolved
@@ -26,7 +26,7 @@
 pub enum Value{
     I32(Option<i32>),F32(Option<f32>)
 }
-#[derive(Debug,Clone)]
+#[derive(Clone)]
 pub enum Type{
     I32,F32
 }
@@ -46,22 +46,23 @@
         Value::F32(Some(value))
     }
 }
-<<<<<<< HEAD
 impl Type{
-    fn new(node:u32,ast_tree:&AstTree) -> Self{
+    pub fn new(node:u32,ast_tree:&AstTree) -> Self{
         // 在asttree中找到node的u32所在节点的类型,返回I32或F32
         let text = node!(at node in ast_tree).text.as_str();
         match text {
-            "i32" => Type::I32,
-            "f32" => Type::F32,
+            "int" => Type::I32,
+            "float" => Type::F32,
             _ => panic!("text中类型错误"),
         }
     }
 }
-=======
-// impl Type{
-//     fn new(node:u32,ast_tree:&AstTree) -> Self{
-//         // 在asttree中找到node的u32所在节点的类型,返回I32或F32
-//     }
-// }
->>>>>>> 19b2d88d
+
+impl Debug for Type{
+    fn fmt(&self, f: &mut std::fmt::Formatter<'_>) -> std::fmt::Result {
+        match self {
+            Type::I32 => write!(f,"i32"),
+            Type::F32 => write!(f,"f32"),
+        }
+    }
+}