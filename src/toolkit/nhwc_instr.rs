--- conflicted
+++ resolved
@@ -280,25 +280,11 @@
             Self::Jump { op } => write!(f, "{:?}", op),
 
             Self::Phi { lhs, rhs } => write!(f, "phi函数,但是还没写呢"),
-<<<<<<< HEAD
-            Self::SimpleAssign { lhs, rhs } => write!(f, " {:?} = {:?}\n", lhs, rhs),
-            Self::Def_Func {
-                func_symidx: funname,
-                ret_type: rettype,
-                args: paralst,
-            } => write!(f, "Define {:?} {:?} {:?}\n", rettype, funname, paralst),
-            Self::Def_Var {
-                var_symidx: varname,
-                vartype,
-                value,
-            } => {
-=======
             Self::SimpleAssign { lhs, rhs } => write!(f, "Assign {:?},{:?}\n", lhs, rhs),
             Self::Def_Func { func_symidx: funname, ret_type: rettype, args: paralst } => {
                 write!(f, "Define {:?} {:?} {:?}\n", rettype, funname, paralst)
             }
             Self::Def_Var { var_symidx: varname, vartype, value } => {
->>>>>>> 1497d7fd
                 if value.symbol_name.is_empty() {
                     Ok(write!(f, "Alloc {:?} %{:?}\n", vartype, varname)?)
                 } else {
