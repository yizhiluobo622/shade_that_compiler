--- conflicted
+++ resolved
@@ -52,9 +52,6 @@
         ast_node.unwrap().rule_id ==  target_rule_id
     });
     dfs_iter
-<<<<<<< HEAD
-}
-=======
 }
 
 pub fn find_bfs_ast<'a>(ast_tree:&'a AstTree,start:NodeIndex,target_rule_id: usize) -> impl Iterator<Item = u32> + 'a{
@@ -77,4 +74,3 @@
     ns.map(|x| x.index() as u32).filter(move |x| ast_tree.node_weight(NodeIndex::from(*x)).unwrap().rule_id == target_rule_id )
 } 
 
->>>>>>> adf12713
