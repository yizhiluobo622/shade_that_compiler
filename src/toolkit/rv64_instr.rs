--- conflicted
+++ resolved
@@ -562,16 +562,9 @@
     SLTU { rd:Register, rs1:Register, rs2:Register },
     /// Set < Imm Unsigned
     SLTIU { rd:Register, rs1:Register, imm:Imm },
-<<<<<<< HEAD
-    /// for float
-    FEQS { rd:Register, rs1:Register, rs2:Register },
-    FLTS { rd:Register, rs1:Register, rs2:Register },
-    FLES { rd:Register, rs1:Register, rs2:Register },
-=======
     FEQ_S{rd:Register,rs1:Register,rs2:Register},
     FLT_S{rd:Register,rs1:Register,rs2:Register},
     FLE_S{rd:Register,rs1:Register,rs2:Register},
->>>>>>> e87371bf
 }
 impl Debug for Compare {
     fn fmt(&self, f:&mut std::fmt::Formatter<'_>) -> std::fmt::Result {
@@ -580,15 +573,9 @@
             Compare::SLTI { rd, rs1, imm } => write!(f, "{:7} {:?},{:?},{:?}", "slti", rd, rs1, imm),
             Compare::SLTU { rd, rs1, rs2 } => write!(f, "{:7} {:?},{:?},{:?}","sltu", rd, rs1, rs2),
             Compare::SLTIU { rd, rs1, imm } => write!(f, "{:7} {:?},{:?},{:?}","sltiu" , rd, rs1, imm),
-<<<<<<< HEAD
-            Compare::FEQS { rd, rs1, rs2 } => write!(f, "{:7} {:?},{:?},{:?}","feq.s", rd, rs1, rs2),
-            Compare::FLTS { rd, rs1, rs2 } => write!(f, "{:7} {:?},{:?},{:?}","flt.s", rd, rs1, rs2),
-            Compare::FLES { rd, rs1, rs2 } => write!(f, "{:7} {:?},{:?},{:?}","fle.s", rd, rs1, rs2),
-=======
             Compare::FEQ_S { rd, rs1, rs2 } => write!(f, "{:7} {:?},{:?},{:?}","feq.s" , rd, rs1, rs2),
             Compare::FLT_S { rd, rs1, rs2 } => write!(f, "{:7} {:?},{:?},{:?}","flt.s" , rd, rs1, rs2),
             Compare::FLE_S { rd, rs1, rs2 } => write!(f, "{:7} {:?},{:?},{:?}","fle.s" , rd, rs1, rs2),
->>>>>>> e87371bf
         }
     }
 }
