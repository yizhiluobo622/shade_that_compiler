--- conflicted
+++ resolved
@@ -34,50 +34,4 @@
             ast2scope:HashMap::new(),
         }
     }
-<<<<<<< HEAD
-    pub fn init(args:Cli, is_generate_pngs:bool) -> Self{
-        let mut context = Self::new();
-        // 第零步，先读取 code 
-        context.code = read_file_content(args.c_file_path.to_string_lossy().into_owned());
-        // 1.先生成 ast_tree 
-        parse_as_ast_tree(&mut context);
-        // 1.1 生成对应的png 
-        if is_generate_pngs{
-            let ast_tree = &mut context.ast_tree;
-            generate_png_by_graph(&ast_tree,"ast_tree".to_string(),&[Config::EdgeNoLabel]);  
-        }
-        // 2. 根据 ast_tree 生成 cfg_graph
-        parse_ast_to_cfg(&mut context);
-        // 2.1 生成对应的png 
-        if is_generate_pngs{
-            for cfg_node in context.cfg_graph.node_weights_mut(){
-                cfg_node.load_ast_node_text(&context.ast_tree);
-            }
-            generate_png_by_graph(&context.cfg_graph,"cfg_graph".to_string(),&[]);  
-        }
-        // 3. 根据ast_tree生成scope_tree
-        parse_ast_to_scope(&mut context);
-        
-        // 3.1 生成对应的pn 
-        if is_generate_pngs{
-            // let symt = self.op_cfg_graph.unwrap();
-            for scope_node in context.scope_tree.node_weights_mut(){
-                scope_node.load_ast_node_text(&context.ast_tree);
-            }
-            generate_png_by_graph(&context.scope_tree, "scope_tree".to_string(),&[Config::EdgeNoLabel]);
-        }
-        //4.对cfg生成对应的nhwc ir，以及生成et
-        parse_cfg_into_nhwc_cfg(&mut context,0);
-        //4.1可视化
-        if is_generate_pngs{
-            for cfg_node in context.cfg_graph.node_weights_mut(){
-                cfg_node.load_ast_node_text(&context.ast_tree)
-            }
-            generate_png_by_graph(&context.cfg_graph,"nhwc_cfg_graph".to_string(),&[]);
-        }
-
-        context
-    }
-=======
->>>>>>> 714b88a0
 }