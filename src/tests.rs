
#[cfg(test)]
mod tests{
    use core::panic;
    use std::{path::PathBuf, str::FromStr, vec};

    use clap::Parser;
    use petgraph::{dot::Config, graph::NodeIndex, visit::Data};
    
    
<<<<<<< HEAD
    use crate::{add_field, add_pass, add_symbol, antlr_parser::{clexer::Return, cparser::{RULE_blockItem, RULE_blockItemList, RULE_compoundStatement, RULE_expressionStatement, RULE_functionDefinition, RULE_translationUnit}}, direct_nodes, find, find_nodes, node, node_mut, passes::pass_demo::PassDemo, toolkit::{self, ast_node::find_dfs_rule_ast, context::{Context, ContextBuilder }, et_node::{EtNakedNode, EtNode, EtTree}, etc::{generate_png_by_graph, read_file_content}, eval::eval_et, field::DataType, gen_ast::parse_as_ast_tree, instruction::Instruction, pass_manager::{self, Pass, PassManager}, symbol::Symbol, symbol_table::SymbolTable}, Args};
    use crate::toolkit::field::FieldsOwner;
=======
    use crate::{add_field, add_symbol, antlr_parser::{clexer::Return, cparser::{RULE_blockItem, RULE_blockItemList, RULE_compoundStatement, RULE_expressionStatement, RULE_functionDefinition, RULE_translationUnit}}, direct_nodes, find, find_nodes, toolkit::{self, ast_node::find_dfs_rule_ast, context::{Context, ContextBuilder }, et_node::{EtNakedNode, EtNode, EtTree}, etc::{generate_png_by_graph, read_file_content}, gen_ast::parse_as_ast_tree, instruction::Instruction, symbol::Symbol, symbol_field::DataType, symbol_table::SymbolTable}, Cli};
    use crate::toolkit::symbol::FieldsOwner;
>>>>>>> 1c262bd0


    #[test]
    fn add(){
        assert_eq!(3+3 , 6)
    }

    #[test]
    fn find_dfs_ast_test(){
        let mut args = Args::parse();
        // 设置 path 为 demo.c
        args.c_file_path = PathBuf::from_str("./demos/demo.c").unwrap();
        let code = read_file_content(args.c_file_path.to_string_lossy().into_owned());
        let mut context = ContextBuilder::default().code(code).build().unwrap();
        parse_as_ast_tree(&mut context);
        let ast_tree = &mut context.ast_tree;
        //dfs遍历ast
        let node_ids:Vec<u32> = find_dfs_rule_ast(&ast_tree, 0,RULE_functionDefinition ).collect();
        assert_eq!(node_ids , vec![3,178] ,"找到的 node id 不对");
    }

    #[test]
    fn find_compound_of_func_def(){
        let mut args = Args::parse();
        // 设置 path 为 demo.c
        args.c_file_path = PathBuf::from_str("./demos/demo.c").unwrap();
        let code = read_file_content(args.c_file_path.to_string_lossy().into_owned());

        let mut context = ContextBuilder::default().code(code).build().unwrap();
        parse_as_ast_tree(&mut context);
        let ast_tree = &mut context.ast_tree;
        //dfs遍历ast
        let node =find_dfs_rule_ast(ast_tree, 0, RULE_functionDefinition).next().unwrap();  // 三号节点是一个 function def 
        let node_id= find!(rule RULE_compoundStatement at node in ast_tree).unwrap();
        assert_eq!(node_id , 14 ,"找到的 node id 不对");
    }
    #[test]
    fn find_items_of_itemlists_using_macro_find_nodes(){
        let mut args = Args::parse();
        // 设置 path 为 demo.c
        args.c_file_path = PathBuf::from_str("./demos/demo.c").unwrap();

        let code = read_file_content(args.c_file_path.to_string_lossy().into_owned());

        let mut context = ContextBuilder::default().code(code).build().unwrap();
        parse_as_ast_tree(&mut context);
        let ast_tree = &mut context.ast_tree;
        //dfs遍历ast
        let node =find_dfs_rule_ast(ast_tree, 0, RULE_blockItemList).next().unwrap();  // 三号节点是一个 function def 
        let node_ids:Vec<u32>= find_nodes!(rule RULE_blockItem at node in ast_tree);
        assert_eq!(node_ids , vec![17,34,152] ,"找到的 node id 不对");
    }
    #[test]
    fn gen_ast_png(){
        // 读取命令选项，诸如 -c 表示代码文件地址
        // 你也可以通过运行 cargo run -- --help 来查看所有可用选项
        let path = "./demos/demo.c".to_string();
        let code = read_file_content(path);
        let mut context = ContextBuilder::default().code(code).build().unwrap();
        parse_as_ast_tree(&mut context);
        let ast_tree = &mut context.ast_tree;
        // 生成 petgraph 图对应的 png 
        generate_png_by_graph(&ast_tree,"graph".to_string(),&[Config::EdgeNoLabel]);  
    }
    #[test]
    fn find_items_of_func_def_using_macro_find_nodes_test2(){
        let mut args = Args::parse();
        // 设置 path 为 demo.c
        args.c_file_path = PathBuf::from_str("./demos/demo.c").unwrap();
        let code = read_file_content(args.c_file_path.to_string_lossy().into_owned());

        let mut context = ContextBuilder::default().code(code).build().unwrap();
        parse_as_ast_tree(&mut context);
        let ast_tree = &mut context.ast_tree;

        //dfs遍历ast
        let node =find_dfs_rule_ast(ast_tree, 0, RULE_functionDefinition).next().unwrap();  // 三号节点是一个 function def 
        let node_ids= find_nodes!(
            rule RULE_compoundStatement  //起始节点a
            then RULE_blockItemList      //经过节点b
            finally RULE_blockItem       //寻找节点b的所有属性为c的子节点
            at node in ast_tree
        );
        assert_eq!(node_ids , vec![17,34,152] ,"找到的 node id 不对");
    }
    #[test]
    fn find_items_of_func_def_using_macro_find_node_test2(){
        let mut args = Args::parse();
        // 设置 path 为 demo.c
        args.c_file_path = PathBuf::from_str("./demos/demo.c").unwrap();
        let code = read_file_content(args.c_file_path.to_string_lossy().into_owned());
        let mut context = ContextBuilder::default().code(code).build().unwrap();
        parse_as_ast_tree(&mut context);
        let ast_tree = &mut context.ast_tree;
        //dfs遍历ast
        let node =find_dfs_rule_ast(ast_tree, 0, RULE_functionDefinition).next().unwrap();  // 三号节点是一个 function def 
        let node= find!(rule RULE_compoundStatement                //起始节点a
                                finally RULE_blockItemList              //寻找节点a的属性为b的子节点
                                at node in ast_tree).unwrap();
        assert_eq!(node , 16 ,"找到的 node id 不对");
    }

    
    #[test]
    fn find_symbol(){
        let mut symtab = SymbolTable::new();

        let x = symtab.add(Symbol::new(0, "x".to_string()) );
        let y = symtab.add(Symbol::new(0, "y".to_string()) );

        match symtab.get_verbose("x".to_string(), 0){
            Some(_) => {println!("找到了符号 x")},
            None => {panic!( "没有找到符号 x ");},
        }
        match symtab.get_verbose("y".to_string(), 0){
            Some(_) => {println!("找到了符号 y")},
            None => {panic!( "没有找到符号 y ");},
        }
        match symtab.get_verbose("z".to_string(), 0){
            Some(_) => {panic!("找到了符号 y")},
            None => {println!( "没有找到符号 y ");},
        }
        println!("{:?}" , symtab)
    }
    #[test]
    fn find_symbol_field(){
        let field_name = "type";
        let mut symtab = SymbolTable::new();

        let x = symtab.add(Symbol::new(0, "x".to_string()) );
        let y = symtab.add(Symbol::new(0, "y".to_string()) );

        match symtab.get(&x){
            Some(_) => {println!("找到了符号 x")},
            None => {panic!( "没有找到符号 x ");},
        }

        println!("{:?}" , symtab)
    }

    #[test]
    fn find_symbol_macro_test(){
        const TYPE:&str = "type";
        let mut symtab = SymbolTable::new();

        let x = add_symbol!({Symbol::new_verbose(0, "x".to_string())} to symtab );
        let y = add_symbol!({Symbol::new_verbose(0, "y".to_string())} with field TYPE:{DataType::U32} to symtab);

        add_field!(TYPE:{DataType::I32} to x in symtab);
        let x_sym =match find!(symbol mut at x in symtab){
            Some(x) => {println!("找到了符号 x"); x},
            None => {panic!( "没有找到符号 x ");},
        };

        let data_type= find!(field TYPE:DataType in x_sym);
        println!("x_sym {:?}" ,x_sym);
    }
    #[test]
    fn try_instruction_fmt(){
        const TYPE:&str = "type";
        let mut symtab = SymbolTable::new();

        let lhs = add_symbol!({"lhs".to_string()} of scope {0} with field TYPE:{DataType::U32} to symtab);
        let a = add_symbol!({"No.1".to_string()} of scope {0} to symtab);
        let b = add_symbol!({"No.2".to_string()} of scope {0} to symtab);

        let instr=Instruction::new_add(lhs.clone(), a.clone(), b.clone());
        let instr2 = Instruction::new_mul(lhs.clone(), a.clone(), b.clone());
        println!("{:?}",instr);
        println!("{:?}",instr2);
    }
    #[test]
    fn find_term(){
        let mut args = Args::parse();
        // 设置 path 为 demo.c
        args.c_file_path = PathBuf::from_str("./demos/demo.c").unwrap();
        let code = read_file_content(args.c_file_path.to_string_lossy().into_owned());
        let mut context = ContextBuilder::default().code(code).build().unwrap();
        parse_as_ast_tree(&mut context);
        let ast_tree = &mut context.ast_tree;
        //dfs遍历ast
        let node = 268;  // 三号节点是一个 function def 
        let node= find!(term Return at node in ast_tree).unwrap();
        assert_eq!(node , 269 ,"找到的 node id 不对");
    }
    
    #[test]
    fn gen_expr_demo(){
        let mut args = Args::parse();
        // 设置 path 为 demo.c
        args.c_file_path = PathBuf::from_str("./demos/demo2.c").unwrap();
        let code = read_file_content(args.c_file_path.to_string_lossy().into_owned());
        let mut ctx = ContextBuilder::default().code(code).build().unwrap();
        parse_as_ast_tree(&mut ctx);
        let mut et_tree = EtTree::new();
        //dfs遍历ast找到第一个 expr stmt
        let expr_stmt_nodes:Vec<u32>=find_dfs_rule_ast(&ctx.ast_tree, 0, RULE_expressionStatement).collect();  // 三号节点是一个 function def 
        et_tree.add_node(EtNode::new(EtNakedNode::new_sep(0)));
        for expr_stmt_node in expr_stmt_nodes{
            toolkit::gen_et::process_any_stmt(&mut et_tree, &ctx.ast_tree, &ctx.scope_tree, expr_stmt_node, 0,);
        }
        generate_png_by_graph(&et_tree, "et_tree".to_string(), &[petgraph::dot::Config::EdgeNoLabel]);
        
    }
    #[test]
    fn test_direct_nodes(){
        let mut args = Args::parse();
        // 设置 path 为 demo.c
        args.c_file_path = PathBuf::from_str("./demos/demo1.c").unwrap();
        let code = read_file_content(args.c_file_path.to_string_lossy().into_owned());

        let mut context = ContextBuilder::default().code(code).build().unwrap();
        parse_as_ast_tree(&mut context);
        let ast_tree = &mut context.ast_tree;
        //dfs遍历ast
        let node =find_dfs_rule_ast(ast_tree, 0, RULE_translationUnit).next().unwrap();  
        let nodes = direct_nodes!(at node in ast_tree);
        assert_eq!(nodes.len() , 2 ,"找到的 nodes 数量 不对 {:?}",nodes);
    }
    #[test]
    fn test_eval_et(){
         let mut args = Args::parse();
        // 设置 path 为 demo_calculate.c
        args.c_file_path = PathBuf::from_str("./demos/demo_calculate.c").unwrap();
        let code = read_file_content(args.c_file_path.to_string_lossy().into_owned());
        let mut context = ContextBuilder::default().code(code).build().unwrap();
        let mut et_tree: petgraph::prelude::StableGraph<EtNode, ()> = EtTree::new();
        et_tree.add_node(EtNode::new(EtNakedNode::new_sep(0)));
        println!("{}",eval_et(&mut et_tree,0));

        // let id = 1;
        // let a = node!(at id in et_tree);
        // let b = node_mut!(at id in et_tree);
        // let m = a.clone();
    }
    

    #[test]
    fn test_pass_demo(){
        let args = Args::parse();
        let mut pass_manager = PassManager::new(args);
        let pass1 = PassDemo::new();
        println!("{}",pass1.get_desc());
        add_pass!(pass1 to pass_manager);
        pass_manager.execute_passes();
    }

}<|MERGE_RESOLUTION|>--- conflicted
+++ resolved
@@ -8,13 +8,8 @@
     use petgraph::{dot::Config, graph::NodeIndex, visit::Data};
     
     
-<<<<<<< HEAD
     use crate::{add_field, add_pass, add_symbol, antlr_parser::{clexer::Return, cparser::{RULE_blockItem, RULE_blockItemList, RULE_compoundStatement, RULE_expressionStatement, RULE_functionDefinition, RULE_translationUnit}}, direct_nodes, find, find_nodes, node, node_mut, passes::pass_demo::PassDemo, toolkit::{self, ast_node::find_dfs_rule_ast, context::{Context, ContextBuilder }, et_node::{EtNakedNode, EtNode, EtTree}, etc::{generate_png_by_graph, read_file_content}, eval::eval_et, field::DataType, gen_ast::parse_as_ast_tree, instruction::Instruction, pass_manager::{self, Pass, PassManager}, symbol::Symbol, symbol_table::SymbolTable}, Args};
     use crate::toolkit::field::FieldsOwner;
-=======
-    use crate::{add_field, add_symbol, antlr_parser::{clexer::Return, cparser::{RULE_blockItem, RULE_blockItemList, RULE_compoundStatement, RULE_expressionStatement, RULE_functionDefinition, RULE_translationUnit}}, direct_nodes, find, find_nodes, toolkit::{self, ast_node::find_dfs_rule_ast, context::{Context, ContextBuilder }, et_node::{EtNakedNode, EtNode, EtTree}, etc::{generate_png_by_graph, read_file_content}, gen_ast::parse_as_ast_tree, instruction::Instruction, symbol::Symbol, symbol_field::DataType, symbol_table::SymbolTable}, Cli};
-    use crate::toolkit::symbol::FieldsOwner;
->>>>>>> 1c262bd0
 
 
     #[test]
@@ -243,7 +238,7 @@
         let mut context = ContextBuilder::default().code(code).build().unwrap();
         let mut et_tree: petgraph::prelude::StableGraph<EtNode, ()> = EtTree::new();
         et_tree.add_node(EtNode::new(EtNakedNode::new_sep(0)));
-        println!("{}",eval_et(&mut et_tree,0));
+        println!("{:?}",eval_et(&mut et_tree,0));
 
         // let id = 1;
         // let a = node!(at id in et_tree);
