mod toolkit;
mod antlr_parser;
use std::path::PathBuf;

use antlr_parser::cparser::{RULE_compoundStatement, RULE_functionDefinition} ;
use clap::Parser;
use petgraph::{adj::NodeIndex, graph::Node,  visit::{Dfs, Walker}, Graph};


use crate::toolkit::{ast_node::find_dfs_ast, etc::{generate_png_by_graph, read_file_content}, gen_ast::parse_as_ast_graph};

#[derive(Parser)]
#[command(author, version, about)]
struct Cli {
    ///设置文件地址
    #[arg(short, long, value_name = "FILE",default_value = "./demo.c")]
    c_file_path: PathBuf
}

///dfs遍历ast树寻找源文件代码块


fn main() {
    // 读取命令选项，诸如 -c 表示代码文件地址
    // 你也可以通过运行 cargo run -- --help 来查看所有可用选项
    let args = Cli::parse();
    let code = read_file_content(args.c_file_path.to_string_lossy().into_owned());
    // 此时 g 就是我们生成的petgraph 的ast 树
    let g = parse_as_ast_graph(code, true);
    // 生成 petgraph 图对应的 png 
    generate_png_by_graph(&g,"graph".to_string());  
    //dfs遍历ast
    let mut v= find_dfs_ast(&g, 0,RULE_functionDefinition );
    for node in v{
        println!("{}",node);
        println!("{}",g.node_weight(NodeIndex::from(node)).unwrap().text);
    }

    // test
    println!("Hello, world!");
}

#[cfg(test)]
mod tests{
    use std::{path::PathBuf, str::FromStr, vec};

    use clap::Parser;
    
    use crate::{antlr_parser::cparser::{RULE_compoundStatement, RULE_functionDefinition}, find, find_nodes, toolkit::{ast_node::find_dfs_ast, etc::read_file_content, gen_ast::parse_as_ast_graph}, Cli};

    #[test]
    fn add(){
        assert_eq!(3+3 , 6)
    }

    #[test]
    fn find_dfs_ast_test(){
        let mut args = Cli::parse();
        // 设置 path 为 demo.c
        args.c_file_path = PathBuf::from_str("./demo.c").unwrap();
        let code = read_file_content(args.c_file_path.to_string_lossy().into_owned());
        let g = parse_as_ast_graph(code, true);
        //dfs遍历ast
        let node_ids:Vec<u32> = find_dfs_ast(&g, 0,RULE_functionDefinition ).collect();
        assert_eq!(node_ids , vec![3,140] ,"找到的 node id 不对");
    }

    #[test]
    fn find_compound_of_func_def(){
        let mut args = Cli::parse();
        // 设置 path 为 demo.c
        args.c_file_path = PathBuf::from_str("./demo.c").unwrap();
        let code = read_file_content(args.c_file_path.to_string_lossy().into_owned());
        let ref ast_tree = parse_as_ast_graph(code, true);
        //dfs遍历ast
        let node = 3;
        let node_id= find!(rule RULE_compoundStatement at node in ast_tree);
        assert_eq!(node_id , 10 ,"找到的 node id 不对");
    }
    fn find_items_of_itemlists_using_macro_find_nodes(){
        let mut args = Cli::parse();
        // 设置 path 为 demo.c
        args.c_file_path = PathBuf::from_str("./demo.c").unwrap();
        let code = read_file_content(args.c_file_path.to_string_lossy().into_owned());
        let ref ast_tree = parse_as_ast_graph(code, true);
        //dfs遍历ast
        let node =11;
        let node_ids:Vec<u32>= find_nodes!(rule RULE_functionDefinition at node in ast_tree );
        assert_eq!(node_ids , vec![12,24,119] ,"找到的 node id 不对");
    }
<<<<<<< HEAD
    fn find_items_of_itemlists_using_macro_find_nodes(){
        let mut args = Cli::parse();
        // 设置 path 为 demo.c
        args.c_file_path = PathBuf::from_str("./demo.c").unwrap();
        let code = read_file_content(args.c_file_path.to_string_lossy().into_owned());
        let ast_tree = parse_as_ast_graph(code, true);
        //dfs遍历ast
        let node_ids:Vec<u32>= find_nodes!(RULE_functionDefinition);
        assert_eq!(node_ids , vec![3,140] ,"找到的 node id 不对");
    }
=======
>>>>>>> bf73e1a3
}<|MERGE_RESOLUTION|>--- conflicted
+++ resolved
@@ -88,17 +88,4 @@
         let node_ids:Vec<u32>= find_nodes!(rule RULE_functionDefinition at node in ast_tree );
         assert_eq!(node_ids , vec![12,24,119] ,"找到的 node id 不对");
     }
-<<<<<<< HEAD
-    fn find_items_of_itemlists_using_macro_find_nodes(){
-        let mut args = Cli::parse();
-        // 设置 path 为 demo.c
-        args.c_file_path = PathBuf::from_str("./demo.c").unwrap();
-        let code = read_file_content(args.c_file_path.to_string_lossy().into_owned());
-        let ast_tree = parse_as_ast_graph(code, true);
-        //dfs遍历ast
-        let node_ids:Vec<u32>= find_nodes!(RULE_functionDefinition);
-        assert_eq!(node_ids , vec![3,140] ,"找到的 node id 不对");
-    }
-=======
->>>>>>> bf73e1a3
 }