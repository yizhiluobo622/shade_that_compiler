--- conflicted
+++ resolved
@@ -20,17 +20,11 @@
     #[arg(short, long, value_name = "FILE",default_value = "./demo.c")]
     c_file_path: PathBuf
 }
-<<<<<<< HEAD
-fn dfs_ast(ast_tree:&Graph<ASTNode, (), petgraph::Directed>,current_astn:petgraph::prelude::NodeIndex) ->Vec<String>{
-    let mut dfs=Dfs::new(&ast_tree,current_astn.into());
-    let mut vec:Vec<String> = Vec::new();
-=======
 
 ///dfs遍历ast树寻找源文件代码块
 fn dfs_ast(ast_tree:&Graph<ASTNode,(), petgraph::Directed>,current_astn:petgraph::prelude::NodeIndex) -> Vec<String>{
     let mut dfs = Dfs::new(&ast_tree, current_astn);
     let mut vec:Vec<String> = Vec::new(); 
->>>>>>> 52d2ec94
     while let Some(N) = dfs.next(&ast_tree) {
         if ast_tree[N].rule_id == RULE_functionDefinition {
             for next in ast_tree.neighbors_directed(N, petgraph::Direction::Outgoing){
@@ -43,10 +37,6 @@
     vec
 }
 
-<<<<<<< HEAD
-=======
-
->>>>>>> 52d2ec94
 fn main() {
     // 读取命令选项，诸如 -c 表示代码文件地址
     // 你也可以通过运行 cargo run -- --help 来查看所有可用选项
@@ -63,14 +53,12 @@
         println!("{}",node);
     }
 
-<<<<<<< HEAD
-=======
     //dfs遍历ast
     let mut v = dfs_ast(&*g.borrow(),NodeIndex::from(0));
     for node in v{
         println!("{}",node);
     }
 
+    // test
     println!("Hello, world!");
->>>>>>> 52d2ec94
 }