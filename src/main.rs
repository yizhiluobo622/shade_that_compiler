--- conflicted
+++ resolved
@@ -44,17 +44,14 @@
     // let mut context = timeit!({Context::init(args,true)} , "init");
     // // test
     // println!("Hello, world!");
-        let mut args = Cli::parse();
+            let mut args = Cli::parse();
         // 设置 path 为 demo.c
-<<<<<<< HEAD
-        args.c_file_path = PathBuf::from_str("./demos/demo_equality.c").unwrap();
-=======
->>>>>>> 335c5c9f
+        args.c_file_path = PathBuf::from_str("./demos/demo_assign.c").unwrap();
         let context = Context::init(args, true);
         let mut et_tree = EtTree::new();
         //dfs遍历ast找到第一个 expr stmt
         let expr_stmt_nodes:Vec<u32>=find_dfs_rule_ast(&context.ast_tree, 0, RULE_expressionStatement).collect();  // 三号节点是一个 function def 
-        // et_tree.add_node(EtNode::new_sep(0));
+        et_tree.add_node(EtNode::new_sep(0));
         for expr_stmt_node in expr_stmt_nodes{
             toolkit::gen_et::process_expr_stmt(&mut et_tree, &context.ast_tree, &context.scope_tree, expr_stmt_node, 0, 0);
         }
