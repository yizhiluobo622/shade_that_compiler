--- conflicted
+++ resolved
@@ -82,13 +82,6 @@
 
 <!-- ## 使用C语言语法文件C.g4和antlr生成ast树 -->
 
-<<<<<<< HEAD
-![find_node](./report/find_node.png)
-
-![find_nodes](./report/find_nodes.png)
-
-![add_node](./report/add_nodes_edges.png)
-=======
 
 生成ast树的具体pass代码参见 [code2ast_pass.rs](./src/passes/code2ast_pass.rs)，其他以此类推
 
@@ -104,7 +97,6 @@
             let ast_tree = &mut ctx.ast_tree;
             generate_png_by_graph(&ast_tree,"ast_tree".to_string(),&[Config::EdgeNoLabel]);  
         }
->>>>>>> 19b2d88d
 
     }
 }
@@ -130,11 +122,7 @@
 
 # et
 
-<<<<<<< HEAD
-![cfg_tree](./report/cfg.png)
-=======
 <p align="center"><img src="./report/et_tree.png"></p>
->>>>>>> 19b2d88d
 
 # cfg 
 
@@ -144,11 +132,7 @@
 
 <p align="center"><img src="./report/nhwc_cfg_graph.png"></p>
 
-<<<<<<< HEAD
-### ![scope_tree](./report/scope_tree.png)
-=======
 <!-- #  -->
->>>>>>> 19b2d88d
 
 <!-- ## 4.构建符号表,定义新的变量时将其加入,可用于判断符号在当前作用域是否合法,并记录该符号信息(值类型,内容等) -->
 
@@ -178,10 +162,6 @@
 <!-- 
 ## 8.定义并生成et_tree(expression tree表达式树),以及组成部分--etnode,并自定义添加debug输出,方便观察expression语句,且考虑到一元运算符+=,+=,-=,/=,*=
 
-<<<<<<< HEAD
-### ![et_tree](./report/et_tree.png)
-=======
->>>>>>> 19b2d88d
 
 
 ## 9.添加def-use链
@@ -196,20 +176,6 @@
 
 ## 添加了多个pass,并可选地生成对应png
 
-<<<<<<< HEAD
-![passes](./report/passes.png)
-
->1.code转化为ast
-![code2ast](./report/code2ast.png)
->2.ast转化为cfg
-![ast2cfg](./report/ast2cfg.png)
->3.ast转化为et_debug
-![ast2et_debug](./report/ast2et_debug.png)
->4.cfg转化为nhwc_cfg
-![cfg转化为nhwc_cfg](./report/cfg2nhwc_cfg.png)
->5.ast转化为scope tree
-![ast转化为scope tree](./report/ast2scope_tree.png)
-=======
 <p align="center"><img src="./report/passes.png"></p> -->
 
 <!-- >1.code转化为ast -->
@@ -221,5 +187,4 @@
 
 <p align="center"><img src="./report/cfg2nhwc_cfg.png"></p>
 
-<p align="center"><img src="./report/ast2scope_tree.png"></p> -->
->>>>>>> 19b2d88d
+<p align="center"><img src="./report/ast2scope_tree.png"></p> -->